from fastapi.middleware.cors import CORSMiddleware

origins = [
    "http://localhost",
    "http://localhost:3000",
    "http://localhost:3001",
    "https://quivr.app",
    "https://www.quivr.app",
    "http://quivr.app",
    "http://www.quivr.app",
<<<<<<< HEAD
    "https://quivr.luccid.ai",
=======
    "https://chat.quivr.app",
>>>>>>> 71df7ed5
    "*",
]


def add_cors_middleware(app):
    app.add_middleware(
        CORSMiddleware,
        allow_origins=origins,
        allow_credentials=True,
        allow_methods=["*"],
        allow_headers=["*"],
    )<|MERGE_RESOLUTION|>--- conflicted
+++ resolved
@@ -8,11 +8,10 @@
     "https://www.quivr.app",
     "http://quivr.app",
     "http://www.quivr.app",
-<<<<<<< HEAD
+    "https://alpha.quivr.luccid.ai",
+    "https://beta.quivr.luccid.ai",
     "https://quivr.luccid.ai",
-=======
     "https://chat.quivr.app",
->>>>>>> 71df7ed5
     "*",
 ]
 
