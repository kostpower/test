--- conflicted
+++ resolved
@@ -14,15 +14,13 @@
     BrainSettings  # Importing settings related to the 'brain'
 from pydantic import BaseModel  # For data validation and settings management
 from repository.chat.get_chat_history import get_chat_history
-<<<<<<< HEAD
 from vectorstore.supabase import \
     CustomSupabaseVectorStore  # Custom class for handling vector storage with Supabase
 
-=======
-from repository.chat.update_chat_history import update_chat_history
->>>>>>> 9aa60966
 from supabase import Client  # For interacting with Supabase database
 from supabase import create_client
+from vectorstore.supabase import \
+    CustomSupabaseVectorStore  # Custom class for handling vector storage with Supabase
 from vectorstore.supabase import \
     CustomSupabaseVectorStore  # Custom class for handling vector storage with Supabase
 
@@ -98,7 +96,6 @@
             self.settings.supabase_url, self.settings.supabase_service_key
         )
         self.llm_name = model
-<<<<<<< HEAD
         self.vector_store = CustomSupabaseVectorStore(
             self.supabase_client,
             self.embeddings,
@@ -106,19 +103,6 @@
             brain_id=brain_id,
         )
 
-=======
-
-        try:
-            self.vector_store = CustomSupabaseVectorStore(
-                self.supabase_client,
-                self.embeddings,
-                table_name="vectors",
-                user_id=user_id,
-            )
-        except Exception as e:
-            logger.error(f"Caught exception: {e}")
-
->>>>>>> 9aa60966
         self.question_llm = self._create_llm(
             model_name=self.llm_name,
             streaming=False,
