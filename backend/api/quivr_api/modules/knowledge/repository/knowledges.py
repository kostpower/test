--- conflicted
+++ resolved
@@ -8,21 +8,13 @@
 from sqlmodel.ext.asyncio.session import AsyncSession
 
 from quivr_api.logger import get_logger
-<<<<<<< HEAD
 from quivr_api.modules.dependencies import BaseRepository, get_supabase_client
-=======
-from quivr_api.models.settings import get_supabase_client
-from quivr_api.modules.dependencies import BaseRepository
->>>>>>> 8337af3e
 from quivr_api.modules.knowledge.dto.inputs import KnowledgeStatus
 from quivr_api.modules.knowledge.dto.outputs import DeleteKnowledgeResponse
 
 # from quivr_core.models import QuivrKnowledge as Knowledge
 from quivr_api.modules.knowledge.entity.knowledge import KnowledgeDB
-<<<<<<< HEAD
 from quivr_api.modules.knowledge.entity.knowledge_brain import KnowledgeBrain
-=======
->>>>>>> 8337af3e
 
 logger = get_logger(__name__)
 
@@ -46,7 +38,6 @@
             if existing_knowledge:
                 existing_knowledge.source_link = knowledge.source_link
                 self.session.add(existing_knowledge)
-<<<<<<< HEAD
                 # create link
                 assert existing_knowledge.id, "Knowledge ID not generated"
                 knowledge_brain = KnowledgeBrain(
@@ -54,8 +45,6 @@
                     knowledge_id=existing_knowledge.id,
                 )
                 self.session.add(knowledge_brain)
-=======
->>>>>>> 8337af3e
             else:
                 self.session.add(knowledge)
             await self.session.commit()
@@ -101,30 +90,18 @@
         result = await self.session.exec(query)
         return result.all()
 
-<<<<<<< HEAD
-    async def remove_brain_all_knowledge(self, brain_id):
-=======
     async def remove_brain_all_knowledge(self, brain_id) -> int:
->>>>>>> 8337af3e
         """
         Remove all knowledge in a brain
         Args:
             brain_id (UUID): The id of the brain
         """
         all_knowledge = await self.get_all_knowledge_in_brain(brain_id)
-<<<<<<< HEAD
-        knowledge_to_delete_list = []
-
-        for knowledge in all_knowledge:
-            if knowledge.file_name:
-                knowledge_to_delete_list.append(f"{brain_id}/{knowledge.file_name}")
-=======
         knowledge_to_delete_list = [
             knowledge.source_link
             for knowledge in all_knowledge
             if knowledge.source == "local"
         ]
->>>>>>> 8337af3e
 
         if knowledge_to_delete_list:
             # FIXME: Can we bypass db ? @Amine
@@ -135,39 +112,24 @@
         for item in items_to_delete:
             await self.session.delete(item)
         await self.session.commit()
-<<<<<<< HEAD
-
-    async def update_status_knowledge(
-        self, knowledge_id: UUID, status: KnowledgeStatus
-    ) -> bool:
-=======
         return len(knowledge_to_delete_list)
 
     async def update_status_knowledge(
         self, knowledge_id: UUID, status: KnowledgeStatus
     ) -> KnowledgeDB | None:
->>>>>>> 8337af3e
         query = select(KnowledgeDB).where(KnowledgeDB.id == knowledge_id)
         result = await self.session.exec(query)
         knowledge = result.first()
 
         if not knowledge:
-<<<<<<< HEAD
-            return False
-=======
             return None
->>>>>>> 8337af3e
 
         knowledge.status = status
         self.session.add(knowledge)
         await self.session.commit()
         await self.session.refresh(knowledge)
 
-<<<<<<< HEAD
-        return True
-=======
         return knowledge
->>>>>>> 8337af3e
 
     async def get_all_knowledge(self) -> Sequence[KnowledgeDB]:
         query = select(KnowledgeDB)
