--- conflicted
+++ resolved
@@ -5,15 +5,6 @@
 
 from quivr_api.logger import get_logger
 from quivr_api.modules.dependencies import BaseService
-<<<<<<< HEAD
-from quivr_api.modules.knowledge.dto.inputs import (CreateKnowledgeProperties,
-                                                    KnowledgeStatus)
-from quivr_api.modules.knowledge.dto.outputs import DeleteKnowledgeResponse
-from quivr_api.modules.knowledge.entity.knowledge import KnowledgeDB
-from quivr_api.modules.knowledge.repository.knowledges import \
-    KnowledgeRepository
-from quivr_core.models import QuivrKnowledge as Knowledge
-=======
 from quivr_api.modules.knowledge.dto.inputs import (
     CreateKnowledgeProperties,
     KnowledgeStatus,
@@ -21,7 +12,6 @@
 from quivr_api.modules.knowledge.dto.outputs import DeleteKnowledgeResponse
 from quivr_api.modules.knowledge.entity.knowledge import KnowledgeDB
 from quivr_api.modules.knowledge.repository.knowledges import KnowledgeRepository
->>>>>>> 8337af3e
 
 logger = get_logger(__name__)
 
@@ -46,16 +36,10 @@
         if inserted_knowledge_db_instance.source == "local":
             source_link = f"s3://quivr/{inserted_knowledge_db_instance.brain_id}/{inserted_knowledge_db_instance.id}"
             inserted_knowledge_db_instance.source_link = source_link
-<<<<<<< HEAD
-        
-        inserted_knowledge = await self.repository.insert_knowledge(inserted_knowledge_db_instance)
-
-=======
 
         inserted_knowledge = await self.repository.insert_knowledge(
             inserted_knowledge_db_instance
         )
->>>>>>> 8337af3e
 
         inserted_knowledge = Knowledge(
             id=inserted_knowledge_db_instance.id,
@@ -84,7 +68,7 @@
                 file_name=knowledge.file_name,
                 url=knowledge.url,
                 mime_type=knowledge.mime_type,
-                status=knowledge.status,
+                status=knowledge.status,  # type: ignore
                 source=knowledge.source,
                 source_link=knowledge.source_link,
                 file_size=knowledge.file_size
@@ -122,7 +106,7 @@
             file_name=inserted_knowledge_db_instance.file_name,
             url=inserted_knowledge_db_instance.url,
             mime_type=inserted_knowledge_db_instance.mime_type,
-            status=inserted_knowledge_db_instance.status,
+            status=inserted_knowledge_db_instance.status,  # type: ignore
             source=inserted_knowledge_db_instance.source,
             source_link=inserted_knowledge_db_instance.source_link,
             file_size=inserted_knowledge_db_instance.file_size,
