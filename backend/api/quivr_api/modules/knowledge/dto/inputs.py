from enum import Enum
from typing import Dict, Optional
from uuid import UUID

from pydantic import BaseModel


class KnowledgeStatus(str, Enum):
    PROCESSING = "PROCESSING"
    UPLOADED = "UPLOADED"
    ERROR = "ERROR"
class CreateKnowledgeProperties(BaseModel):
    brain_id: UUID
    file_name: Optional[str] = None
    url: Optional[str] = None
<<<<<<< HEAD
    mime_type: str = "application/text" 
=======
    mime_type: str = "txt" 
>>>>>>> 8337af3e
    status: KnowledgeStatus = KnowledgeStatus.PROCESSING
    source: Optional[str] = None
    source_link: Optional[str] = None 
    file_size: Optional[int] = None 
    file_sha1: Optional[str] = None  
    metadata: Optional[Dict[str, str]] = None

    def dict(self, *args, **kwargs):
        knowledge_dict = super().dict(*args, **kwargs)
        knowledge_dict["brain_id"] = str(knowledge_dict.get("brain_id"))
        return knowledge_dict<|MERGE_RESOLUTION|>--- conflicted
+++ resolved
@@ -9,20 +9,18 @@
     PROCESSING = "PROCESSING"
     UPLOADED = "UPLOADED"
     ERROR = "ERROR"
+
+
 class CreateKnowledgeProperties(BaseModel):
     brain_id: UUID
     file_name: Optional[str] = None
     url: Optional[str] = None
-<<<<<<< HEAD
-    mime_type: str = "application/text" 
-=======
-    mime_type: str = "txt" 
->>>>>>> 8337af3e
+    mime_type: str = "application/text"
     status: KnowledgeStatus = KnowledgeStatus.PROCESSING
     source: Optional[str] = None
-    source_link: Optional[str] = None 
-    file_size: Optional[int] = None 
-    file_sha1: Optional[str] = None  
+    source_link: Optional[str] = None
+    file_size: Optional[int] = None
+    file_sha1: Optional[str] = None
     metadata: Optional[Dict[str, str]] = None
 
     def dict(self, *args, **kwargs):
