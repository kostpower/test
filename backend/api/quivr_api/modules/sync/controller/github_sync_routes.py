--- conflicted
+++ resolved
@@ -6,19 +6,10 @@
 
 from quivr_api.logger import get_logger
 from quivr_api.middlewares.auth import AuthBearer, get_current_user
-<<<<<<< HEAD
 from quivr_api.modules.dependencies import get_service
 from quivr_api.modules.sync.dto.inputs import SyncUpdateInput
 from quivr_api.modules.sync.service.sync_service import SyncsService
 from quivr_api.modules.sync.utils.oauth2 import parse_oauth2_state
-=======
-from quivr_api.modules.sync.dto.inputs import (
-    SyncsUserInput,
-    SyncsUserStatus,
-    SyncUserUpdateInput,
-)
-from quivr_api.modules.sync.service.sync_service import SyncService, SyncUserService
->>>>>>> ebeb41e5
 from quivr_api.modules.user.entity.user_identity import UserIdentity
 
 from .successfull_connection import successfullConnectionPage
@@ -67,20 +58,7 @@
     )
     authorization_url = (
         f"https://github.com/login/oauth/authorize?client_id={CLIENT_ID}"
-<<<<<<< HEAD
         f"&redirect_uri={REDIRECT_URI}&scope={SCOPE}&state={state.model_dump_json()}"
-=======
-        f"&redirect_uri={REDIRECT_URI}&scope={SCOPE}&state={state}"
-    )
-
-    sync_user_input = SyncsUserInput(
-        user_id=str(current_user.id),
-        name=name,
-        provider="GitHub",
-        credentials={},
-        state={"state": state},
-        status=str(SyncsUserStatus.SYNCING),
->>>>>>> ebeb41e5
     )
     return {"authorization_url": authorization_url}
 
@@ -130,7 +108,6 @@
             detail=f"Failed to acquire token: {result}",
         )
 
-    creds = result
     logger.info(f"Fetched OAuth2 token for user: {state.user_id}")
 
     # Fetch user email from GitHub API
@@ -156,16 +133,7 @@
 
     logger.info(f"Retrieved email for user: {state.user_id} - {user_email}")
 
-<<<<<<< HEAD
     sync_user_input = SyncUpdateInput(credentials=result, state={}, email=user_email)
-=======
-    sync_user_input = SyncUserUpdateInput(
-        credentials=result,
-        # state={},
-        email=user_email,
-        status=str(SyncsUserStatus.SYNCED),
-    )
->>>>>>> ebeb41e5
 
     # TODO: This an additional select query :(
     await syncs_service.update_sync(sync.id, sync_user_input)
