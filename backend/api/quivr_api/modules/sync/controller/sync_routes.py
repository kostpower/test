import os
import uuid
from typing import Annotated, List

from fastapi import APIRouter, Depends, status

from quivr_api.logger import get_logger
from quivr_api.middlewares.auth import AuthBearer, get_current_user
from quivr_api.modules.dependencies import get_service
from quivr_api.modules.notification.dto.inputs import CreateNotification
from quivr_api.modules.notification.entity.notification import NotificationsStatusEnum
from quivr_api.modules.notification.service.notification_service import (
    NotificationService,
)
from quivr_api.modules.sync.controller.azure_sync_routes import azure_sync_router
from quivr_api.modules.sync.controller.dropbox_sync_routes import dropbox_sync_router
from quivr_api.modules.sync.controller.github_sync_routes import github_sync_router
from quivr_api.modules.sync.controller.google_sync_routes import google_sync_router
from quivr_api.modules.sync.controller.notion_sync_routes import notion_sync_router
from quivr_api.modules.sync.dto import SyncsDescription
from quivr_api.modules.sync.dto.inputs import SyncsActiveInput, SyncsActiveUpdateInput
from quivr_api.modules.sync.dto.outputs import AuthMethodEnum
from quivr_api.modules.sync.entity.sync import SyncsActive
from quivr_api.modules.sync.service.sync_notion import SyncNotionService
from quivr_api.modules.sync.service.sync_service import SyncService, SyncUserService
from quivr_api.modules.user.entity.user_identity import UserIdentity

notification_service = NotificationService()

# Set environment variable for OAuthlib
os.environ["OAUTHLIB_INSECURE_TRANSPORT"] = "1"

# Initialize logger
logger = get_logger(__name__)

# Initialize sync service
sync_service = SyncService()
sync_user_service = SyncUserService()
NotionServiceDep = Annotated[SyncNotionService, Depends(get_service(SyncNotionService))]


# Initialize API router
sync_router = APIRouter()

# Add Google routes here
sync_router.include_router(google_sync_router)
sync_router.include_router(azure_sync_router)
sync_router.include_router(github_sync_router)
sync_router.include_router(dropbox_sync_router)
sync_router.include_router(notion_sync_router)


# Google sync description
google_sync = SyncsDescription(
    name="Google",
    description="Sync your Google Drive with Quivr",
    auth_method=AuthMethodEnum.URI_WITH_CALLBACK,
)

azure_sync = SyncsDescription(
    name="Azure",
    description="Sync your Azure Drive with Quivr",
    auth_method=AuthMethodEnum.URI_WITH_CALLBACK,
)

dropbox_sync = SyncsDescription(
    name="DropBox",
    description="Sync your DropBox Drive with Quivr",
    auth_method=AuthMethodEnum.URI_WITH_CALLBACK,
)

<<<<<<< HEAD
notion_sync = SyncsDescription(
    name="Notion",
    description="Sync your Notion with Quivr",
=======
github_sync = SyncsDescription(
    name="GitHub",
    description="Sync your GitHub Drive with Quivr",
>>>>>>> 1c63608b
    auth_method=AuthMethodEnum.URI_WITH_CALLBACK,
)


@sync_router.get(
    "/sync/all",
    response_model=List[SyncsDescription],
    dependencies=[Depends(AuthBearer())],
    tags=["Sync"],
)
async def get_syncs(current_user: UserIdentity = Depends(get_current_user)):
    """
    Get all available sync descriptions.

    Args:
        current_user (UserIdentity): The current authenticated user.

    Returns:
        List[SyncsDescription]: A list of available sync descriptions.
    """
    logger.debug(f"Fetching all sync descriptions for user: {current_user.id}")
    return [google_sync, azure_sync, dropbox_sync, notion_sync]


@sync_router.get(
    "/sync",
    dependencies=[Depends(AuthBearer())],
    tags=["Sync"],
)
async def get_user_syncs(current_user: UserIdentity = Depends(get_current_user)):
    """
    Get syncs for the current user.

    Args:
        current_user (UserIdentity): The current authenticated user.

    Returns:
        List: A list of syncs for the user.
    """
    logger.debug(f"Fetching user syncs for user: {current_user.id}")
    return sync_user_service.get_syncs_user(str(current_user.id))


@sync_router.delete(
    "/sync/{sync_id}",
    status_code=status.HTTP_204_NO_CONTENT,
    dependencies=[Depends(AuthBearer())],
    tags=["Sync"],
)
async def delete_user_sync(
    sync_id: int, current_user: UserIdentity = Depends(get_current_user)
):
    """
    Delete a sync for the current user.

    Args:
        sync_id (int): The ID of the sync to delete.
        current_user (UserIdentity): The current authenticated user.

    Returns:
        None
    """
    logger.debug(
        f"Deleting user sync for user: {current_user.id} with sync ID: {sync_id}"
    )
    sync_user_service.delete_sync_user(sync_id, str(current_user.id))  # type: ignore
    return None


@sync_router.post(
    "/sync/active",
    response_model=SyncsActive,
    dependencies=[Depends(AuthBearer())],
    tags=["Sync"],
)
async def create_sync_active(
    sync_active_input: SyncsActiveInput,
    current_user: UserIdentity = Depends(get_current_user),
):
    """
    Create a new active sync for the current user.

    Args:
        sync_active_input (SyncsActiveInput): The sync active input data.
        current_user (UserIdentity): The current authenticated user.

    Returns:
        SyncsActive: The created sync active data.
    """
    logger.debug(
        f"Creating active sync for user: {current_user.id} with data: {sync_active_input}"
    )
    bulk_id = uuid.uuid4()
    notification = notification_service.add_notification(
        CreateNotification(
            user_id=current_user.id,
            status=NotificationsStatusEnum.INFO,
            title="Synchronization created! ",
            description="Your brain is preparing to sync files. This may take a few minutes before proceeding.",
            category="generic",
            bulk_id=bulk_id,
            brain_id=sync_active_input.brain_id,
        )
    )
    sync_active_input.notification_id = str(notification.id)
    return sync_service.create_sync_active(sync_active_input, str(current_user.id))


@sync_router.put(
    "/sync/active/{sync_id}",
    response_model=SyncsActive | None,
    dependencies=[Depends(AuthBearer())],
    tags=["Sync"],
)
async def update_sync_active(
    sync_id: int,
    sync_active_input: SyncsActiveUpdateInput,
    current_user: UserIdentity = Depends(get_current_user),
):
    """
    Update an existing active sync for the current user.

    Args:
        sync_id (str): The ID of the active sync to update.
        sync_active_input (SyncsActiveUpdateInput): The updated sync active input data.
        current_user (UserIdentity): The current authenticated user.

    Returns:
        SyncsActive: The updated sync active data.
    """
    logger.debug(
        f"Updating active sync for user: {current_user.id} with data: {sync_active_input}"
    )

    details_sync_active = sync_service.get_details_sync_active(sync_id)
    if (details_sync_active and sync_active_input.settings) and (
        (details_sync_active["settings"]["files"] != sync_active_input.settings.files)
        or (
            details_sync_active["settings"]["folders"]
            != sync_active_input.settings.folders
        )
    ):
        sync_active_input.force_sync = True
        bulk_id = uuid.uuid4()
        notification = notification_service.add_notification(
            CreateNotification(
                user_id=current_user.id,
                status=NotificationsStatusEnum.INFO,
                title="Sync updated! Synchronization takes a few minutes to complete",
                description="Your brain is syncing files. This may take a few minutes before proceeding.",
                category="generic",
                bulk_id=bulk_id,
                brain_id=details_sync_active["brain_id"],  # type: ignore
            )
        )
        sync_active_input.force_sync = True
        sync_active_input.notification_id = str(notification.id)
        return sync_service.update_sync_active(sync_id, sync_active_input)
    else:
        return None


@sync_router.delete(
    "/sync/active/{sync_id}",
    status_code=status.HTTP_204_NO_CONTENT,
    dependencies=[Depends(AuthBearer())],
    tags=["Sync"],
)
async def delete_sync_active(
    sync_id: int, current_user: UserIdentity = Depends(get_current_user)
):
    """
    Delete an existing active sync for the current user.

    Args:
        sync_id (str): The ID of the active sync to delete.
        current_user (UserIdentity): The current authenticated user.

    Returns:
        None
    """
    logger.debug(
        f"Deleting active sync for user: {current_user.id} with sync ID: {sync_id}"
    )

    details_sync_active = sync_service.get_details_sync_active(sync_id)
    notification_service.add_notification(
        CreateNotification(
            user_id=current_user.id,
            status=NotificationsStatusEnum.SUCCESS,
            title="Sync deleted!",
            description="Sync deleted!",
            category="generic",
            bulk_id=uuid.uuid4(),
            brain_id=details_sync_active["brain_id"],  # type: ignore
        )
    )
    sync_service.delete_sync_active(sync_id, str(current_user.id))  # type: ignore
    return None


@sync_router.get(
    "/sync/active",
    response_model=List[SyncsActive],
    dependencies=[Depends(AuthBearer())],
    tags=["Sync"],
)
async def get_active_syncs_for_user(
    current_user: UserIdentity = Depends(get_current_user),
):
    """
    Get all active syncs for the current user.

    Args:
        current_user (UserIdentity): The current authenticated user.

    Returns:
        List[SyncsActive]: A list of active syncs for the current user.
    """
    logger.debug(f"Fetching active syncs for user: {current_user.id}")
    return sync_service.get_syncs_active(str(current_user.id))


@sync_router.get(
    "/sync/{sync_id}/files",
    dependencies=[Depends(AuthBearer())],
    tags=["Sync"],
)
async def get_files_folder_user_sync(
    user_sync_id: int,
    notion_service: NotionServiceDep,
    folder_id: str | None = None,
    current_user: UserIdentity = Depends(get_current_user),
):
    """
    Get files for an active sync.

    Args:
        sync_id (str): The ID of the active sync.
        folder_id (str): The ID of the folder to get files from.
        current_user (UserIdentity): The current authenticated user.

    Returns:
        SyncsActive: The active sync data.
    """
    logger.debug(
        f"Fetching files for user sync: {user_sync_id} for user: {current_user.id}"
    )
    return await sync_user_service.get_files_folder_user_sync(
        user_sync_id, str(current_user.id), folder_id, notion_service=notion_service
    )


@sync_router.get(
    "/sync/active/interval",
    dependencies=[Depends(AuthBearer())],
    tags=["Sync"],
)
async def get_syncs_active_in_interval() -> List[SyncsActive]:
    """
    Get all active syncs that need to be synced.

    Returns:
        List: A list of active syncs that need to be synced.
    """
    logger.debug("Fetching active syncs in interval")
    return await sync_service.get_syncs_active_in_interval()<|MERGE_RESOLUTION|>--- conflicted
+++ resolved
@@ -3,26 +3,32 @@
 from typing import Annotated, List
 
 from fastapi import APIRouter, Depends, status
-
 from quivr_api.logger import get_logger
 from quivr_api.middlewares.auth import AuthBearer, get_current_user
 from quivr_api.modules.dependencies import get_service
 from quivr_api.modules.notification.dto.inputs import CreateNotification
-from quivr_api.modules.notification.entity.notification import NotificationsStatusEnum
-from quivr_api.modules.notification.service.notification_service import (
-    NotificationService,
-)
-from quivr_api.modules.sync.controller.azure_sync_routes import azure_sync_router
-from quivr_api.modules.sync.controller.dropbox_sync_routes import dropbox_sync_router
-from quivr_api.modules.sync.controller.github_sync_routes import github_sync_router
-from quivr_api.modules.sync.controller.google_sync_routes import google_sync_router
-from quivr_api.modules.sync.controller.notion_sync_routes import notion_sync_router
+from quivr_api.modules.notification.entity.notification import \
+    NotificationsStatusEnum
+from quivr_api.modules.notification.service.notification_service import \
+    NotificationService
+from quivr_api.modules.sync.controller.azure_sync_routes import \
+    azure_sync_router
+from quivr_api.modules.sync.controller.dropbox_sync_routes import \
+    dropbox_sync_router
+from quivr_api.modules.sync.controller.github_sync_routes import \
+    github_sync_router
+from quivr_api.modules.sync.controller.google_sync_routes import \
+    google_sync_router
+from quivr_api.modules.sync.controller.notion_sync_routes import \
+    notion_sync_router
 from quivr_api.modules.sync.dto import SyncsDescription
-from quivr_api.modules.sync.dto.inputs import SyncsActiveInput, SyncsActiveUpdateInput
+from quivr_api.modules.sync.dto.inputs import (SyncsActiveInput,
+                                               SyncsActiveUpdateInput)
 from quivr_api.modules.sync.dto.outputs import AuthMethodEnum
 from quivr_api.modules.sync.entity.sync import SyncsActive
 from quivr_api.modules.sync.service.sync_notion import SyncNotionService
-from quivr_api.modules.sync.service.sync_service import SyncService, SyncUserService
+from quivr_api.modules.sync.service.sync_service import (SyncService,
+                                                         SyncUserService)
 from quivr_api.modules.user.entity.user_identity import UserIdentity
 
 notification_service = NotificationService()
@@ -69,15 +75,15 @@
     auth_method=AuthMethodEnum.URI_WITH_CALLBACK,
 )
 
-<<<<<<< HEAD
 notion_sync = SyncsDescription(
     name="Notion",
     description="Sync your Notion with Quivr",
-=======
+    auth_method=AuthMethodEnum.URI_WITH_CALLBACK
+    )
+
 github_sync = SyncsDescription(
     name="GitHub",
     description="Sync your GitHub Drive with Quivr",
->>>>>>> 1c63608b
     auth_method=AuthMethodEnum.URI_WITH_CALLBACK,
 )
 
