--- conflicted
+++ resolved
@@ -49,25 +49,12 @@
     type: Optional[str] = None
 
 
-<<<<<<< HEAD
 class Sync(SQLModel, table=True):
     __tablename__ = "syncs"  # type: ignore
-=======
-class SyncsUser(BaseModel):
-    id: int
-    user_id: UUID
-    name: str
-    email: str | None = None
-    provider: str
-    credentials: dict
-    state: dict
-    additional_data: dict
-    status: str
-
->>>>>>> ebeb41e5
 
     id: int | None = Field(default=None, primary_key=True)
     name: str
+    email: str | None = None
     provider: str
     email: str | None = Field(default=None)
     user_id: UUID = Field(foreign_key="users.id", nullable=False)
