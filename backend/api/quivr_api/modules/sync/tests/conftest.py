--- conflicted
+++ resolved
@@ -1,25 +1,13 @@
 import json
 import os
-<<<<<<< HEAD
 from datetime import datetime
-=======
-import uuid
-from collections import defaultdict
-from datetime import datetime, timedelta
->>>>>>> ebeb41e5
 from io import BytesIO
 from pathlib import Path
 from typing import Any, Dict, List, Union
 from uuid import UUID, uuid4
 
 import pytest
-<<<<<<< HEAD
 from sqlmodel import select
-=======
-import pytest_asyncio
-from dotenv import load_dotenv
-from sqlmodel import select, text
->>>>>>> ebeb41e5
 
 from quivr_api.modules.notification.dto.inputs import (
     CreateNotification,
@@ -45,22 +33,7 @@
     WorkspaceParent,
 )
 from quivr_api.modules.sync.entity.sync_models import (
-<<<<<<< HEAD
     SyncFile,
-=======
-    DBSyncFile,
-    NotionSyncFile,
-    SyncFile,
-    SyncsActive,
-    SyncsUser,
-)
-from quivr_api.modules.sync.repository.sync_interfaces import SyncFileInterface
-from quivr_api.modules.sync.service.sync_notion import SyncNotionService
-from quivr_api.modules.sync.service.sync_service import (
-    ISyncService,
-    ISyncUserService,
-    SyncUserService,
->>>>>>> ebeb41e5
 )
 from quivr_api.modules.sync.utils.sync import (
     BaseSync,
@@ -68,7 +41,6 @@
 from quivr_api.modules.user.entity.user_identity import User
 
 pg_database_base_url = "postgres:postgres@localhost:54322/postgres"
-load_dotenv()
 
 
 @pytest.fixture(scope="function")
@@ -351,7 +323,7 @@
                 id=fid,
                 name=f"file_{fid}",
                 is_folder=False,
-                last_modified_at=datetime.now().strftime(self.datetime_format),
+                last_modified_at=datetime.now(),
                 extension="txt",
                 web_view_link=f"{self.name}/{fid}",
             )
@@ -371,7 +343,7 @@
                 id=str(uuid4()),
                 name=f"file_in_{folder_id}",
                 is_folder=False,
-                last_modified_at=datetime.now().strftime(self.datetime_format),
+                last_modified_at=datetime.now(),
                 extension="txt",
                 web_view_link=f"{self.name}/{fid}",
             )
@@ -435,7 +407,6 @@
         del self.received[notification_id]
 
 
-<<<<<<< HEAD
 # class MockSyncService(ISyncService):
 #     def __init__(self, sync_active: SyncsActive):
 #         self.syncs_active_user = {}
@@ -752,380 +723,4 @@
 #         knowledge_service=knowledge_service,
 #     )
 
-#     return sync_util
-=======
-class MockSyncService(ISyncService):
-    def __init__(self, sync_active: SyncsActive):
-        self.syncs_active_user = {}
-        self.syncs_active_id = {}
-        self.syncs_active_user[sync_active.user_id] = sync_active
-        self.syncs_active_id[sync_active.id] = sync_active
-
-    def create_sync_active(
-        self,
-        sync_active_input: SyncsActiveInput,
-        user_id: str,
-    ) -> SyncsActive | None:
-        sactive = SyncsActive(
-            id=len(self.syncs_active_user) + 1,
-            user_id=UUID(user_id),
-            **sync_active_input.model_dump(),
-        )
-        self.syncs_active_user[user_id] = sactive
-        return sactive
-
-    def get_syncs_active(self, user_id: str) -> List[SyncsActive]:
-        return self.syncs_active_user[user_id]
-
-    def update_sync_active(
-        self, sync_id: int, sync_active_input: SyncsActiveUpdateInput
-    ):
-        sync = self.syncs_active_id[sync_id]
-        sync = SyncsActive(**sync.model_dump(), **sync_active_input.model_dump())
-        self.syncs_active_id[sync_id] = sync
-        return sync
-
-    def delete_sync_active(self, sync_active_id: int, user_id: UUID):
-        del self.syncs_active_id[sync_active_id]
-        del self.syncs_active_user[user_id]
-
-    async def get_syncs_active_in_interval(self) -> List[SyncsActive]:
-        return list(self.syncs_active_id.values())
-
-    def get_details_sync_active(self, sync_active_id: int):
-        return
-
-
-class MockSyncUserService(ISyncUserService):
-    def __init__(self, sync_user: SyncsUser):
-        self.map_id = {}
-        self.map_userid = {}
-        self.map_id[sync_user.id] = sync_user
-        self.map_userid[sync_user.id] = sync_user
-
-    def get_syncs_user(self, user_id: UUID, sync_user_id: int | None = None):
-        return self.map_userid[user_id]
-
-    def get_sync_user_by_id(self, sync_id: int):
-        return self.map_id[sync_id]
-
-    def create_sync_user(self, sync_user_input: SyncsUserInput):
-        id = len(self.map_userid) + 1
-        self.map_userid[sync_user_input.user_id] = SyncsUser(
-            id=id, **sync_user_input.model_dump()
-        )
-        self.map_id[id] = self.map_userid[sync_user_input.user_id]
-        return self.map_id[id]
-
-    def delete_sync_user(self, sync_id: int, user_id: str):
-        del self.map_userid[user_id]
-        del self.map_userid[sync_id]
-
-    def get_sync_user_by_state(self, state: dict) -> SyncsUser | None:
-        return list(self.map_userid.values())[-1]
-
-    def update_sync_user(
-        self, sync_user_id: UUID, state: dict, sync_user_input: SyncUserUpdateInput
-    ):
-        return
-
-    def get_all_notion_user_syncs(self):
-        return
-
-    async def get_files_folder_user_sync(
-        self,
-        sync_active_id: int,
-        user_id: UUID,
-        folder_id: str | None = None,
-        recursive: bool = False,
-        notion_service: SyncNotionService | None = None,
-    ):
-        return
-
-
-class MockSyncFilesRepository(SyncFileInterface):
-    def __init__(self):
-        self.files_store = defaultdict(list)
-        self.next_id = 1
-
-    def create_sync_file(self, sync_file_input: SyncFileInput) -> Optional[DBSyncFile]:
-        supported = sync_file_input.supported if sync_file_input.supported else True
-        new_file = DBSyncFile(
-            id=self.next_id,
-            path=sync_file_input.path,
-            syncs_active_id=sync_file_input.syncs_active_id,
-            last_modified=sync_file_input.last_modified,
-            brain_id=sync_file_input.brain_id,
-            supported=supported,
-        )
-        self.files_store[sync_file_input.syncs_active_id].append(new_file)
-        self.next_id += 1
-        return new_file
-
-    def get_sync_files(self, sync_active_id: int) -> List[DBSyncFile]:
-        """
-        Retrieve sync files from the mock database.
-
-        Args:
-            sync_active_id (int): The ID of the active sync.
-
-        Returns:
-            List[DBSyncFile]: A list of sync files matching the criteria.
-        """
-        return self.files_store[sync_active_id]
-
-    def update_sync_file(
-        self, sync_file_id: int, sync_file_input: SyncFileUpdateInput
-    ) -> None:
-        for sync_files in self.files_store.values():
-            for file in sync_files:
-                if file.id == sync_file_id:
-                    update_data = sync_file_input.model_dump(exclude_unset=True)
-                    if "last_modified" in update_data:
-                        file.last_modified = update_data["last_modified"]
-                    if "supported" in update_data:
-                        file.supported = update_data["supported"]
-                    return
-
-    def update_or_create_sync_file(
-        self,
-        file: SyncFile,
-        sync_active: SyncsActive,
-        previous_file: Optional[DBSyncFile],
-        supported: bool,
-    ) -> Optional[DBSyncFile]:
-        if previous_file:
-            self.update_sync_file(
-                previous_file.id,
-                SyncFileUpdateInput(
-                    last_modified=file.last_modified,
-                    supported=previous_file.supported or supported,
-                ),
-            )
-            return previous_file
-        else:
-            return self.create_sync_file(
-                SyncFileInput(
-                    path=file.name,
-                    syncs_active_id=sync_active.id,
-                    last_modified=file.last_modified,
-                    brain_id=str(sync_active.brain_id),
-                    supported=supported,
-                )
-            )
-
-    def delete_sync_file(self, sync_file_id: int) -> None:
-        for sync_active_id, sync_files in self.files_store.items():
-            self.files_store[sync_active_id] = [
-                file for file in sync_files if file.id != sync_file_id
-            ]
-
-
-@pytest.fixture
-def sync_file():
-    file = SyncFile(
-        id=str(uuid4()),
-        name="test_file.txt",
-        is_folder=False,
-        last_modified=datetime.now().strftime("%Y-%m-%d %H:%M:%S"),
-        mime_type=".txt",
-        web_view_link="",
-        notification_id=uuid4(),  #
-    )
-    return file
-
-
-@pytest.fixture
-def prev_file():
-    file = SyncFile(
-        id=str(uuid4()),
-        name="test_file.txt",
-        is_folder=False,
-        last_modified=(datetime.now() - timedelta(hours=1)).strftime(
-            "%Y-%m-%d %H:%M:%S"
-        ),
-        mime_type="txt",
-        web_view_link="",
-        notification_id=uuid4(),  #
-    )
-    return file
-
-
-@pytest_asyncio.fixture(scope="function")
-async def brain_user_setup(
-    session,
-) -> Tuple[Brain, User]:
-    user_1 = (
-        await session.exec(select(User).where(User.email == "admin@quivr.app"))
-    ).one()
-    # Brain data
-    brain_1 = Brain(
-        name="test_brain",
-        description="this is a test brain",
-        brain_type=BrainType.integration,
-    )
-
-    session.add(brain_1)
-    await session.refresh(user_1)
-    await session.commit()
-    assert user_1
-    assert brain_1.brain_id
-    return brain_1, user_1
-
-
-@pytest_asyncio.fixture(scope="function")
-async def sync_user_notion_setup(
-    session,
-):
-    sync_user_service = SyncUserService()
-    user_1 = (
-        await session.exec(select(User).where(User.email == "admin@quivr.app"))
-    ).one()
-
-    # Sync User
-    sync_user_input = SyncsUserInput(
-        user_id=str(user_1.id),
-        name="sync_user_1",
-        provider="notion",
-        credentials={},
-        state={},
-        additional_data={},
-        status="",
-    )
-    sync_user = SyncsUser.model_validate(
-        sync_user_service.create_sync_user(sync_user_input)
-    )
-    assert sync_user.id
-
-    # Notion pages
-    notion_page_1 = NotionSyncFile(
-        notion_id=uuid.uuid4(),
-        sync_user_id=sync_user.id,
-        user_id=sync_user.user_id,
-        name="test",
-        last_modified=datetime.now() - timedelta(hours=5),
-        mime_type="txt",
-        web_view_link="",
-        icon="",
-        is_folder=False,
-    )
-
-    notion_page_2 = NotionSyncFile(
-        notion_id=uuid.uuid4(),
-        sync_user_id=sync_user.id,
-        user_id=sync_user.user_id,
-        name="test_2",
-        last_modified=datetime.now() - timedelta(hours=5),
-        mime_type="txt",
-        web_view_link="",
-        icon="",
-        is_folder=False,
-    )
-    session.add(notion_page_1)
-    session.add(notion_page_2)
-    yield sync_user
-    await session.execute(
-        text("DELETE FROM syncs_user WHERE id = :sync_id"), {"sync_id": sync_user.id}
-    )
-
-
-@pytest_asyncio.fixture(scope="function")
-async def setup_syncs_data(
-    brain_user_setup,
-) -> Tuple[SyncsUser, SyncsActive]:
-    brain_1, user_1 = brain_user_setup
-
-    sync_user = SyncsUser(
-        id=0,
-        user_id=user_1.id,
-        name="c8xfz3g566b8xa1ajiesdh",
-        provider="mock",
-        credentials={},
-        state={},
-        additional_data={},
-        status="",
-    )
-    sync_active = SyncsActive(
-        id=0,
-        name="test",
-        syncs_user_id=sync_user.id,
-        user_id=sync_user.user_id,
-        settings={},
-        last_synced=str(datetime.now() - timedelta(hours=5)),
-        sync_interval_minutes=1,
-        brain_id=brain_1.brain_id,
-    )
-
-    return (sync_user, sync_active)
-
-
-@pytest.fixture
-def syncutils(
-    sync_file: SyncFile,
-    prev_file: SyncFile,
-    setup_syncs_data: Tuple[SyncsUser, SyncsActive],
-    session,
-) -> SyncUtils:
-    (sync_user, sync_active) = setup_syncs_data
-    assert sync_file.notification_id
-    sync_active_service = MockSyncService(sync_active)
-    sync_user_service = MockSyncUserService(sync_user)
-    sync_files_repo_service = MockSyncFilesRepository()
-    knowledge_service = KnowledgeService(KnowledgeRepository(session))
-    notification_service = NotificationService(
-        repository=MockNotification(
-            [sync_file.notification_id, prev_file.notification_id],  # type: ignore
-            sync_user.user_id,
-            sync_active.brain_id,
-        )
-    )
-    brain_vectors = BrainsVectors()
-    sync_cloud = MockSyncCloud()
-
-    sync_util = SyncUtils(
-        sync_user_service=sync_user_service,
-        sync_active_service=sync_active_service,
-        sync_files_repo=sync_files_repo_service,
-        sync_cloud=sync_cloud,
-        notification_service=notification_service,
-        brain_vectors=brain_vectors,
-        knowledge_service=knowledge_service,
-    )
-
-    return sync_util
-
-
-@pytest.fixture
-def syncutils_notion(
-    sync_file: SyncFile,
-    prev_file: SyncFile,
-    setup_syncs_data: Tuple[SyncsUser, SyncsActive],
-    session,
-) -> SyncUtils:
-    (sync_user, sync_active) = setup_syncs_data
-    assert sync_file.notification_id
-    sync_active_service = MockSyncService(sync_active)
-    sync_user_service = MockSyncUserService(sync_user)
-    sync_files_repo_service = MockSyncFilesRepository()
-    knowledge_service = KnowledgeService(KnowledgeRepository(session))
-    notification_service = NotificationService(
-        repository=MockNotification(
-            [sync_file.notification_id, prev_file.notification_id],  # type: ignore
-            sync_user.user_id,
-            sync_active.brain_id,
-        )
-    )
-    brain_vectors = BrainsVectors()
-    sync_cloud = MockSyncCloudNotion()
-    sync_util = SyncUtils(
-        sync_user_service=sync_user_service,
-        sync_active_service=sync_active_service,
-        sync_files_repo=sync_files_repo_service,
-        sync_cloud=sync_cloud,
-        notification_service=notification_service,
-        brain_vectors=brain_vectors,
-        knowledge_service=knowledge_service,
-    )
-
-    return sync_util
->>>>>>> ebeb41e5
+#     return sync_util