--- conflicted
+++ resolved
@@ -1,5 +1,4 @@
 from datetime import datetime
-from typing import Tuple
 
 import httpx
 import pytest
@@ -8,12 +7,7 @@
 
 from quivr_api.modules.brain.integrations.Notion.Notion_connector import NotionPage
 from quivr_api.modules.sync.entity.notion_page import NotionSearchResult
-<<<<<<< HEAD
 from quivr_api.modules.sync.repository.notion_repository import NotionRepository
-=======
-from quivr_api.modules.sync.entity.sync_models import SyncsActive, SyncsUser
-from quivr_api.modules.sync.repository.sync_repository import NotionRepository
->>>>>>> ebeb41e5
 from quivr_api.modules.sync.service.sync_notion import (
     SyncNotionService,
     fetch_limit_notion_pages,
@@ -78,29 +72,31 @@
     assert len(result) == 0
 
 
-@pytest.mark.skip(reason="Bug: httpx.ConnectError: [Errno -2] Name or service not known'")
-@pytest.mark.asyncio(loop_scope="session")
-async def test_store_notion_pages_success(
-    session: AsyncSession,
-    notion_search_result: NotionSearchResult,
-    setup_syncs_data: Tuple[SyncsUser, SyncsActive],
-    sync_user_notion_setup: SyncsUser,
-    user_1: User,
-):
-    assert user_1.id
+# @pytest.mark.skip(
+#     reason="Bug: httpx.ConnectError: [Errno -2] Name or service not known'"
+# )
+# @pytest.mark.asyncio(loop_scope="session")
+# async def test_store_notion_pages_success(
+#     session: AsyncSession,
+#     notion_search_result: NotionSearchResult,
+#     setup_syncs_data: Tuple[SyncsUser, SyncsActive],
+#     sync_user_notion_setup: SyncsUser,
+#     user_1: User,
+# ):
+#     assert user_1.id
 
-    notion_repository = NotionRepository(session)
-    notion_service = SyncNotionService(notion_repository)
-    sync_files = await store_notion_pages(
-        notion_search_result.results,
-        notion_service,
-        user_1.id,
-        sync_user_id=sync_user_notion_setup.id,
-    )
-    assert sync_files
-    assert len(sync_files) == 1
-    assert sync_files[0].notion_id == notion_search_result.results[0].id
-    assert sync_files[0].mime_type == "md"
+#     notion_repository = NotionRepository(session)
+#     notion_service = SyncNotionService(notion_repository)
+#     sync_files = await store_notion_pages(
+#         notion_search_result.results,
+#         notion_service,
+#         user_1.id,
+#         sync_user_id=sync_user_notion_setup.id,
+#     )
+#     assert sync_files
+#     assert len(sync_files) == 1
+#     assert sync_files[0].notion_id == notion_search_result.results[0].id
+#     assert sync_files[0].mime_type == "md"
 
 
 @pytest.mark.asyncio(loop_scope="session")
