--- conflicted
+++ resolved
@@ -1,26 +1,22 @@
 from datetime import datetime, timedelta
-<<<<<<< HEAD
-from typing import List
-=======
 from typing import List, Sequence
->>>>>>> adc71b74
 from uuid import UUID
+
+from sqlalchemy import or_
+from sqlalchemy.exc import IntegrityError
+from sqlmodel import col, select
+from sqlmodel.ext.asyncio.session import AsyncSession
 
 from quivr_api.logger import get_logger
 from quivr_api.models.settings import get_supabase_client
 from quivr_api.modules.dependencies import BaseRepository
-from quivr_api.modules.knowledge.service.knowledge_service import \
-    KnowledgeService
-from quivr_api.modules.notification.service.notification_service import \
-    NotificationService
-from quivr_api.modules.sync.dto.inputs import (SyncsActiveInput,
-                                               SyncsActiveUpdateInput)
+from quivr_api.modules.knowledge.service.knowledge_service import KnowledgeService
+from quivr_api.modules.notification.service.notification_service import (
+    NotificationService,
+)
+from quivr_api.modules.sync.dto.inputs import SyncsActiveInput, SyncsActiveUpdateInput
 from quivr_api.modules.sync.entity.sync import NotionSyncFile, SyncsActive
 from quivr_api.modules.sync.repository.sync_interfaces import SyncInterface
-from sqlalchemy import or_
-from sqlalchemy.exc import IntegrityError
-from sqlmodel import select
-from sqlmodel.ext.asyncio.session import AsyncSession
 
 notification_service = NotificationService()
 knowledge_service = KnowledgeService()
@@ -89,7 +85,7 @@
         return []
 
     def update_sync_active(
-        self, sync_id: UUID | str, sync_active_input: SyncsActiveUpdateInput
+        self, sync_id: int | str, sync_active_input: SyncsActiveUpdateInput
     ):
         """
         Update an active sync in the database.
@@ -221,12 +217,14 @@
         query = select(NotionSyncFile).where(NotionSyncFile.user_id == user_id)
         response = await self.session.exec(query)
         return response.all()
-    
-    async def create_notion_files(self, notion_files: List[NotionSyncFile]) -> List[NotionSyncFile]:
+
+    async def create_notion_files(
+        self, notion_files: List[NotionSyncFile]
+    ) -> List[NotionSyncFile]:
         try:
             self.session.add_all(notion_files)
             await self.session.commit()
-        except IntegrityError as ie:
+        except IntegrityError:
             await self.session.rollback()
             raise Exception("Integrity error while creating notion files.")
         except Exception as e:
@@ -234,11 +232,8 @@
             raise e
 
         return notion_files
-    
-
-    async def update_notion_file(
-        self, updated_notion_file: NotionSyncFile
-    ) -> bool:
+
+    async def update_notion_file(self, updated_notion_file: NotionSyncFile) -> bool:
         try:
             is_update = False
             query = select(NotionSyncFile).where(
@@ -306,12 +301,12 @@
             await self.session.commit()
             return notion_file
         return None
-    
+
     async def delete_notion_pages(self, notion_ids: List[str]):
         query = select(NotionSyncFile).where(
             or_(
-                NotionSyncFile.notion_id.in_(notion_ids),
-                NotionSyncFile.parent_id.in_(notion_ids)
+                col(NotionSyncFile.notion_id).in_(notion_ids),
+                col(NotionSyncFile.parent_id).in_(notion_ids),
             )
         )
         response = await self.session.exec(query)
