from abc import ABC, abstractmethod
from typing import Any, List, Literal
from uuid import UUID

<<<<<<< HEAD
from quivr_api.modules.sync.dto.inputs import (
    SyncFileInput,
    SyncFileUpdateInput,
    SyncsActiveInput,
    SyncsActiveUpdateInput,
    SyncsUserInput,
    SyncUserUpdateInput,
)
from quivr_api.modules.sync.entity.sync import DBSyncFile, SyncsActive
=======
from quivr_api.modules.sync.dto.inputs import (SyncFileInput,
                                               SyncFileUpdateInput,
                                               SyncsActiveInput,
                                               SyncsActiveUpdateInput,
                                               SyncsUserInput,
                                               SyncUserUpdateInput)
from quivr_api.modules.sync.entity.sync import (SyncFile, SyncsActive,
                                                SyncsFiles)
>>>>>>> adc71b74


class SyncUserInterface(ABC):
    @abstractmethod
    def create_sync_user(
        self,
        sync_user_input: SyncsUserInput,
    ):
        pass

    @abstractmethod
    def get_syncs_user(self, user_id: str, sync_user_id: int | None = None):
        pass

    @abstractmethod
    def get_sync_user_by_id(self, sync_id: int):
        pass

    @abstractmethod
    def delete_sync_user(self, sync_user_id: int, user_id: UUID | str):
        pass

    @abstractmethod
    def get_sync_user_by_state(self, state: dict):
        pass

    @abstractmethod
    def update_sync_user(
        self, sync_user_id: int, state: dict, sync_user_input: SyncUserUpdateInput
    ):
        pass

    @abstractmethod
    async def get_files_folder_user_sync(
        self,
        sync_active_id: int,
        user_id: str,
        notion_service: Any = None,
        folder_id: int | str | None = None,
        recursive: bool = False,
    ) -> None | dict[str, List[SyncFile]] | Literal["No sync found"]:
        pass

    @abstractmethod
    def get_all_notion_user_syncs(self):
        pass

<<<<<<< HEAD
=======

>>>>>>> adc71b74
class SyncInterface(ABC):
    @abstractmethod
    def create_sync_active(
        self,
        sync_active_input: SyncsActiveInput,
        user_id: str,
    ) -> SyncsActive | None:
        pass

    @abstractmethod
    def get_syncs_active(self, user_id: UUID | str) -> List[SyncsActive]:
        pass

    @abstractmethod
    def update_sync_active(
        self, sync_id: UUID | int, sync_active_input: SyncsActiveUpdateInput
    ):
        pass

    @abstractmethod
    def delete_sync_active(self, sync_active_id: int, user_id: str):
        pass

    @abstractmethod
    def get_details_sync_active(self, sync_active_id: int):
        pass

    @abstractmethod
    async def get_syncs_active_in_interval(self) -> List[SyncsActive]:
        pass


class SyncFileInterface(ABC):
    @abstractmethod
    def create_sync_file(self, sync_file_input: SyncFileInput) -> DBSyncFile:
        pass

    @abstractmethod
    def get_sync_files(self, sync_active_id: int) -> list[DBSyncFile]:
        pass

    @abstractmethod
    def update_sync_file(self, sync_file_id: int, sync_file_input: SyncFileUpdateInput):
        pass

    @abstractmethod
    def delete_sync_file(self, sync_file_id: int):
        pass<|MERGE_RESOLUTION|>--- conflicted
+++ resolved
@@ -2,7 +2,6 @@
 from typing import Any, List, Literal
 from uuid import UUID
 
-<<<<<<< HEAD
 from quivr_api.modules.sync.dto.inputs import (
     SyncFileInput,
     SyncFileUpdateInput,
@@ -11,17 +10,11 @@
     SyncsUserInput,
     SyncUserUpdateInput,
 )
-from quivr_api.modules.sync.entity.sync import DBSyncFile, SyncsActive
-=======
-from quivr_api.modules.sync.dto.inputs import (SyncFileInput,
-                                               SyncFileUpdateInput,
-                                               SyncsActiveInput,
-                                               SyncsActiveUpdateInput,
-                                               SyncsUserInput,
-                                               SyncUserUpdateInput)
-from quivr_api.modules.sync.entity.sync import (SyncFile, SyncsActive,
-                                                SyncsFiles)
->>>>>>> adc71b74
+from quivr_api.modules.sync.entity.sync import (
+    DBSyncFile,
+    SyncFile,
+    SyncsActive,
+)
 
 
 class SyncUserInterface(ABC):
@@ -69,10 +62,7 @@
     def get_all_notion_user_syncs(self):
         pass
 
-<<<<<<< HEAD
-=======
 
->>>>>>> adc71b74
 class SyncInterface(ABC):
     @abstractmethod
     def create_sync_active(
