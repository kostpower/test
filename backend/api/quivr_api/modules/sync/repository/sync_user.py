import json
<<<<<<< HEAD
=======
from typing import List, Literal
>>>>>>> adc71b74
from uuid import UUID

from quivr_api.logger import get_logger
from quivr_api.models.settings import get_supabase_client
from quivr_api.modules.knowledge.service.knowledge_service import \
    KnowledgeService
from quivr_api.modules.notification.service.notification_service import \
    NotificationService
from quivr_api.modules.sync.dto.inputs import (SyncsUserInput,
                                               SyncUserUpdateInput)
from quivr_api.modules.sync.entity.sync import SyncFile
from quivr_api.modules.sync.repository.sync_interfaces import SyncUserInterface
from quivr_api.modules.sync.service.sync_notion import SyncNotionService
from quivr_api.modules.sync.utils.sync import (AzureDriveSync, BaseSync,
                                               DropboxSync, GitHubSync,
                                               GoogleDriveSync, NotionSync)

notification_service = NotificationService()
knowledge_service = KnowledgeService()
logger = get_logger(__name__)


class SyncUser(SyncUserInterface):
    def __init__(self):
        """
        Initialize the Sync class with a Supabase client.
        """
        supabase_client = get_supabase_client()
        self.db = supabase_client  # type: ignore
        logger.debug("Supabase client initialized")

    def create_sync_user(
        self,
        sync_user_input: SyncsUserInput,
    ):
        """
        Create a new sync user in the database.

        Args:
            sync_user_input (SyncsUserInput): The input data for creating a sync user.

        Returns:
            dict or None: The created sync user data or None if creation failed.
        """
        logger.info("Creating sync user with input: %s", sync_user_input)
        response = (
            self.db.from_("syncs_user")
            .insert(sync_user_input.model_dump(exclude_none=True, exclude_unset=True))
            .execute()
        )
        if response.data:
            logger.info("Sync user created successfully: %s", response.data[0])
            return response.data[0]
        logger.warning("Failed to create sync user")
        return None

    def get_sync_user_by_id(self, sync_id: int):
        """
        Retrieve sync users from the database.
        """
        response = self.db.from_("syncs_user").select("*").eq("id", sync_id).execute()
        if response.data:
            logger.info("Sync user found: %s", response.data[0])
            return response.data[0]
        logger.warning("No sync user found for sync_id: %s", sync_id)
        return None

<<<<<<< HEAD
    def get_syncs_user(self, user_id: UUID, sync_user_id: int | None = None):
=======
    def get_syncs_user(self, user_id: str, sync_user_id: int | None = None):
>>>>>>> adc71b74
        """
        Retrieve sync users from the database.

        Args:
            user_id (str): The user ID to filter sync users.
            sync_user_id (int, optional): The sync user ID to filter sync users. Defaults to None.

        Returns:
            list: A list of sync users matching the criteria.
        """
        logger.info(
            "Retrieving sync users for user_id: %s, sync_user_id: %s",
            user_id,
            sync_user_id,
        )
        query = self.db.from_("syncs_user").select("*").eq("user_id", user_id)
        if sync_user_id:
            query = query.eq("id", str(sync_user_id))
        response = query.execute()
        if response.data:
            # logger.info("Sync users retrieved successfully: %s", response.data)
            return response.data
        logger.warning(
            "No sync users found for user_id: %s, sync_user_id: %s",
            user_id,
            sync_user_id,
        )
        return []

    def get_sync_user_by_state(self, state: dict):
        """
        Retrieve a sync user by their state.

        Args:
            state (dict): The state to filter sync users.

        Returns:
            dict or None: The sync user data matching the state or None if not found.
        """
        logger.info("Getting sync user by state: %s", state)

        state_str = json.dumps(state)
        response = (
            self.db.from_("syncs_user").select("*").eq("state", state_str).execute()
        )
        if response.data:
            logger.info("Sync user found by state: %s", response.data[0])
            return response.data[0]
        logger.warning("No sync user found for state: %s", state)
        return []

    def delete_sync_user(self, sync_id: int, user_id: UUID | str):
        """
        Delete a sync user from the database.

        Args:
            provider (str): The provider of the sync user.
            user_id (str): The user ID of the sync user.
        """
        logger.info(
            "Deleting sync user with sync_id: %s, user_id: %s", sync_id, user_id
        )
        self.db.from_("syncs_user").delete().eq("id", sync_id).eq(
            "user_id", user_id
        ).execute()
        logger.info("Sync user deleted successfully")

    def update_sync_user(
        self, sync_user_id: int, state: dict, sync_user_input: SyncUserUpdateInput
    ):
        """
        Update a sync user in the database.

        Args:
            sync_user_id (str): The user ID of the sync user.
            state (dict): The state to filter sync users.
            sync_user_input (SyncUserUpdateInput): The input data for updating the sync user.
        """
        logger.info(
            "Updating sync user with user_id: %s, state: %s, input: %s",
            sync_user_id,
            state,
            sync_user_input,
        )

        state_str = json.dumps(state)
        self.db.from_("syncs_user").update(sync_user_input.model_dump()).eq(
            "user_id", sync_user_id
        ).eq("state", state_str).execute()
        logger.info("Sync user updated successfully")

    def get_all_notion_user_syncs(self):
        """
        Retrieve all Notion sync users from the database.

        Returns:
            list: A list of Notion sync users.
        """
        logger.info("Retrieving all Notion sync users")
        response = (
            self.db.from_("syncs_user").select("*").eq("provider", "Notion").execute()
        )
        if response.data:
            logger.info("Notion sync users retrieved successfully")
            return response.data
        logger.warning("No Notion sync users found")
        return []

    async def get_files_folder_user_sync(
        self,
        sync_active_id: int,
        user_id: str,
        notion_service: SyncNotionService,
        folder_id: str | None = None,
        recursive: bool = False,
    ) -> None | dict[str, List[SyncFile]] | Literal["No sync found"]:
        """
        Retrieve files from a user's sync folder, either from Google Drive or Azure.

        Args:
            sync_active_id (int): The ID of the active sync.
            user_id (str): The user ID associated with the active sync.
            folder_id (str, optional): The folder ID to filter files. Defaults to None.

        Returns:
            dict or str: A dictionary containing the list of files or a string indicating the sync provider.
        """
        logger.info(
            "Retrieving files for user sync with sync_active_id: %s, user_id: %s, folder_id: %s",
            sync_active_id,
            user_id,
            folder_id,
        )
        # Check whether the sync is Google or Azure
        sync_user = self.get_syncs_user(user_id=user_id, sync_user_id=sync_active_id)
        if not sync_user:
            logger.warning(
                "No sync user found for sync_active_id: %s, user_id: %s",
                sync_active_id,
                user_id,
            )
            return None

        sync_user = sync_user[0]
        sync: BaseSync

        provider = sync_user["provider"].lower()
        if provider == "google":
            logger.info("Getting files for Google sync")
            sync = GoogleDriveSync()
            return {"files": sync.get_files(sync_user["credentials"], folder_id)}
        elif provider == "azure":
            logger.info("Getting files for Azure sync")
            sync = AzureDriveSync()
            return {
                "files": sync.get_files(sync_user["credentials"], folder_id, recursive)
            }
        elif provider == "dropbox":
            logger.info("Getting files for Drop Box sync")
            sync = DropboxSync()
            return {
                "files": sync.get_files(
                    sync_user["credentials"], folder_id if folder_id else "", recursive
                )
            }
        elif provider == "notion":
            logger.info("Getting files for Notion sync")
            sync = NotionSync(notion_service=notion_service)
            return {
                "files": await sync.aget_files(
                    sync_user["credentials"], folder_id if folder_id else "", recursive
                )
            }
        elif provider == "github":
            logger.info("Getting files for GitHub sync")
            sync = GitHubSync()
            return {
                "files": sync.get_files(
                    sync_user["credentials"], folder_id if folder_id else "", recursive
                )
            }

        else:
            logger.warning(
                "No sync found for provider: %s", sync_user["provider"], recursive
            )
            return "No sync found"<|MERGE_RESOLUTION|>--- conflicted
+++ resolved
@@ -1,24 +1,25 @@
 import json
-<<<<<<< HEAD
-=======
 from typing import List, Literal
->>>>>>> adc71b74
 from uuid import UUID
 
 from quivr_api.logger import get_logger
 from quivr_api.models.settings import get_supabase_client
-from quivr_api.modules.knowledge.service.knowledge_service import \
-    KnowledgeService
-from quivr_api.modules.notification.service.notification_service import \
-    NotificationService
-from quivr_api.modules.sync.dto.inputs import (SyncsUserInput,
-                                               SyncUserUpdateInput)
-from quivr_api.modules.sync.entity.sync import SyncFile
+from quivr_api.modules.knowledge.service.knowledge_service import KnowledgeService
+from quivr_api.modules.notification.service.notification_service import (
+    NotificationService,
+)
+from quivr_api.modules.sync.dto.inputs import SyncsUserInput, SyncUserUpdateInput
+from quivr_api.modules.sync.entity.sync import SyncFile, SyncsUser
 from quivr_api.modules.sync.repository.sync_interfaces import SyncUserInterface
 from quivr_api.modules.sync.service.sync_notion import SyncNotionService
-from quivr_api.modules.sync.utils.sync import (AzureDriveSync, BaseSync,
-                                               DropboxSync, GitHubSync,
-                                               GoogleDriveSync, NotionSync)
+from quivr_api.modules.sync.utils.sync import (
+    AzureDriveSync,
+    BaseSync,
+    DropboxSync,
+    GitHubSync,
+    GoogleDriveSync,
+    NotionSync,
+)
 
 notification_service = NotificationService()
 knowledge_service = KnowledgeService()
@@ -70,11 +71,7 @@
         logger.warning("No sync user found for sync_id: %s", sync_id)
         return None
 
-<<<<<<< HEAD
     def get_syncs_user(self, user_id: UUID, sync_user_id: int | None = None):
-=======
-    def get_syncs_user(self, user_id: str, sync_user_id: int | None = None):
->>>>>>> adc71b74
         """
         Retrieve sync users from the database.
 
@@ -104,7 +101,7 @@
         )
         return []
 
-    def get_sync_user_by_state(self, state: dict):
+    def get_sync_user_by_state(self, state: dict) -> SyncsUser | None:
         """
         Retrieve a sync user by their state.
 
@@ -124,7 +121,7 @@
             logger.info("Sync user found by state: %s", response.data[0])
             return response.data[0]
         logger.warning("No sync user found for state: %s", state)
-        return []
+        return None
 
     def delete_sync_user(self, sync_id: int, user_id: UUID | str):
         """
@@ -186,8 +183,8 @@
     async def get_files_folder_user_sync(
         self,
         sync_active_id: int,
-        user_id: str,
-        notion_service: SyncNotionService,
+        user_id: UUID,
+        notion_service: SyncNotionService | None,
         folder_id: str | None = None,
         recursive: bool = False,
     ) -> None | dict[str, List[SyncFile]] | Literal["No sync found"]:
@@ -241,6 +238,8 @@
                 )
             }
         elif provider == "notion":
+            if notion_service is None:
+                raise ValueError("provider notion but notion_service is None")
             logger.info("Getting files for Notion sync")
             sync = NotionSync(notion_service=notion_service)
             return {
