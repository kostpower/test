--- conflicted
+++ resolved
@@ -4,31 +4,24 @@
 
 from fastapi import UploadFile
 from pydantic import BaseModel, ConfigDict
-
-<<<<<<< HEAD
 from quivr_api.celery_config import celery
-=======
->>>>>>> 1c63608b
 from quivr_api.logger import get_logger
 from quivr_api.modules.brain.repository.brains_vectors import BrainsVectors
 from quivr_api.modules.knowledge.repository.storage import Storage
 from quivr_api.modules.notification.dto.inputs import (
-    CreateNotification,
-    NotificationUpdatableProperties,
-)
-from quivr_api.modules.notification.entity.notification import NotificationsStatusEnum
-from quivr_api.modules.notification.service.notification_service import (
-    NotificationService,
-)
-from quivr_api.modules.sync.dto.inputs import (
-    SyncFileInput,
-    SyncFileUpdateInput,
-    SyncsActiveUpdateInput,
-)
+    CreateNotification, NotificationUpdatableProperties)
+from quivr_api.modules.notification.entity.notification import \
+    NotificationsStatusEnum
+from quivr_api.modules.notification.service.notification_service import \
+    NotificationService
+from quivr_api.modules.sync.dto.inputs import (SyncFileInput,
+                                               SyncFileUpdateInput,
+                                               SyncsActiveUpdateInput)
 from quivr_api.modules.sync.entity.sync import SyncFile
 from quivr_api.modules.sync.repository.sync_files import SyncFiles
 from quivr_api.modules.sync.service.sync_notion import SyncNotionService
-from quivr_api.modules.sync.service.sync_service import SyncService, SyncUserService
+from quivr_api.modules.sync.service.sync_service import (SyncService,
+                                                         SyncUserService)
 from quivr_api.modules.sync.utils.sync import BaseSync
 from quivr_api.modules.sync.utils.upload import upload_file
 from quivr_api.modules.upload.service.upload_file import check_file_exists
@@ -66,13 +59,6 @@
         Returns:
             dict: A dictionary containing the status of the download or an error message.
         """
-<<<<<<< HEAD
-        credentials = self.sync_cloud.check_and_refresh_access_token(credentials)
-=======
-
-        # credentials = self.sync_cloud.check_and_refresh_access_token(credentials)
->>>>>>> 1c63608b
-
         downloaded_files = []
         bulk_id = uuid.uuid4()
 
