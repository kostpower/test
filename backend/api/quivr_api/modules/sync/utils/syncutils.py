--- conflicted
+++ resolved
@@ -363,11 +363,7 @@
         folder_ids: list[str],
     ):
         files = await self.get_syncfiles_from_ids(
-<<<<<<< HEAD
             sync_user.credentials, files_ids, folder_ids
-=======
-            user_sync.credentials, files_ids, folder_ids, user_sync.id
->>>>>>> ebeb41e5
         )
         processed_files = await self.process_sync_files(
             files=files,
