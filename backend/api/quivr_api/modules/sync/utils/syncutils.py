--- conflicted
+++ resolved
@@ -78,15 +78,6 @@
 
     return should_download
 
-<<<<<<< HEAD
-=======
-    sync_user_service: SyncUserService
-    sync_active_service: SyncService
-    sync_files_repo: SyncFiles
-    storage: Storage
-    sync_cloud: BaseSync
-    knowledge_service: KnowledgeService
->>>>>>> 8337af3e
 
 class SyncUtils:
     def __init__(
@@ -125,7 +116,6 @@
                     brain_id=str(brain_id),
                 )
             )
-<<<<<<< HEAD
             file.notification_id = upload_notification.id
             res.append(file)
         return res
@@ -136,44 +126,6 @@
         logger.info(f"Downloading {file} using {self.sync_cloud}")
         file_response = self.sync_cloud.download_file(credentials, file)
         logger.debug(f"Fetch sync file response: {file_response}")
-=======
-
-    async def _process_sync_file(
-        self,
-        client: AsyncClient,
-        file: SyncFile,
-        previous_file: DBSyncFile | None,
-        credentials: dict,
-        current_user: UUID,
-        brain_id: UUID,
-        sync_active_id: int,
-    ):
-        logger.info("Processing file: %s", file.name)
-        file_name, modified_time = file.name, file.last_modified
-
-        if file_name.split(".")[-1] not in [
-            "pdf",
-            "txt",
-            "md",
-            "csv",
-            "docx",
-            "xlsx",
-            "pptx",
-            "doc",
-        ]:
-            logger.info("File is not compatible: %s. Skipping processing", file_name)
-            return None
-
-        # FIXME(@aminediro, @chloedia): Checks should use file_sha1 in database
-        if check_file_exists(str(brain_id), str(file_name)):
-            brain_vectors.delete_file_from_brain(brain_id, file_name)
-
-        # TODO: function
-        # TODO: Encode response in some Type for type checking
-        logger.debug(f"Downloading {file} using {self.sync_cloud}")
-        file_response = await self.sync_cloud.adownload_file(credentials, file)
-        logger.debug(f"Fetch sync file : {file_response}")
->>>>>>> 8337af3e
         file_name = str(file_response["file_name"])
         raw_data = file_response["content"]
         assert isinstance(raw_data, io.BytesIO)
@@ -190,7 +142,6 @@
         logger.debug(f"Successfully downloded sync file : {dfile}")
         return dfile
 
-<<<<<<< HEAD
     async def process_sync_file(
         self,
         file: SyncFile,
@@ -215,22 +166,6 @@
             ".doc",
         ]:
             raise ValueError(f"Incompatible file extension for {downloaded_file}")
-=======
-        # TODO
-        # knowlegge_to_add = CreateKnowledgeProperties(
-        #         brain_id=brain_id,
-        #         file_name=file.name,
-        #         mime_type= file.mime_type,
-        #         source=self.sync_cloud.name,
-        #         source_link=file.web_view_link,
-        #         file_size=sys.getsizeof(raw_data),
-        #         file_sha1=compute_sha1(raw_data.read()),
-        #     )
-
-        # await self.knowledge_service.add_knowledge(knowlegge_to_add)
-
-        # Send file for processing
->>>>>>> 8337af3e
 
         # TODO: Check workflow is correct
         # FIXME(@aminediro, @chloedia): Checks should use file_sha1 in database
@@ -260,12 +195,12 @@
         knowledge_to_add = CreateKnowledgeProperties(
             brain_id=brain_id,
             file_name=file.name,
-            extension=downloaded_file.extension,
-            integration=integration,
-            integration_link=integration_link,
-        )
-
-        added_knowledge = self.knowledge_service.add_knowledge(knowledge_to_add)
+            mime_type=downloaded_file.extension,
+            source=integration,
+            source_link=integration_link,
+        )
+
+        added_knowledge = await self.knowledge_service.add_knowledge(knowledge_to_add)
         # Send file for processing
         celery.send_task(
             "process_file_task",
