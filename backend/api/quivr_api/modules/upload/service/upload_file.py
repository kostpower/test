--- conflicted
+++ resolved
@@ -6,11 +6,7 @@
     get_supabase_async_client,
     get_supabase_client,
 )
-<<<<<<< HEAD
-from supabase.client import Client
-=======
 from supabase import Client
->>>>>>> 210f187e
 
 logger = get_logger(__name__)
 
