--- conflicted
+++ resolved
@@ -70,14 +70,10 @@
     knowledges: List[KnowledgeDB] = Relationship(
         back_populates="brains", link_model=KnowledgeBrain
     )
-<<<<<<< HEAD
     users: List["User"] = Relationship(
         back_populates="brains",
         link_model=BrainUserDB,
     )
-=======
-
->>>>>>> ebeb41e5
     # TODO : add
     # "meaning" "public"."vector",
     # "tags" "public"."tags"[]
