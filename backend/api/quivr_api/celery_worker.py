--- conflicted
+++ resolved
@@ -8,26 +8,26 @@
 from celery.signals import worker_process_init
 from notion_client import Client
 from pytz import timezone  # type: ignore
-from sqlalchemy.ext.asyncio import AsyncEngine, create_async_engine
-from sqlmodel.ext.asyncio.session import AsyncSession
-
 from quivr_api.celery_config import celery
 from quivr_api.logger import get_logger
 from quivr_api.middlewares.auth.auth_bearer import AuthBearer
 from quivr_api.models.files import File
-from quivr_api.models.settings import get_supabase_client, get_supabase_db, settings
-from quivr_api.modules.brain.integrations.Notion.Notion_connector import NotionConnector
+from quivr_api.models.settings import (get_supabase_client, get_supabase_db,
+                                       settings)
+from quivr_api.modules.brain.integrations.Notion.Notion_connector import \
+    NotionConnector
 from quivr_api.modules.brain.service.brain_service import BrainService
-from quivr_api.modules.brain.service.brain_vector_service import BrainVectorService
+from quivr_api.modules.brain.service.brain_vector_service import \
+    BrainVectorService
 from quivr_api.modules.sync.repository.sync import NotionRepository
-from quivr_api.modules.sync.service.sync_notion import (
-    SyncNotionService,
-    fetch_notion_pages,
-    store_notion_pages,
-)
+from quivr_api.modules.sync.service.sync_notion import (SyncNotionService,
+                                                        fetch_notion_pages,
+                                                        store_notion_pages)
 from quivr_api.packages.files.crawl.crawler import CrawlWebsite, slugify
 from quivr_api.packages.files.processors import filter_file
 from quivr_api.packages.utils.telemetry import maybe_send_telemetry
+from sqlalchemy.ext.asyncio import AsyncEngine, create_async_engine
+from sqlmodel.ext.asyncio.session import AsyncSession
 
 logger = get_logger(__name__)
 
@@ -297,8 +297,9 @@
 
 @celery.task(name="fetch_and_store_notion_files")
 def fetch_and_store_notion_files(access_token: str, user_id: UUID):
+    if async_engine is None:
+        init_worker()
     logger.debug("Fetching and storing Notion files")
-<<<<<<< HEAD
     loop = asyncio.get_event_loop()
     loop.run_until_complete(fetch_and_store_notion_files_async(access_token, user_id))
 
@@ -309,12 +310,6 @@
     async with AsyncSession(
         async_engine, expire_on_commit=False, autoflush=False
     ) as session:
-=======
-    if sync_engine is None:
-        init_worker()
-
-    with Session(sync_engine, expire_on_commit=False, autoflush=False) as session:
->>>>>>> 9971d2b1
         notion_repository = NotionRepository(session)
         notion_service = SyncNotionService(notion_repository)
         notion_client = Client(auth=access_token)
