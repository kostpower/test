import json
import operator
from typing import Annotated, AsyncIterable, List, Optional, Sequence, Type, TypedDict
from uuid import UUID

from langchain.callbacks.manager import (
    AsyncCallbackManagerForToolRun,
    CallbackManagerForToolRun,
)
from langchain.pydantic_v1 import BaseModel as BaseModelV1
from langchain.pydantic_v1 import Field as FieldV1
from langchain.tools import BaseTool
from langchain_community.tools import DuckDuckGoSearchResults
from langchain_core.messages import BaseMessage, ToolMessage
from langchain_core.prompts import ChatPromptTemplate, MessagesPlaceholder
from langchain_core.tools import BaseTool
from langchain_openai import ChatOpenAI
from langgraph.graph import END, StateGraph
from langgraph.prebuilt import ToolExecutor, ToolInvocation
from logger import get_logger
from modules.brain.knowledge_brain_qa import KnowledgeBrainQA
from modules.chat.dto.chats import ChatQuestion
from modules.chat.dto.outputs import GetChatHistoryOutput
from modules.chat.service.chat_service import ChatService
from openai import OpenAI
from pydantic import BaseModel
from modules.tools import ImageGeneratorTool


class AgentState(TypedDict):
    messages: Annotated[Sequence[BaseMessage], operator.add]


# Define the function that determines whether to continue or not

logger = get_logger(__name__)

chat_service = ChatService()


<<<<<<< HEAD
=======
class ImageGenerationInput(BaseModelV1):
    query: str = FieldV1(
        ...,
        title="description",
        description="A detailled prompt to generate the image from. Takes into account the history of the chat.",
    )


class ImageGeneratorTool(BaseTool):
    name = "image-generator"
    description = "useful for when you need to generate an image from a prompt."
    args_schema: Type[BaseModel] = ImageGenerationInput
    return_direct = True

    def _run(
        self, query: str, run_manager: Optional[CallbackManagerForToolRun] = None
    ) -> str:
        client = OpenAI()

        response = client.images.generate(
            model="dall-e-3",
            prompt=query,
            size="1024x1024",
            quality="standard",
            n=1,
        )
        image_url = response.data[0].url
        revised_prompt = response.data[0].revised_prompt
        # Make the url a markdown image
        return f"{revised_prompt} \n ![Generated Image]({image_url}) "

    async def _arun(
        self, query: str, run_manager: Optional[AsyncCallbackManagerForToolRun] = None
    ) -> str:
        """Use the tool asynchronously."""
        client = OpenAI()
        response = await run_manager.run_async(
            client.images.generate,
            model="dall-e-3",
            prompt=query,
            size="1024x1024",
            quality="standard",
            n=1,
        )
        image_url = response.data[0].url
        # Make the url a markdown image
        return f"![Generated Image]({image_url})"


>>>>>>> fb46bb93
class GPT4Brain(KnowledgeBrainQA):
    """This is the Notion brain class. it is a KnowledgeBrainQA has the data is stored locally.
    It is going to call the Data Store internally to get the data.

    Args:
        KnowledgeBrainQA (_type_): A brain that store the knowledge internaly
    """

    tools: List[BaseTool] = [DuckDuckGoSearchResults(), ImageGeneratorTool()]
    tool_executor: ToolExecutor = ToolExecutor(tools)
    model_function: ChatOpenAI = None

    def __init__(
        self,
        **kwargs,
    ):
        super().__init__(
            **kwargs,
        )

    def calculate_pricing(self):
        return 3

    def should_continue(self, state):
        messages = state["messages"]
        last_message = messages[-1]
        # Make sure there is a previous message

        if last_message.tool_calls:
            name = last_message.tool_calls[0]["name"]
            if name == "image-generator":
                return "final"
        # If there is no function call, then we finish
        if not last_message.tool_calls:
            return "end"
        # Otherwise if there is, we check if it's suppose to return direct
        else:
            return "continue"

    # Define the function that calls the model
    def call_model(self, state):
        messages = state["messages"]
        response = self.model_function.invoke(messages)
        # We return a list, because this will get added to the existing list
        return {"messages": [response]}

    # Define the function to execute tools
    def call_tool(self, state):
        messages = state["messages"]
        # Based on the continue condition
        # we know the last message involves a function call
        last_message = messages[-1]
        # We construct an ToolInvocation from the function_call
        tool_call = last_message.tool_calls[0]
        tool_name = tool_call["name"]
        arguments = tool_call["args"]

        action = ToolInvocation(
            tool=tool_call["name"],
            tool_input=tool_call["args"],
        )
        # We call the tool_executor and get back a response
        response = self.tool_executor.invoke(action)
        # We use the response to create a FunctionMessage
        function_message = ToolMessage(
            content=str(response), name=action.tool, tool_call_id=tool_call["id"]
        )
        # We return a list, because this will get added to the existing list
        return {"messages": [function_message]}

    def create_graph(self):
        # Define a new graph
        workflow = StateGraph(AgentState)

        # Define the two nodes we will cycle between
        workflow.add_node("agent", self.call_model)
        workflow.add_node("action", self.call_tool)
        workflow.add_node("final", self.call_tool)

        # Set the entrypoint as `agent`
        # This means that this node is the first one called
        workflow.set_entry_point("agent")

        # We now add a conditional edge
        workflow.add_conditional_edges(
            # First, we define the start node. We use `agent`.
            # This means these are the edges taken after the `agent` node is called.
            "agent",
            # Next, we pass in the function that will determine which node is called next.
            self.should_continue,
            # Finally we pass in a mapping.
            # The keys are strings, and the values are other nodes.
            # END is a special node marking that the graph should finish.
            # What will happen is we will call `should_continue`, and then the output of that
            # will be matched against the keys in this mapping.
            # Based on which one it matches, that node will then be called.
            {
                # If `tools`, then we call the tool node.
                "continue": "action",
                # Final call
                "final": "final",
                # Otherwise we finish.
                "end": END,
            },
        )

        # We now add a normal edge from `tools` to `agent`.
        # This means that after `tools` is called, `agent` node is called next.
        workflow.add_edge("action", "agent")
        workflow.add_edge("final", END)

        # Finally, we compile it!
        # This compiles it into a LangChain Runnable,
        # meaning you can use it as you would any other runnable
        app = workflow.compile()
        return app

    def get_chain(self):
        self.model_function = ChatOpenAI(
            model="gpt-4-turbo", temperature=0, streaming=True
        )

        self.model_function = self.model_function.bind_tools(self.tools)

        graph = self.create_graph()

        return graph

    async def generate_stream(
        self, chat_id: UUID, question: ChatQuestion, save_answer: bool = True
    ) -> AsyncIterable:
        conversational_qa_chain = self.get_chain()
        transformed_history, streamed_chat_history = (
            self.initialize_streamed_chat_history(chat_id, question)
        )
        filtered_history = self.filter_history(transformed_history, 20, 2000)
        response_tokens = []
        config = {"metadata": {"conversation_id": str(chat_id)}}

        prompt = ChatPromptTemplate.from_messages(
            [
                (
                    "system",
                    "You are GPT-4 powered by Quivr. You are an assistant. {custom_personality}",
                ),
                MessagesPlaceholder(variable_name="chat_history"),
                ("human", "{question}"),
            ]
        )
        prompt_formated = prompt.format_messages(
            chat_history=filtered_history,
            question=question.question,
            custom_personality=(
                self.prompt_to_use.content if self.prompt_to_use else None
            ),
        )

        async for event in conversational_qa_chain.astream_events(
            {"messages": prompt_formated},
            config=config,
            version="v1",
        ):
            kind = event["event"]
            if kind == "on_chat_model_stream":
                content = event["data"]["chunk"].content
                if content:
                    # Empty content in the context of OpenAI or Anthropic usually means
                    # that the model is asking for a tool to be invoked.
                    # So we only print non-empty content
                    response_tokens.append(content)
                    streamed_chat_history.assistant = content
                    yield f"data: {json.dumps(streamed_chat_history.dict())}"
            elif kind == "on_tool_start":
                print("--")
                print(
                    f"Starting tool: {event['name']} with inputs: {event['data'].get('input')}"
                )
            elif kind == "on_tool_end":
                print(f"Done tool: {event['name']}")
                print(f"Tool output was: {event['data'].get('output')}")
                print("--")
            elif kind == "on_chain_end":
                output = event["data"]["output"]
                final_output = [item for item in output if "final" in item]
                if final_output:
                    if (
                        final_output[0]["final"]["messages"][0].name
                        == "image-generator"
                    ):
                        final_message = final_output[0]["final"]["messages"][0].content
                        response_tokens.append(final_message)
                        streamed_chat_history.assistant = final_message
                        yield f"data: {json.dumps(streamed_chat_history.dict())}"

        self.save_answer(question, response_tokens, streamed_chat_history, save_answer)

    def generate_answer(
        self, chat_id: UUID, question: ChatQuestion, save_answer: bool = True
    ) -> GetChatHistoryOutput:
        conversational_qa_chain = self.get_chain()
        transformed_history, _ = self.initialize_streamed_chat_history(
            chat_id, question
        )
        filtered_history = self.filter_history(transformed_history, 20, 2000)
        config = {"metadata": {"conversation_id": str(chat_id)}}

        prompt = ChatPromptTemplate.from_messages(
            [
                (
                    "system",
                    "You are GPT-4 powered by Quivr. You are an assistant. {custom_personality}",
                ),
                MessagesPlaceholder(variable_name="chat_history"),
                ("human", "{question}"),
            ]
        )
        prompt_formated = prompt.format_messages(
            chat_history=filtered_history,
            question=question.question,
            custom_personality=(
                self.prompt_to_use.content if self.prompt_to_use else None
            ),
        )
        model_response = conversational_qa_chain.invoke(
            {"messages": prompt_formated},
            config=config,
        )

        answer = model_response["messages"][-1].content

        return self.save_non_streaming_answer(
            chat_id=chat_id, question=question, answer=answer, metadata={}
        )<|MERGE_RESOLUTION|>--- conflicted
+++ resolved
@@ -37,59 +37,6 @@
 
 chat_service = ChatService()
 
-
-<<<<<<< HEAD
-=======
-class ImageGenerationInput(BaseModelV1):
-    query: str = FieldV1(
-        ...,
-        title="description",
-        description="A detailled prompt to generate the image from. Takes into account the history of the chat.",
-    )
-
-
-class ImageGeneratorTool(BaseTool):
-    name = "image-generator"
-    description = "useful for when you need to generate an image from a prompt."
-    args_schema: Type[BaseModel] = ImageGenerationInput
-    return_direct = True
-
-    def _run(
-        self, query: str, run_manager: Optional[CallbackManagerForToolRun] = None
-    ) -> str:
-        client = OpenAI()
-
-        response = client.images.generate(
-            model="dall-e-3",
-            prompt=query,
-            size="1024x1024",
-            quality="standard",
-            n=1,
-        )
-        image_url = response.data[0].url
-        revised_prompt = response.data[0].revised_prompt
-        # Make the url a markdown image
-        return f"{revised_prompt} \n ![Generated Image]({image_url}) "
-
-    async def _arun(
-        self, query: str, run_manager: Optional[AsyncCallbackManagerForToolRun] = None
-    ) -> str:
-        """Use the tool asynchronously."""
-        client = OpenAI()
-        response = await run_manager.run_async(
-            client.images.generate,
-            model="dall-e-3",
-            prompt=query,
-            size="1024x1024",
-            quality="standard",
-            n=1,
-        )
-        image_url = response.data[0].url
-        # Make the url a markdown image
-        return f"![Generated Image]({image_url})"
-
-
->>>>>>> fb46bb93
 class GPT4Brain(KnowledgeBrainQA):
     """This is the Notion brain class. it is a KnowledgeBrainQA has the data is stored locally.
     It is going to call the Data Store internally to get the data.
