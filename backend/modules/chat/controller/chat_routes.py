--- conflicted
+++ resolved
@@ -100,7 +100,6 @@
     return chat_service.create_chat(user_id=current_user.id, chat_data=chat_data)
 
 
-<<<<<<< HEAD
 # add new question to chat
 @chat_router.post(
     "/chat/{chat_id}/question",
@@ -179,8 +178,6 @@
         raise e
 
 
-=======
->>>>>>> 76d25bb2
 # stream new question response from chat
 @chat_router.post(
     "/chat/{chat_id}/question/stream",
