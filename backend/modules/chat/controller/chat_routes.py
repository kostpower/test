--- conflicted
+++ resolved
@@ -1,28 +1,12 @@
-from typing import List, Optional
 from uuid import UUID
 
 from fastapi import APIRouter, Depends, HTTPException, Query, Request
 from fastapi.responses import StreamingResponse
-<<<<<<< HEAD
-<<<<<<< Updated upstream
-||||||| Stash base
-from logger import get_logger
-=======
 from langchain.embeddings.ollama import OllamaEmbeddings
 from langchain.embeddings.openai import OpenAIEmbeddings
 from logger import get_logger
->>>>>>> Stashed changes
 from middlewares.auth import AuthBearer, get_current_user
-<<<<<<< Updated upstream
-from models.databases.entity import LLMModels
-||||||| Stash base
-=======
 from models.settings import BrainSettings, get_supabase_client
->>>>>>> Stashed changes
-=======
-from logger import get_logger
-from middlewares.auth import AuthBearer, get_current_user
->>>>>>> 2e06b5c7
 from models.user_usage import UserUsage
 from modules.brain.service.brain_service import BrainService
 from modules.chat.controller.chat.brainful_chat import BrainfulChat
@@ -31,13 +15,8 @@
     check_user_requests_limit,
     find_model_and_generate_metadata,
 )
-from modules.chat.dto.chats import ChatItem, ChatQuestion
-from modules.chat.dto.inputs import (
-    ChatUpdatableProperties,
-    CreateChatProperties,
-    QuestionAndAnswer,
-)
-from modules.chat.entity.chat import Chat
+from modules.chat.dto.chats import ChatQuestion
+from modules.chat.dto.inputs import ChatUpdatableProperties, CreateChatProperties
 from modules.chat.service.chat_service import ChatService
 from modules.notification.service.notification_service import NotificationService
 from modules.user.entity.user_identity import UserIdentity
@@ -52,11 +31,26 @@
 chat_service = ChatService()
 
 
-<<<<<<< HEAD
-<<<<<<< Updated upstream
-||||||| Stash base
-=======
->>>>>>> 2e06b5c7
+def init_vector_store(user_id: UUID) -> CustomSupabaseVectorStore:
+    """
+    Initialize the vector store
+    """
+    brain_settings = BrainSettings()
+    supabase_client = get_supabase_client()
+    embeddings = None
+    if brain_settings.ollama_api_base_url:
+        embeddings = OllamaEmbeddings(
+            base_url=brain_settings.ollama_api_base_url
+        )  # pyright: ignore reportPrivateUsage=none
+    else:
+        embeddings = OpenAIEmbeddings()
+    vector_store = CustomSupabaseVectorStore(
+        supabase_client, embeddings, table_name="vectors", user_id=user_id
+    )
+
+    return vector_store
+
+
 def get_answer_generator(
     chat_id: UUID,
     chat_question: ChatQuestion,
@@ -71,6 +65,8 @@
         email=current_user.email,
     )
 
+    vector_store = init_vector_store(user_id=current_user.id)
+
     # Get History
     history = chat_service.get_chat_history(chat_id)
 
@@ -82,7 +78,7 @@
 
     # Generic
     brain, metadata_brain = brain_service.find_brain_from_question(
-        brain_id, chat_question.question, current_user, chat_id, history
+        brain_id, chat_question.question, current_user, chat_id, history, vector_store
     )
 
     model_to_use, metadata = find_model_and_generate_metadata(
@@ -100,6 +96,7 @@
         models_settings=models_settings,
         model_name=model_to_use.name,
     )
+
     gpt_answer_generator = chat_instance.get_answer_generator(
         chat_id=str(chat_id),
         model=model_to_use.name,
@@ -116,93 +113,6 @@
     return gpt_answer_generator
 
 
-<<<<<<< HEAD
-=======
-def init_vector_store(user_id: UUID) -> CustomSupabaseVectorStore:
-    """
-    Initialize the vector store
-    """
-    brain_settings = BrainSettings()
-    supabase_client = get_supabase_client()
-    embeddings = None
-    if brain_settings.ollama_api_base_url:
-        embeddings = OllamaEmbeddings(
-            base_url=brain_settings.ollama_api_base_url
-        )  # pyright: ignore reportPrivateUsage=none
-    else:
-        embeddings = OpenAIEmbeddings()
-    vector_store = CustomSupabaseVectorStore(
-        supabase_client, embeddings, table_name="vectors", user_id=user_id
-    )
-
-    return vector_store
-
-
-def get_answer_generator(
-    chat_id: UUID,
-    chat_question: ChatQuestion,
-    brain_id: UUID,
-    current_user: UserIdentity,
-):
-    chat_instance = BrainfulChat()
-    chat_instance.validate_authorization(user_id=current_user.id, brain_id=brain_id)
-
-    user_usage = UserUsage(
-        id=current_user.id,
-        email=current_user.email,
-    )
-
-    vector_store = init_vector_store(user_id=current_user.id)
-
-    # Get History
-    history = chat_service.get_chat_history(chat_id)
-
-    # Get user settings
-    user_settings = user_usage.get_user_settings()
-
-    # Get Model settings for the user
-    models_settings = user_usage.get_model_settings()
-
-    # Generic
-    brain, metadata_brain = brain_service.find_brain_from_question(
-        brain_id, chat_question.question, current_user, chat_id, history, vector_store
-    )
-
-    model_to_use, metadata = find_model_and_generate_metadata(
-        chat_id,
-        brain,
-        user_settings,
-        models_settings,
-        metadata_brain,
-    )
-
-    # Raises an error if the user has consumed all of of his credits
-    check_user_requests_limit(
-        usage=user_usage,
-        user_settings=user_settings,
-        models_settings=models_settings,
-        model_name=model_to_use.name,
-    )
-
-    gpt_answer_generator = chat_instance.get_answer_generator(
-        chat_id=str(chat_id),
-        model=model_to_use.name,
-        max_tokens=model_to_use.max_output,
-        max_input=model_to_use.max_input,
-        temperature=0.1,
-        streaming=True,
-        prompt_id=chat_question.prompt_id,
-        user_id=current_user.id,
-        metadata=metadata,
-        brain=brain,
-    )
-
-    return gpt_answer_generator
-
-
->>>>>>> Stashed changes
-=======
->>>>>>> 2e06b5c7
 @chat_router.get("/chat/healthz", tags=["Health"])
 async def healthz():
     return {"status": "ok"}
@@ -327,40 +237,15 @@
     | None = Query(..., description="The ID of the brain"),
     current_user: UserIdentity = Depends(get_current_user),
 ) -> StreamingResponse:
-<<<<<<< HEAD
-<<<<<<< Updated upstream
     chat_instance = BrainfulChat()
     chat_instance.validate_authorization(user_id=current_user.id, brain_id=brain_id)
 
     user_usage = UserUsage(
         id=current_user.id,
         email=current_user.email,
-||||||| Stash base
+    )
     gpt_answer_generator = get_answer_generator(
         chat_id, chat_question, brain_id, current_user
-=======
-    logger.info(f"Brain ID: {brain_id}")
-    gpt_answer_generator = get_answer_generator(
-        chat_id, chat_question, brain_id, current_user
->>>>>>> Stashed changes
-    )
-
-    # Get History
-    history = chat_service.get_chat_history(chat_id)
-
-    # Get user settings
-    user_settings = user_usage.get_user_settings()
-
-    # Get Model settings for the user
-    models_settings = user_usage.get_model_settings()
-
-    # Generic
-    brain_id_to_use, metadata_brain = brain_service.find_brain_from_question(
-        brain_id, chat_question.question, current_user, chat_id, history
-=======
-    gpt_answer_generator = get_answer_generator(
-        chat_id, chat_question, brain_id, current_user
->>>>>>> 2e06b5c7
     )
 
     try:
