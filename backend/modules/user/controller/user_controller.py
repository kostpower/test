--- conflicted
+++ resolved
@@ -79,7 +79,6 @@
     """
     return user_repository.get_user_identity(current_user.id)
 
-<<<<<<< HEAD
 @user_router.delete(
     "/user/{user_id}",
     dependencies=[Depends(AuthBearer())],
@@ -99,7 +98,7 @@
     user_repository.delete_user(user_id)
 
     return {"message": "User deleted successfully"}
-=======
+
 @user_router.get(
     "/user/credits",
     dependencies=[Depends(AuthBearer())],
@@ -111,5 +110,4 @@
     """
     Get user remaining credits.
     """
-    return user_repository.get_user_credits(current_user.id)
->>>>>>> 67fe866d
+    return user_repository.get_user_credits(current_user.id)