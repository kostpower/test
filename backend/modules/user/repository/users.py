--- conflicted
+++ resolved
@@ -76,7 +76,6 @@
         ).execute()
         return response.data[0]["email"]
     
-<<<<<<< HEAD
     def delete_user(self, user_id):
         response = (
             self.db.from_("brains_users")
@@ -100,12 +99,11 @@
         self.db.table("user_identity").delete().filter("user_id", "eq", str(user_id)).execute()
         self.db.table("users").delete().filter("id", "eq", str(user_id)).execute()
         
-=======
+
     def get_user_credits(self, user_id):
         user_usage_instance = user_usage.UserUsage(id=user_id)
         
         user_monthly_usage = user_usage_instance.get_user_monthly_usage(time.strftime("%Y%m%d"))
         monthly_chat_credit = self.db.from_("user_settings").select("monthly_chat_credit").filter("user_id", "eq", str(user_id)).execute().data[0]["monthly_chat_credit"]
 
-        return monthly_chat_credit - user_monthly_usage
->>>>>>> 67fe866d
+        return monthly_chat_credit - user_monthly_usage