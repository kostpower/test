-i https://pypi.org/simple
# Ensure PyTorch, along with its required dependencies, is explicitly installed in 'CPU-only' mode to optimize compatibility and performance for systems without GPU support.
--extra-index-url https://download.pytorch.org/whl/cpu
aiohttp==3.9.3; python_version >= '3.8'
aiosignal==1.3.1; python_version >= '3.7'
amqp==5.2.0; python_version >= '3.6'
annotated-types==0.6.0; python_version >= '3.8'
antlr4-python3-runtime==4.9.3
anyio==4.3.0; python_version >= '3.8'
argon2-cffi==23.1.0; python_version >= '3.7'
argon2-cffi-bindings==21.2.0; python_version >= '3.6'
astor==0.8.1; python_version >= '2.7' and python_version not in '3.0, 3.1, 3.2, 3.3'
asttokens==2.4.1
async-generator==1.10; python_version >= '3.5'
asyncpg==0.27.0; python_full_version >= '3.7.0'
attrs==23.2.0; python_version >= '3.7'
backoff==2.2.1; python_version >= '3.7' and python_version < '4.0'
beautifulsoup4==4.12.3; python_full_version >= '3.6.0'
billiard==4.2.0; python_version >= '3.7'
black==24.2.0; python_version >= '3.8'
blinker==1.7.0; python_version >= '3.8'
boto3==1.34.60; python_version >= '3.8'
botocore==1.34.60; python_version >= '3.8'
celery[redis,sqs]==5.3.6; python_version >= '3.8'
certifi==2024.2.2; python_version >= '3.6'
cffi==1.16.0; platform_python_implementation != 'PyPy'
chardet==5.2.0; python_version >= '3.7'
charset-normalizer==3.3.2; python_full_version >= '3.7.0'
chevron==0.14.0
click==8.1.7; python_version >= '3.7'
click-didyoumean==0.3.0; python_full_version >= '3.6.2' and python_full_version < '4.0.0'
click-plugins==1.1.1
click-repl==0.3.0; python_version >= '3.6'
coloredlogs==15.0.1; python_version >= '2.7' and python_version not in '3.0, 3.1, 3.2, 3.3, 3.4'
colorlog==6.8.2; python_version >= '3.6'
contourpy==1.2.0; python_version >= '3.9'
cryptography==42.0.5; python_version >= '3.7'
cssselect==1.2.0; python_version >= '3.7'
cycler==0.12.1; python_version >= '3.8'
dataclasses-json==0.6.4; python_version >= '3.7' and python_version < '4.0'
decorator==5.1.1; python_version >= '3.5'
deprecated==1.2.14; python_version >= '2.7' and python_version not in '3.0, 3.1, 3.2, 3.3'
deprecation==2.1.0
distro==1.9.0; python_version >= '3.6'
docx2txt==0.8
duckdb==0.9.2; python_full_version >= '3.7.0'
ecdsa==0.18.0; python_version >= '2.6' and python_version not in '3.0, 3.1, 3.2, 3.3'
effdet==0.4.1
emoji==2.10.1; python_version >= '2.7' and python_version not in '3.0, 3.1, 3.2, 3.3'
et-xmlfile==1.1.0; python_version >= '3.6'
executing==2.0.1; python_version >= '3.5'
faker==19.13.0; python_version >= '3.8'
fastapi==0.110.0; python_version >= '3.8'
feedfinder2==0.0.4
feedparser==6.0.11; python_version >= '3.6'
filelock==3.13.1; python_version >= '3.8'
filetype==1.2.0
flake8==7.0.0; python_full_version >= '3.8.1'
flake8-black==0.3.6; python_version >= '3.7'
flask==3.0.2; python_version >= '3.8'
flatbuffers==24.3.7
flower==2.0.1; python_version >= '3.7'
fonttools==4.49.0; python_version >= '3.8'
frozenlist==1.4.1; python_version >= '3.8'
fsspec==2024.2.0; python_version >= '3.8'
gitdb==4.0.11; python_version >= '3.7'
gitpython==3.1.36; python_version >= '3.7'
gotrue==2.4.1; python_version >= '3.8' and python_version < '4.0'
h11==0.14.0; python_version >= '3.7'
html5lib==1.1; python_version >= '2.7' and python_version not in '3.0, 3.1, 3.2, 3.3, 3.4'
httpcore==1.0.4; python_version >= '3.8'
httpx==0.25.2; python_version >= '3.8'
huggingface-hub==0.21.4; python_full_version >= '3.8.0'
humanfriendly==10.0; python_version >= '2.7' and python_version not in '3.0, 3.1, 3.2, 3.3, 3.4'
humanize==4.9.0; python_version >= '3.8'
idna==3.6; python_version >= '3.5'
importlib-metadata==7.0.2; python_version >= '3.8'
iniconfig==2.0.0; python_version >= '3.7'
iopath==0.1.10; python_version >= '3.6'
ipython==8.22.2; python_version >= '3.10'
itsdangerous==2.1.2; python_version >= '3.7'
jedi==0.19.1; python_version >= '3.6'
jieba3k==0.35.1
jinja2==3.1.3; python_version >= '3.7'
jmespath==1.0.1; python_version >= '3.7'
joblib==1.3.2; python_version >= '3.7'
jq==1.6.0; python_version >= '3.5'
jsonpatch==1.33; python_version >= '2.7' and python_version not in '3.0, 3.1, 3.2, 3.3, 3.4, 3.5, 3.6'
jsonpath-python==1.0.6; python_version >= '3.6'
jsonpointer==2.4; python_version >= '2.7' and python_version not in '3.0, 3.1, 3.2, 3.3, 3.4, 3.5, 3.6'
kiwisolver==1.4.5; python_version >= '3.7'
kombu[sqs]==5.3.5; python_version >= '3.8'
<<<<<<< HEAD
llama_index==0.10.23; python_version >= '3.8'
langchain==0.1.8; python_version < '4.0' and python_full_version >= '3.8.1'
langchain-community==0.0.21; python_version < '4.0' and python_full_version >= '3.8.1'
langchain-core==0.1.25; python_version < '4.0' and python_full_version >= '3.8.1'
langchain-openai==0.0.6; python_version < '4.0' and python_full_version >= '3.8.1'
=======
langchain==0.1.11; python_version < '4.0' and python_full_version >= '3.8.1'
langchain-community==0.0.27; python_version < '4.0' and python_full_version >= '3.8.1'
langchain-core==0.1.30; python_version < '4.0' and python_full_version >= '3.8.1'
langchain-openai==0.0.8; python_version < '4.0' and python_full_version >= '3.8.1'
langchain-text-splitters==0.0.1; python_version < '4.0' and python_full_version >= '3.8.1'
>>>>>>> 83d184e7
langdetect==1.0.9
langfuse==2.20.1; python_version < '4.0' and python_full_version >= '3.8.1'
langsmith==0.1.23; python_version < '4.0' and python_full_version >= '3.8.1'
layoutparser[layoutmodels,tesseract]==0.3.4; python_version >= '3.6'
litellm==1.31.2; python_version not in '2.7, 3.0, 3.1, 3.2, 3.3, 3.4, 3.5, 3.6, 3.7' and python_version >= '3.8'
lxml==5.1.0; python_version >= '3.6'
markdown==3.5.2
markupsafe==2.1.5; python_version >= '3.7'
marshmallow==3.21.1; python_version >= '3.8'
matplotlib==3.8.3; python_version >= '3.9'
matplotlib-inline==0.1.6; python_version >= '3.5'
mccabe==0.7.0; python_version >= '3.6'
monotonic==1.6
mpmath==1.3.0
msg-parser==1.2.0
multidict==6.0.5; python_version >= '3.7'
mypy-extensions==1.0.0; python_version >= '3.5'
nest-asyncio==1.5.6; python_version >= '3.5'
networkx==3.2.1
newspaper3k==0.2.8
nltk==3.8.1; python_version >= '3.7'
nodeenv==1.8.0; python_version >= '2.7' and python_version not in '3.0, 3.1, 3.2, 3.3, 3.4, 3.5, 3.6'
numpy==1.26.4; python_version >= '3.9'
olefile==0.47; python_version >= '2.7' and python_version not in '3.0, 3.1, 3.2, 3.3, 3.4'
omegaconf==2.3.0; python_version >= '3.6'
onnx==1.15.0
onnxruntime==1.15.1
openai==1.13.3; python_full_version >= '3.7.1'
opencv-python==4.9.0.80; python_version >= '3.6'
openpyxl==3.1.2
orjson==3.9.15; python_version >= '3.8'
packaging==23.2; python_version >= '3.7'
pandas==1.5.3; python_version >= '3.8'
pandasai==2.0.7; python_version not in '2.7, 3.0, 3.1, 3.2, 3.3, 3.4, 3.5, 3.6, 3.7, 3.8' and python_version >= '3.9'
parso==0.8.3; python_version >= '3.6'
pathspec==0.12.1; python_version >= '3.8'
pdf2image==1.17.0
pdfminer.six==20231228
pdfplumber==0.11.0; python_version >= '3.8'
pexpect==4.9.0; sys_platform != 'win32' and sys_platform != 'emscripten'
pikepdf==8.13.0
pillow==10.2.0; python_version >= '3.8'
pillow-heif==0.15.0
platformdirs==4.2.0; python_version >= '3.8'
pluggy==1.4.0; python_version >= '3.8'
portalocker==2.8.2; python_version >= '3.8'
postgrest==0.16.1; python_version >= '3.8' and python_version < '4.0'
posthog==3.5.0
prometheus-client==0.20.0; python_version >= '3.8'
prompt-toolkit==3.0.43; python_full_version >= '3.7.0'
protobuf==4.25.3; python_version >= '3.8'
psycopg2==2.9.9; python_version >= '3.7'
psycopg2-binary==2.9.9; python_version >= '3.7'
ptyprocess==0.7.0
pure-eval==0.2.2
pyasn1==0.5.1; python_version >= '2.7' and python_version not in '3.0, 3.1, 3.2, 3.3, 3.4, 3.5'
pycocotools==2.0.7; python_version >= '3.5'
pycodestyle==2.11.1; python_version >= '3.8'
pycparser==2.21
pycurl==7.45.3
pydantic==2.6.3; python_version >= '3.8'
pydantic-core==2.16.3; python_version >= '3.8'
pydantic-settings==2.2.1; python_version >= '3.8'
pyflakes==3.2.0; python_version >= '3.8'
pygments==2.17.2; python_version >= '3.7'
pypandoc==1.11; python_version >= '3.6'
pyparsing==3.1.2; python_full_version >= '3.6.8'
pypdf==3.9.0; python_version >= '3.6'
pypdfium2==4.28.0; python_version >= '3.6'
pyright==1.1.316; python_version >= '3.7'
pytesseract==0.3.10; python_version >= '3.7'
pytest==8.1.1; python_version >= '3.8'
pytest-celery==0.0.0
pytest-mock==3.12.0; python_version >= '3.8'
python-dateutil==2.9.0.post0; python_version >= '2.7' and python_version not in '3.0, 3.1, 3.2, 3.3'
python-docx==1.1.0
python-dotenv==1.0.1; python_version >= '3.8'
python-iso639==2024.2.7; python_version >= '3.8'
python-jose==3.3.0
python-magic==0.4.27; python_version >= '2.7' and python_version not in '3.0, 3.1, 3.2, 3.3, 3.4'
python-multipart==0.0.6; python_version >= '3.7'
python-pptx==0.6.23
pytz==2024.1
pyyaml==6.0.1; python_version >= '3.6'
rapidfuzz==3.6.2; python_version >= '3.8'
realtime==1.0.2; python_version >= '3.8' and python_version < '4.0'
redis==5.0.3; python_version >= '3.7'
regex==2023.12.25; python_version >= '3.7'
requests==2.31.0; python_version >= '3.7'
requests-file==2.0.0
resend==0.8.0; python_version >= '3.7'
rsa==4.9; python_version >= '3.6' and python_version < '4'
s3transfer==0.10.0; python_version >= '3.8'
safetensors==0.4.2; python_version >= '3.7'
scipy==1.12.0; python_version >= '3.9'
sentry-sdk[fastapi]==1.41.0
setuptools==69.1.1; python_version >= '3.8'
sgmllib3k==1.0.0
six==1.16.0; python_version >= '2.7' and python_version not in '3.0, 3.1, 3.2, 3.3'
smmap==5.0.1; python_version >= '3.7'
sniffio==1.3.1; python_version >= '3.7'
soupsieve==2.5; python_version >= '3.8'
sqlalchemy==2.0.28; python_version >= '3.7'
stack-data==0.6.3
starlette==0.36.3; python_version >= '3.8'
storage3==0.7.3; python_version >= '3.8' and python_version < '4.0'
strenum==0.4.15
supabase==2.4.0; python_version >= '3.8' and python_version < '4.0'
supafunc==0.3.3; python_version >= '3.8' and python_version < '4.0'
sympy==1.12; python_version >= '3.8'
tabulate==0.9.0; python_version >= '3.7'
tenacity==8.2.3; python_version >= '3.7'
tiktoken==0.6.0; python_version >= '3.8'
timm==0.9.16; python_version >= '3.8'
tinysegmenter==0.3
tldextract==5.1.1; python_version >= '3.8'
tokenizers==0.15.2; python_version >= '3.7'
torch==2.2.1
torchvision==0.17.1
tornado==6.4; python_version >= '3.8'
tqdm==4.66.2; python_version >= '3.7'
traitlets==5.14.1; python_version >= '3.8'
transformers==4.38.2; python_full_version >= '3.8.0'
typing-extensions==4.10.0; python_version >= '3.8'
typing-inspect==0.9.0
tzdata==2024.1; python_version >= '2'
unstructured[all-docs]==0.12.5; python_version < '3.12' and python_full_version >= '3.9.0'
unstructured-client==0.21.0; python_version >= '3.8'
unstructured-inference==0.7.23
unstructured.pytesseract==0.3.12
urllib3==2.0.7; python_version >= '3.10'
uvicorn==0.28.0; python_version >= '3.8'
vine==5.1.0; python_version >= '3.6'
watchdog==4.0.0; python_version >= '3.8'
wcwidth==0.2.13
webencodings==0.5.1
websockets==11.0.3; python_version >= '3.7'
werkzeug==3.0.1; python_version >= '3.8'
wrapt==1.16.0; python_version >= '3.6'
xlrd==2.0.1; python_version >= '2.7' and python_version not in '3.0, 3.1, 3.2, 3.3, 3.4, 3.5'
xlsxwriter==3.2.0; python_version >= '3.6'
yarl==1.9.4; python_version >= '3.7'
zipp==3.17.0; python_version >= '3.8'<|MERGE_RESOLUTION|>--- conflicted
+++ resolved
@@ -90,19 +90,12 @@
 jsonpointer==2.4; python_version >= '2.7' and python_version not in '3.0, 3.1, 3.2, 3.3, 3.4, 3.5, 3.6'
 kiwisolver==1.4.5; python_version >= '3.7'
 kombu[sqs]==5.3.5; python_version >= '3.8'
-<<<<<<< HEAD
 llama_index==0.10.23; python_version >= '3.8'
-langchain==0.1.8; python_version < '4.0' and python_full_version >= '3.8.1'
-langchain-community==0.0.21; python_version < '4.0' and python_full_version >= '3.8.1'
-langchain-core==0.1.25; python_version < '4.0' and python_full_version >= '3.8.1'
-langchain-openai==0.0.6; python_version < '4.0' and python_full_version >= '3.8.1'
-=======
 langchain==0.1.11; python_version < '4.0' and python_full_version >= '3.8.1'
 langchain-community==0.0.27; python_version < '4.0' and python_full_version >= '3.8.1'
 langchain-core==0.1.30; python_version < '4.0' and python_full_version >= '3.8.1'
 langchain-openai==0.0.8; python_version < '4.0' and python_full_version >= '3.8.1'
 langchain-text-splitters==0.0.1; python_version < '4.0' and python_full_version >= '3.8.1'
->>>>>>> 83d184e7
 langdetect==1.0.9
 langfuse==2.20.1; python_version < '4.0' and python_full_version >= '3.8.1'
 langsmith==0.1.23; python_version < '4.0' and python_full_version >= '3.8.1'
