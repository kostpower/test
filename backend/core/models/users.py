from typing import Optional
from uuid import UUID

from logger import get_logger
<<<<<<< HEAD
from models.settings import common_dependencies, CommonsDep
=======
>>>>>>> d6ebb00f
from pydantic import BaseModel

from models.settings import common_dependencies

logger = get_logger(__name__)


# [TODO] Rename the user table and its references to 'user_usage'
class User(BaseModel):
    id: UUID
    email: Optional[str]
    user_openai_api_key: Optional[str] = None
    requests_count: int = 0

<<<<<<< HEAD
    @property
    def commons(self) -> CommonsDep:
        return common_dependencies()

    # [TODO] Rename the user table and its references to 'user_usage'
=======
>>>>>>> d6ebb00f
    def create_user(self, date):
        """
        Create a new user entry in the database

        Args:
            date (str): Date of the request
        """
        logger.info(f"New user entry in db document for user {self.email}")

        return self.commons["db"].create_user(self.id, self.email, date)

    def get_user_request_stats(self):
        """
        Fetch the user request stats from the database
        """
        request = self.commons["db"].get_user_request_stats(self.id)

        return request.data

    def increment_user_request_count(self, date):
        """
        Increment the user request count in the database
        """
        response = self.commons["db"].fetch_user_requests_count(self.id, date)
        
        userItem = next(iter(response.data or []), {"requests_count": 0})
        requests_count = userItem["requests_count"] + 1
        logger.info(f"User {self.email} request count updated to {requests_count}")
        self.commons["db"].update_user_request_count(self.id, requests_count, date)
        
        self.requests_count = requests_count<|MERGE_RESOLUTION|>--- conflicted
+++ resolved
@@ -2,10 +2,9 @@
 from uuid import UUID
 
 from logger import get_logger
-<<<<<<< HEAD
+
 from models.settings import common_dependencies, CommonsDep
-=======
->>>>>>> d6ebb00f
+
 from pydantic import BaseModel
 
 from models.settings import common_dependencies
@@ -19,15 +18,13 @@
     email: Optional[str]
     user_openai_api_key: Optional[str] = None
     requests_count: int = 0
-
-<<<<<<< HEAD
+      
     @property
     def commons(self) -> CommonsDep:
         return common_dependencies()
 
     # [TODO] Rename the user table and its references to 'user_usage'
-=======
->>>>>>> d6ebb00f
+
     def create_user(self, date):
         """
         Create a new user entry in the database
