#!/bin/bash

# Exit immediately if a command exits with a non-zero status
set -e

# Constants
IMAGE_NAME="quivr-core-test"
IMAGE_TAG="latest"
DOCKERFILE="Dockerfile.test"
VOLUME_MAPPING="$PWD:/code"
<<<<<<< HEAD
CMD=" poetry run tox"
=======
TOX_DIR="/code/.tox-docker"
CMD="poetry run tox -p auto"
>>>>>>> d9c1f3ad

# Functions
build_image() {
    echo "Building Docker image..."
    docker build -f $DOCKERFILE -t $IMAGE_NAME:$IMAGE_TAG .
}

run_container() {
    echo "Running tests in Docker container..."
<<<<<<< HEAD
export 
    docker run -it --rm -e TOX_WORK_DIR=/code/.tox-docker -v $VOLUME_MAPPING $IMAGE_NAME:$IMAGE_TAG $CMD
=======
    docker run -it --rm \
        -e TOX_WORK_DIR=$TOX_DIR \
        -v $VOLUME_MAPPING \
        $IMAGE_NAME:$IMAGE_TAG $CMD
>>>>>>> d9c1f3ad
}

# Main script execution
build_image
run_container

echo "Tests completed successfully."<|MERGE_RESOLUTION|>--- conflicted
+++ resolved
@@ -8,12 +8,8 @@
 IMAGE_TAG="latest"
 DOCKERFILE="Dockerfile.test"
 VOLUME_MAPPING="$PWD:/code"
-<<<<<<< HEAD
-CMD=" poetry run tox"
-=======
 TOX_DIR="/code/.tox-docker"
 CMD="poetry run tox -p auto"
->>>>>>> d9c1f3ad
 
 # Functions
 build_image() {
@@ -23,15 +19,10 @@
 
 run_container() {
     echo "Running tests in Docker container..."
-<<<<<<< HEAD
-export 
-    docker run -it --rm -e TOX_WORK_DIR=/code/.tox-docker -v $VOLUME_MAPPING $IMAGE_NAME:$IMAGE_TAG $CMD
-=======
     docker run -it --rm \
         -e TOX_WORK_DIR=$TOX_DIR \
         -v $VOLUME_MAPPING \
         $IMAGE_NAME:$IMAGE_TAG $CMD
->>>>>>> d9c1f3ad
 }
 
 # Main script execution
