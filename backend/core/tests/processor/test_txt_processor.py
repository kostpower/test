from uuid import uuid4

import pytest

<<<<<<< HEAD
from quivr_core.storage.file import FileExtension, QuivrFile
=======
from quivr_core.files.file import FileExtension, QuivrFile
from quivr_core.processor.implementations.default import TikTokenTxtProcessor
from quivr_core.processor.splitter import SplitterConfig
>>>>>>> 09d8d504


@pytest.fixture
def txt_qfile(temp_data_file):
    return QuivrFile(
        id=uuid4(),
        brain_id=uuid4(),
        original_filename="data.txt",
        path=temp_data_file,
        file_extension=FileExtension.txt,
        file_md5="hash",
    )


@pytest.mark.base
@pytest.mark.asyncio
async def test_process_txt(txt_qfile):
<<<<<<< HEAD
    from quivr_core.processor.splitter import SplitterConfig
    from quivr_core.processor.txt_processor import TikTokenTxtProcessor

    tparser = TikTokenTxtProcessor(
        splitter_config=SplitterConfig(chunk_size=20, chunk_overlap=0)
    )
=======
    splitter_config = SplitterConfig(chunk_size=20, chunk_overlap=0)
    tparser = TikTokenTxtProcessor(splitter_config=splitter_config)
>>>>>>> 09d8d504
    doc = await tparser.process_file(txt_qfile)
    assert len(doc) > 0
    assert doc[0].page_content == "This is some test data."

    print(doc[0].metadata)
    assert (
        doc[0].metadata.items()
        >= {
            "chunk_index": 0,
            "original_file_name": "data.txt",
            "chunk_size": 6,
            "processor_cls": "TextLoader",
            "splitter": {"chunk_size": 20, "chunk_overlap": 0},
            **txt_qfile.metadata,
        }.items()
    )<|MERGE_RESOLUTION|>--- conflicted
+++ resolved
@@ -1,14 +1,7 @@
 from uuid import uuid4
 
 import pytest
-
-<<<<<<< HEAD
 from quivr_core.storage.file import FileExtension, QuivrFile
-=======
-from quivr_core.files.file import FileExtension, QuivrFile
-from quivr_core.processor.implementations.default import TikTokenTxtProcessor
-from quivr_core.processor.splitter import SplitterConfig
->>>>>>> 09d8d504
 
 
 @pytest.fixture
@@ -26,17 +19,12 @@
 @pytest.mark.base
 @pytest.mark.asyncio
 async def test_process_txt(txt_qfile):
-<<<<<<< HEAD
     from quivr_core.processor.splitter import SplitterConfig
     from quivr_core.processor.txt_processor import TikTokenTxtProcessor
 
     tparser = TikTokenTxtProcessor(
         splitter_config=SplitterConfig(chunk_size=20, chunk_overlap=0)
     )
-=======
-    splitter_config = SplitterConfig(chunk_size=20, chunk_overlap=0)
-    tparser = TikTokenTxtProcessor(splitter_config=splitter_config)
->>>>>>> 09d8d504
     doc = await tparser.process_file(txt_qfile)
     assert len(doc) > 0
     assert doc[0].page_content == "This is some test data."
