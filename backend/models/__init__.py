--- conflicted
+++ resolved
@@ -2,14 +2,8 @@
 from .chat import Chat, ChatHistory
 from .chats import ChatMessage, ChatQuestion
 from .files import File
-<<<<<<< HEAD
+from .shared_chat import SharedChat
 from .settings import (BrainRateLimiting, BrainSettings, ResendSettings,
-=======
-from .prompt import Prompt, PromptStatusEnum
-from .shared_chat import SharedChat
-from .settings import (BrainRateLimiting, BrainSettings, ContactsSettings,
-                       LLMSettings, ResendSettings, get_embeddings,
->>>>>>> 8a8ea713
                        get_documents_vector_store, get_embeddings,
                        get_supabase_client, get_supabase_db)
 from .user_usage import UserUsage
