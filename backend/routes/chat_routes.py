import os
import time
from http.client import HTTPException
from typing import List
from uuid import UUID

from auth.auth_bearer import AuthBearer, get_current_user
<<<<<<< HEAD
from fastapi import APIRouter, Depends, HTTPException, Query, Request
=======
from fastapi import APIRouter, Depends, HTTPException, Request
>>>>>>> 9aa60966
from fastapi.responses import StreamingResponse
from llm.brainpicking import BrainPicking
from llm.BrainPickingOpenAIFunctions.BrainPickingOpenAIFunctions import (
    BrainPickingOpenAIFunctions,
)
from llm.PrivateBrainPicking import PrivateBrainPicking
from models.chat import Chat, ChatHistory
from models.chats import ChatQuestion
from models.settings import LLMSettings, common_dependencies
from models.users import User
from repository.chat.create_chat import CreateChatProperties, create_chat
from repository.chat.get_chat_by_id import get_chat_by_id
from repository.chat.get_chat_history import get_chat_history
from repository.chat.get_user_chats import get_user_chats
from repository.chat.update_chat import ChatUpdatableProperties, update_chat
from repository.chat.update_chat_history import update_chat_history
from utils.constants import (
    openai_function_compatible_models,
    streaming_compatible_models,
)
from utils.users import fetch_user_id_from_credentials, update_user_request_count

chat_router = APIRouter()


def get_chat_details(commons, chat_id):
    response = (
        commons["supabase"]
        .from_("chats")
        .select("*")
        .filter("chat_id", "eq", chat_id)
        .execute()
    )
    return response.data


def delete_chat_from_db(commons, chat_id):
    commons["supabase"].table("chats").delete().match({"chat_id": chat_id}).execute()


def fetch_user_stats(commons, user, date):
    response = (
        commons["supabase"]
        .from_("users")
        .select("*")
        .filter("email", "eq", user.email)
        .filter("date", "eq", date)
        .execute()
    )
    userItem = next(iter(response.data or []), {"requests_count": 0})
    return userItem


def check_user_limit(
    email,
    user_openai_api_key: str = None,
):
    if user_openai_api_key is None:
        date = time.strftime("%Y%m%d")
        max_requests_number = os.getenv("MAX_REQUESTS_NUMBER")
        commons = common_dependencies()
        userItem = fetch_user_stats(commons, User(email=email), date)
        old_request_count = userItem["requests_count"]

        update_user_request_count(
            commons, email, date, requests_count=old_request_count + 1
        )
        if old_request_count >= float(max_requests_number):
            raise HTTPException(
                status_code=429,
                detail="You have reached the maximum number of requests for today.",
            )
    else:
        pass


# get all chats
@chat_router.get("/chat", dependencies=[Depends(AuthBearer())], tags=["Chat"])
async def get_chats(current_user: User = Depends(get_current_user)):
    """
    Retrieve all chats for the current user.

    - `current_user`: The current authenticated user.
    - Returns a list of all chats for the user.

    This endpoint retrieves all the chats associated with the current authenticated user. It returns a list of chat objects
    containing the chat ID and chat name for each chat.
    """
    commons = common_dependencies()
    chats = get_user_chats(current_user.id)
    return {"chats": chats}


# delete one chat
@chat_router.delete(
    "/chat/{chat_id}", dependencies=[Depends(AuthBearer())], tags=["Chat"]
)
async def delete_chat(chat_id: UUID):
    """
    Delete a specific chat by chat ID.
    """
    commons = common_dependencies()
    delete_chat_from_db(commons, chat_id)
    return {"message": f"{chat_id}  has been deleted."}


# update existing chat metadata
@chat_router.put(
    "/chat/{chat_id}/metadata", dependencies=[Depends(AuthBearer())], tags=["Chat"]
)
async def update_chat_metadata_handler(
    chat_data: ChatUpdatableProperties,
    chat_id: UUID,
    current_user: User = Depends(get_current_user),
) -> Chat:
    """
    Update chat attributes
    """
    commons = common_dependencies()

    chat = get_chat_by_id(chat_id)
    if current_user.id != chat.user_id:
        raise HTTPException(
            status_code=403, detail="You should be the owner of the chat to update it."
        )
    return update_chat(chat_id=chat_id, chat_data=chat_data)


<<<<<<< HEAD
# helper method for update and create chat
def check_user_limit(
    user: User,
):
    if user.user_openai_api_key is None:
        date = time.strftime("%Y%m%d")
        max_requests_number = os.getenv("MAX_REQUESTS_NUMBER")

        user.increment_user_request_count(date)
        if user.requests_count >= float(max_requests_number):
            raise HTTPException(
                status_code=429,
                detail="You have reached the maximum number of requests for today.",
            )
    else:
        pass


=======
>>>>>>> 9aa60966
# create new chat
@chat_router.post("/chat", dependencies=[Depends(AuthBearer())], tags=["Chat"])
async def create_chat_handler(
    chat_data: CreateChatProperties,
    current_user: User = Depends(get_current_user),
):
    """
    Create a new chat with initial chat messages.
    """

    return create_chat(user_id=current_user.id, chat_data=chat_data)


# add new question to chat
@chat_router.post(
    "/chat/{chat_id}/question", dependencies=[Depends(AuthBearer())], tags=["Chat"]
)
async def create_question_handler(
    request: Request,
    chat_question: ChatQuestion,
    chat_id: UUID,
    brain_id: UUID = Query(..., description="The ID of the brain"),
    current_user: User = Depends(get_current_user),
) -> ChatHistory:
    current_user.user_openai_api_key = request.headers.get("Openai-Api-Key")
    print("current_user", current_user)
    try:
        check_user_limit(current_user)
        llm_settings = LLMSettings()

        if llm_settings.private:
            gpt_answer_generator = PrivateBrainPicking(
                model=chat_question.model,
                chat_id=str(chat_id),
                temperature=chat_question.temperature,
                max_tokens=chat_question.max_tokens,
                brain_id=brain_id,
                user_openai_api_key=current_user.user_openai_api_key,
            )
            answer = gpt_answer_generator.generate_answer(chat_question.question)

        elif chat_question.model in openai_function_compatible_models:
            # TODO: RBAC with current_user
            gpt_answer_generator = BrainPickingOpenAIFunctions(
                model=chat_question.model,
                chat_id=str(chat_id),
                temperature=chat_question.temperature,
                max_tokens=chat_question.max_tokens,
                # TODO: use user_id in vectors table instead of email
                brain_id=brain_id,
                user_openai_api_key=current_user.user_openai_api_key,
            )
            answer = gpt_answer_generator.generate_answer(chat_question.question)

        else:
            brainPicking = BrainPicking(
                chat_id=str(chat_id),
                model=chat_question.model,
                max_tokens=chat_question.max_tokens,
                temperature=chat_question.temperature,
                brain_id=brain_id,
                user_openai_api_key=current_user.user_openai_api_key,
            )

            answer = brainPicking.generate_answer(chat_question.question)

        chat_answer = update_chat_history(
            chat_id=chat_id,
            user_message=chat_question.question,
            assistant_answer=answer,
        )
        return chat_answer
    except HTTPException as e:
        raise e


# stream new question response from chat
@chat_router.post(
    "/chat/{chat_id}/question/stream",
    dependencies=[Depends(AuthBearer())],
    tags=["Chat"],
)
async def create_stream_question_handler(
    request: Request,
    chat_question: ChatQuestion,
    chat_id: UUID,
    current_user: User = Depends(get_current_user),
) -> StreamingResponse:
    if (
        os.getenv("PRIVATE") == "True"
        or chat_question.model not in streaming_compatible_models
    ):
        # forward the request to the none streaming endpoint create_question_handler function
        return await create_question_handler(
            request, chat_question, chat_id, current_user
        )

    try:
        user_openai_api_key = request.headers.get("Openai-Api-Key")
        check_user_limit(current_user.email, user_openai_api_key)

        brain = BrainPicking(
            chat_id=str(chat_id),
            model=chat_question.model,
            max_tokens=chat_question.max_tokens,
            temperature=chat_question.temperature,
            user_id=current_user.email,
            user_openai_api_key=user_openai_api_key,
            streaming=True,
        )

        return StreamingResponse(
            brain.generate_stream(chat_question.question),
            media_type="text/event-stream",
        )

    except HTTPException as e:
        raise e


# get chat history
@chat_router.get(
    "/chat/{chat_id}/history", dependencies=[Depends(AuthBearer())], tags=["Chat"]
)
async def get_chat_history_handler(
    chat_id: UUID,
) -> List[ChatHistory]:
    # TODO: RBAC with current_user
    return get_chat_history(chat_id)<|MERGE_RESOLUTION|>--- conflicted
+++ resolved
@@ -5,11 +5,8 @@
 from uuid import UUID
 
 from auth.auth_bearer import AuthBearer, get_current_user
-<<<<<<< HEAD
 from fastapi import APIRouter, Depends, HTTPException, Query, Request
-=======
-from fastapi import APIRouter, Depends, HTTPException, Request
->>>>>>> 9aa60966
+from fastapi.responses import StreamingResponse
 from fastapi.responses import StreamingResponse
 from llm.brainpicking import BrainPicking
 from llm.BrainPickingOpenAIFunctions.BrainPickingOpenAIFunctions import (
@@ -138,7 +135,6 @@
     return update_chat(chat_id=chat_id, chat_data=chat_data)
 
 
-<<<<<<< HEAD
 # helper method for update and create chat
 def check_user_limit(
     user: User,
@@ -157,8 +153,6 @@
         pass
 
 
-=======
->>>>>>> 9aa60966
 # create new chat
 @chat_router.post("/chat", dependencies=[Depends(AuthBearer())], tags=["Chat"])
 async def create_chat_handler(
@@ -188,6 +182,7 @@
     try:
         check_user_limit(current_user)
         llm_settings = LLMSettings()
+
 
         if llm_settings.private:
             gpt_answer_generator = PrivateBrainPicking(
@@ -199,6 +194,7 @@
                 user_openai_api_key=current_user.user_openai_api_key,
             )
             answer = gpt_answer_generator.generate_answer(chat_question.question)
+
 
         elif chat_question.model in openai_function_compatible_models:
             # TODO: RBAC with current_user
@@ -213,6 +209,7 @@
             )
             answer = gpt_answer_generator.generate_answer(chat_question.question)
 
+
         else:
             brainPicking = BrainPicking(
                 chat_id=str(chat_id),
@@ -223,6 +220,7 @@
                 user_openai_api_key=current_user.user_openai_api_key,
             )
 
+
             answer = brainPicking.generate_answer(chat_question.question)
 
         chat_answer = update_chat_history(
@@ -279,6 +277,50 @@
         raise e
 
 
+# stream new question response from chat
+@chat_router.post(
+    "/chat/{chat_id}/question/stream",
+    dependencies=[Depends(AuthBearer())],
+    tags=["Chat"],
+)
+async def create_stream_question_handler(
+    request: Request,
+    chat_question: ChatQuestion,
+    chat_id: UUID,
+    current_user: User = Depends(get_current_user),
+) -> StreamingResponse:
+    if (
+        os.getenv("PRIVATE") == "True"
+        or chat_question.model not in streaming_compatible_models
+    ):
+        # forward the request to the none streaming endpoint create_question_handler function
+        return await create_question_handler(
+            request, chat_question, chat_id, current_user
+        )
+
+    try:
+        user_openai_api_key = request.headers.get("Openai-Api-Key")
+        check_user_limit(current_user.email, user_openai_api_key)
+
+        brain = BrainPicking(
+            chat_id=str(chat_id),
+            model=chat_question.model,
+            max_tokens=chat_question.max_tokens,
+            temperature=chat_question.temperature,
+            user_id=current_user.email,
+            user_openai_api_key=user_openai_api_key,
+            streaming=True,
+        )
+
+        return StreamingResponse(
+            brain.generate_stream(chat_question.question),
+            media_type="text/event-stream",
+        )
+
+    except HTTPException as e:
+        raise e
+
+
 # get chat history
 @chat_router.get(
     "/chat/{chat_id}/history", dependencies=[Depends(AuthBearer())], tags=["Chat"]
