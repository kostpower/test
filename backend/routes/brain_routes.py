--- conflicted
+++ resolved
@@ -10,15 +10,9 @@
 )
 from models.settings import common_dependencies
 from models.users import User
-<<<<<<< HEAD
-from routes.authorizations.brain_authorization import has_brain_authorization
-=======
-from pydantic import BaseModel
-
 from routes.authorizations.brain_authorization import (
     validate_brain_authorization,
 )
->>>>>>> 83fe9430
 
 logger = get_logger(__name__)
 
@@ -108,11 +102,8 @@
     """
     Delete a specific brain by brain ID.
     """
-<<<<<<< HEAD
-=======
     # [TODO] check if the user is the owner of the brain
     validate_brain_authorization(brain_id, current_user.id)
->>>>>>> 83fe9430
     brain = Brain(id=brain_id)
     brain.delete_brain(current_user.id)
 
