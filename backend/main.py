--- conflicted
+++ resolved
@@ -50,10 +50,7 @@
         ],
     )
 
-<<<<<<< HEAD
 
-=======
->>>>>>> e55de984
 app = FastAPI()
 
 add_cors_middleware(app)
@@ -63,7 +60,6 @@
 app.include_router(crawl_router)
 app.include_router(onboarding_router)
 app.include_router(misc_router)
-
 app.include_router(upload_router)
 app.include_router(user_router)
 app.include_router(messages_router)
