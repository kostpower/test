--- conflicted
+++ resolved
@@ -31,11 +31,7 @@
       dockerfile: Dockerfile
     container_name: backend-core
     healthcheck:
-<<<<<<< HEAD
       test: [ "CMD", "curl", "http://localhost:5050/healthz" ]
-=======
-      test: ["CMD", "curl", "http://localhost:5050/healthz"]
->>>>>>> 86b238f3
     command:
       - "uvicorn"
       - "main:app"
