@mixin Big {
  font-weight: 500;
  font-size: 36px;
}

@mixin H1 {
  font-weight: 600;
  font-size: 20px;
}

@mixin H2 {
  font-weight: 500;
  font-size: $large;
}

@mixin H3 {
  font-weight: 500;
  font-size: $medium;
}

@mixin EllipsisOverflow {
  white-space: nowrap;
  overflow: hidden;
  text-overflow: ellipsis;
}

$very_tiny: 10px;
$tiny: 12px;
$small: 14px;
$medium: 16px;
$large: 18px;
<<<<<<< HEAD
=======
$larger: 24px;
>>>>>>> faaf9b6d
$very_large: 28px;<|MERGE_RESOLUTION|>--- conflicted
+++ resolved
@@ -29,8 +29,5 @@
 $small: 14px;
 $medium: 16px;
 $large: 18px;
-<<<<<<< HEAD
-=======
 $larger: 24px;
->>>>>>> faaf9b6d
 $very_large: 28px;