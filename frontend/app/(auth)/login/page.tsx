"use client";
import Link from "next/link";
import { Suspense } from "react";
import { FormProvider, useForm } from "react-hook-form";
import { useTranslation } from "react-i18next";

<<<<<<< HEAD
import { LuccidLogo } from "@/lib/assets/LuccidLogo";
import { Divider } from "@/lib/components/ui/Divider";
=======
import { QuivrLogo } from "@/lib/assets/QuivrLogo";
import { useUserSettingsContext } from "@/lib/context/UserSettingsProvider/hooks/useUserSettingsContext";
>>>>>>> 07f9078c
import { useAuthModes } from "@/lib/hooks/useAuthModes";

import { EmailLogin } from "./components/EmailLogin";
import { GoogleLoginButton } from "./components/GoogleLogin";
import { useLogin } from "./hooks/useLogin";
import styles from "./page.module.scss";
import { EmailAuthContextType } from "./types";

const Main = (): JSX.Element => {
  useLogin();
  const { googleSso } = useAuthModes();
  const { isDarkMode } = useUserSettingsContext();

  const methods = useForm<EmailAuthContextType>({
    defaultValues: {
      email: "",
      password: "",
    },
  });
  const { t } = useTranslation(["translation", "login"]);

  return (
<<<<<<< HEAD
    <div className="w-screen h-screen bg-ivory" data-testid="sign-in-card">
      <main className="h-full flex flex-col items-center justify-center">
        <section className="w-full md:w-1/2 lg:w-1/3 flex flex-col gap-2">
          <Link href="/" className="flex justify-center">
            <LuccidLogo size={80} />
          </Link>
          <p className="text-center text-4xl font-medium">
            {t("talk_to", { ns: "login" })}{" "}
            <span className="text-primary">Quivr</span>
          </p>
          <div className="mt-5 flex flex-col">
            <FormProvider {...methods}>
              <EmailLogin />
            </FormProvider>
            {googleSso && (password || magicLink) && (
              <Divider text={t("or")} className="my-3 uppercase" />
            )}
            {googleSso && <GoogleLoginButton />}
          </div>
          <p className="text-[10px] text-center">
            {t("restriction_message", { ns: "login" })}
          </p>
        </section>
      </main>
=======
    <div className={styles.login_page_wrapper}>
      <section className={styles.section}>
        <Link href="/" className={styles.logo_link}>
          <QuivrLogo size={80} color={isDarkMode ? "white" : "black"} />
        </Link>
        <p className={styles.title}>
          {t("talk_to", { ns: "login" })}{" "}
          <span className={styles.primary_text}>Quivr</span>
        </p>
        <div className={styles.form_container}>
          <FormProvider {...methods}>
            <EmailLogin />
          </FormProvider>

          {googleSso && <GoogleLoginButton />}
        </div>
        <p className={styles.restriction_message}>
          {t("restriction_message", { ns: "login" })}
        </p>
      </section>
>>>>>>> 07f9078c
    </div>
  );
};

const Login = (): JSX.Element => {
  return (
    <Suspense fallback="Loading...">
      <Main />
    </Suspense>
  );
};

export default Login;<|MERGE_RESOLUTION|>--- conflicted
+++ resolved
@@ -4,13 +4,7 @@
 import { FormProvider, useForm } from "react-hook-form";
 import { useTranslation } from "react-i18next";
 
-<<<<<<< HEAD
 import { LuccidLogo } from "@/lib/assets/LuccidLogo";
-import { Divider } from "@/lib/components/ui/Divider";
-=======
-import { QuivrLogo } from "@/lib/assets/QuivrLogo";
-import { useUserSettingsContext } from "@/lib/context/UserSettingsProvider/hooks/useUserSettingsContext";
->>>>>>> 07f9078c
 import { useAuthModes } from "@/lib/hooks/useAuthModes";
 
 import { EmailLogin } from "./components/EmailLogin";
@@ -22,7 +16,6 @@
 const Main = (): JSX.Element => {
   useLogin();
   const { googleSso } = useAuthModes();
-  const { isDarkMode } = useUserSettingsContext();
 
   const methods = useForm<EmailAuthContextType>({
     defaultValues: {
@@ -33,36 +26,10 @@
   const { t } = useTranslation(["translation", "login"]);
 
   return (
-<<<<<<< HEAD
-    <div className="w-screen h-screen bg-ivory" data-testid="sign-in-card">
-      <main className="h-full flex flex-col items-center justify-center">
-        <section className="w-full md:w-1/2 lg:w-1/3 flex flex-col gap-2">
-          <Link href="/" className="flex justify-center">
-            <LuccidLogo size={80} />
-          </Link>
-          <p className="text-center text-4xl font-medium">
-            {t("talk_to", { ns: "login" })}{" "}
-            <span className="text-primary">Quivr</span>
-          </p>
-          <div className="mt-5 flex flex-col">
-            <FormProvider {...methods}>
-              <EmailLogin />
-            </FormProvider>
-            {googleSso && (password || magicLink) && (
-              <Divider text={t("or")} className="my-3 uppercase" />
-            )}
-            {googleSso && <GoogleLoginButton />}
-          </div>
-          <p className="text-[10px] text-center">
-            {t("restriction_message", { ns: "login" })}
-          </p>
-        </section>
-      </main>
-=======
     <div className={styles.login_page_wrapper}>
       <section className={styles.section}>
         <Link href="/" className={styles.logo_link}>
-          <QuivrLogo size={80} color={isDarkMode ? "white" : "black"} />
+          <LuccidLogo size={80} />
         </Link>
         <p className={styles.title}>
           {t("talk_to", { ns: "login" })}{" "}
@@ -79,7 +46,6 @@
           {t("restriction_message", { ns: "login" })}
         </p>
       </section>
->>>>>>> 07f9078c
     </div>
   );
 };
