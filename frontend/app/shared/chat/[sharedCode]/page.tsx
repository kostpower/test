import type { Metadata, ResolvingMetadata } from 'next';

import { DisplayChatMessageArea } from '@/lib/components/DisplayChatMessageArea';

import TalkToVT from '../../components/TalkToVT';

// eslint-disable-next-line @typescript-eslint/no-explicit-any
type Props = { params: { lng: string } };
export const generateMetadata = async (
  { params: { lng = 'en' } }: Props,
  // eslint-disable-next-line @typescript-eslint/no-unused-vars
  parent?: ResolvingMetadata
): Promise<Metadata> => {
  return {
    title: `vaccinetruth.ai`,
    description: `vaccinetruth.ai`,
    openGraph: {
      images: [
        {
          url: 'https://vaccinetruth.ai/vt-logo-256.png',
          width: 256,
          height: 256,
        },
      ],
      locale: lng,
    },
  };
};

<<<<<<< HEAD
import { SharedPageTitle } from "../../components/SharedPageTitle";
import TalkToVT from "../../components/TalkToVT";

=======
>>>>>>> e854da8c
const SharedChatPage = (): JSX.Element => {
  return (
    <div
      className={`flex flex-col flex-1 items-center justify-stretch w-full h-fill-available overflow-hidden  dark:bg-black transition-colors ease-out duration-500`}
      data-testid="chat-page"
    >
      <SharedPageTitle />
      <div
        className={`flex flex-col flex-1 w-full h-full dark:shadow-primary/25 overflow-hidden `}
      >
        <DisplayChatMessageArea />
      </div>
      <TalkToVT />
    </div>
  );
};

export default SharedChatPage;<|MERGE_RESOLUTION|>--- conflicted
+++ resolved
@@ -2,6 +2,7 @@
 
 import { DisplayChatMessageArea } from '@/lib/components/DisplayChatMessageArea';
 
+import { SharedPageTitle } from '../../components/SharedPageTitle';
 import TalkToVT from '../../components/TalkToVT';
 
 // eslint-disable-next-line @typescript-eslint/no-explicit-any
@@ -27,12 +28,6 @@
   };
 };
 
-<<<<<<< HEAD
-import { SharedPageTitle } from "../../components/SharedPageTitle";
-import TalkToVT from "../../components/TalkToVT";
-
-=======
->>>>>>> e854da8c
 const SharedChatPage = (): JSX.Element => {
   return (
     <div
