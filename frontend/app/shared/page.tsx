--- conflicted
+++ resolved
@@ -1,20 +1,3 @@
 import SharedChatPage from "./chat/[sharedCode]/page";
 
-<<<<<<< HEAD
-export const metadata = {
-  title: "vaccinetruth.ai",
-  openGraph: {
-    title: "vaccinetruth",
-    images: [
-      {
-        url: "https://vaccinetruth.ai/vt-logo.png",
-        width: 800,
-        height: 600,
-      },
-    ],
-  },
-};
-
-=======
->>>>>>> e854da8c
 export default SharedChatPage;