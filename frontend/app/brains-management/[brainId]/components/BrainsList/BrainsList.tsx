"use client";
import Link from "next/link";
import { useTranslation } from "react-i18next";

import { AddBrainModal } from "@/lib/components/AddBrainModal/AddBrainModal";
import { Sidebar } from "@/lib/components/Sidebar/Sidebar";
import Button from "@/lib/components/ui/Button";

import { BrainListItem } from "./components/BrainListItem";
import { BrainSearchBar } from "./components/BrainSearchBar";
import { useBrainsList } from "./hooks/useBrainsList";

export const BrainsList = (): JSX.Element => {
  const { searchQuery, setSearchQuery, brains, isOnBrainsLibraryPage } =
    useBrainsList();

  const { t } = useTranslation("brain");

  return (
    <Sidebar showFooter={false}>
      <div className="flex flex-col flex-1">
        <BrainSearchBar
          searchQuery={searchQuery}
          setSearchQuery={setSearchQuery}
        />
        <div
          data-testid="brains-list-items"
          className="flex-1 overflow-auto scrollbar h-full"
        >
          {brains.map((brain) => (
            <BrainListItem brain={brain} key={brain.id} />
          ))}
        </div>
        <div className="m-2 mb flex flex-col">
          {isOnBrainsLibraryPage ? (
            <Link href="/brains-management" className="flex flex-row flex-1">
              <Button
                type="button"
                className="bg-purple-600 text-white py-2 mb-2 flex flex-row flex-1"
              >
                {t("brain_management_button_label")}
              </Button>
            </Link>
          ) : (
            <Link
              href="/brains-management/library"
              className="flex flex-row flex-1"
            >
<<<<<<< HEAD
              <Button
                type="button"
                className="bg-purple-600 text-white py-2 mb-2 flex flex-row flex-1"
              >
                {t("brain_library_button_label")}
              </Button>
            </Link>
          )}
          <AddBrainModal triggerClassName="border-solid border-2 border-gray-300" />
        </div>
      </div>
    </Sidebar>
=======
              {brains.map((brain) => (
                <BrainListItem brain={brain} key={brain.id} />
              ))}
            </div>
            <div className="m-2 mb flex flex-col">
              {isOnBrainsLibraryPage ? (
                <Link
                  href="/brains-management"
                  className="flex flex-row flex-1"
                >
                  <Button
                    type="button"
                    className="bg-primary text-white py-2 mb-2 flex flex-row flex-1"
                  >
                    {t("brain_management_button_label")}
                  </Button>
                </Link>
              ) : (
                <Link
                  href="/brains-management/library"
                  className="flex flex-row flex-1"
                >
                  <Button
                    type="button"
                    className="bg-primary text-white py-2 mb-2 flex flex-row flex-1"
                  >
                    {t("brain_library_button_label")}
                  </Button>
                </Link>
              )}
              <AddBrainModal triggerClassName="border-solid border-2 border-gray-300" />
            </div>
          </div>
        </motion.div>
        <BrainListDisplayToggleButton opened={opened} setOpened={setOpened} />
      </motion.div>
    </MotionConfig>
>>>>>>> 92494aa6
  );
};<|MERGE_RESOLUTION|>--- conflicted
+++ resolved
@@ -36,7 +36,7 @@
             <Link href="/brains-management" className="flex flex-row flex-1">
               <Button
                 type="button"
-                className="bg-purple-600 text-white py-2 mb-2 flex flex-row flex-1"
+                className="bg-primary text-white py-2 mb-2 flex flex-row flex-1"
               >
                 {t("brain_management_button_label")}
               </Button>
@@ -46,10 +46,9 @@
               href="/brains-management/library"
               className="flex flex-row flex-1"
             >
-<<<<<<< HEAD
               <Button
                 type="button"
-                className="bg-purple-600 text-white py-2 mb-2 flex flex-row flex-1"
+                className="bg-primary text-white py-2 mb-2 flex flex-row flex-1"
               >
                 {t("brain_library_button_label")}
               </Button>
@@ -59,44 +58,5 @@
         </div>
       </div>
     </Sidebar>
-=======
-              {brains.map((brain) => (
-                <BrainListItem brain={brain} key={brain.id} />
-              ))}
-            </div>
-            <div className="m-2 mb flex flex-col">
-              {isOnBrainsLibraryPage ? (
-                <Link
-                  href="/brains-management"
-                  className="flex flex-row flex-1"
-                >
-                  <Button
-                    type="button"
-                    className="bg-primary text-white py-2 mb-2 flex flex-row flex-1"
-                  >
-                    {t("brain_management_button_label")}
-                  </Button>
-                </Link>
-              ) : (
-                <Link
-                  href="/brains-management/library"
-                  className="flex flex-row flex-1"
-                >
-                  <Button
-                    type="button"
-                    className="bg-primary text-white py-2 mb-2 flex flex-row flex-1"
-                  >
-                    {t("brain_library_button_label")}
-                  </Button>
-                </Link>
-              )}
-              <AddBrainModal triggerClassName="border-solid border-2 border-gray-300" />
-            </div>
-          </div>
-        </motion.div>
-        <BrainListDisplayToggleButton opened={opened} setOpened={setOpened} />
-      </motion.div>
-    </MotionConfig>
->>>>>>> 92494aa6
   );
 };