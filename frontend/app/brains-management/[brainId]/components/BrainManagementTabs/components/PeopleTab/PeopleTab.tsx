--- conflicted
+++ resolved
@@ -62,11 +62,7 @@
               </div>
               <div className="flex flex-row flex-1 items-center justify-center">
                 <span className="text-sm text-gray-700 dark:text-gray-200 w-full bg-gray-50 dark:bg-gray-900 px-4 py-2">
-<<<<<<< HEAD
-                  Click to copy link to share your brain
-=======
                   {t("shareBrainLink",{ns:"brain"})}
->>>>>>> e9ebeef7
                 </span>
               </div>
               <Button type="button">
