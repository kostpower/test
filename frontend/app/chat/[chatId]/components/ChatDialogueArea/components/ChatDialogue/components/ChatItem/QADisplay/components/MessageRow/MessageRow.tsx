import React, { useEffect, useState } from "react";

import { useChatInput } from "@/app/chat/[chatId]/components/ActionsBar/components/ChatInput/hooks/useChatInput";
import { useChat } from "@/app/chat/[chatId]/hooks/useChat";
import { useChatApi } from "@/lib/api/chat/useChatApi";
import { CopyButton } from "@/lib/components/ui/CopyButton";
import Icon from "@/lib/components/ui/Icon/Icon";
import { ThoughtsButton } from "@/lib/components/ui/ThoughtsButton";
import { Source } from "@/lib/types/MessageMetadata";

import styles from "./MessageRow.module.scss";
import { MessageContent } from "./components/MessageContent/MessageContent";
import { QuestionBrain } from "./components/QuestionBrain/QuestionBrain";
import { SourceCitations } from "./components/Source/Source";
import { useMessageRow } from "./hooks/useMessageRow";
import { SourceFile } from "./types/types";

type MessageRowProps = {
  speaker: "user" | "assistant";
  text?: string;
  brainName?: string | null;
  children?: React.ReactNode;
  metadata?: {
    sources?: Source[];
    thoughts?: string;
    followup_questions?: string[];
  };
  brainId?: string;
  index?: number;
  messageId?: string;
  thumbs?: boolean;
  lastMessage?: boolean;
};

<<<<<<< HEAD
const MessageRow = React.forwardRef(
  (
    {
      speaker,
      text,
      brainName,
      children,
      brainId,
      messageId,
      thumbs: initialThumbs,
      metadata,
      lastMessage,
    }: MessageRowProps,
    ref: React.Ref<HTMLDivElement>
  ) => {
    const { handleCopy, isUserSpeaker } = useMessageRow({
      speaker,
      text,
    });
    const { updateChatMessage } = useChatApi();
    const { chatId } = useChat();
    const [thumbs, setThumbs] = useState<boolean | undefined | null>(
      initialThumbs
    );
    const [folded, setFolded] = useState<boolean>(false);
    const [sourceFiles, setSourceFiles] = useState<SourceFile[]>([]);
    const [selectedSourceFile, setSelectedSourceFile] =
      useState<SourceFile | null>(null);
    const { submitQuestion } = useChatInput();
=======
export const MessageRow = ({
  speaker,
  text,
  brainName,
  children,
  brainId,
  messageId,
  thumbs: initialThumbs,
  metadata,
  lastMessage,
}: MessageRowProps): JSX.Element => {
  const { handleCopy, isUserSpeaker } = useMessageRow({
    speaker,
    text,
  });
  const { updateChatMessage } = useChatApi();
  const { chatId } = useChat();
  const [thumbs, setThumbs] = useState<boolean | undefined | null>(
    initialThumbs
  );
  const [folded, setFolded] = useState<boolean>(false);
  const [sourceFiles, setSourceFiles] = useState<SourceFile[]>([]);
  const { submitQuestion } = useChatInput();

  useEffect(() => {
    setThumbs(initialThumbs);
    setSourceFiles(
      metadata?.sources?.reduce((acc, source) => {
        const existingSource = acc.find((s) => s.filename === source.name);
        if (existingSource) {
          existingSource.citations.push(source.citation);
        } else {
          acc.push({
            filename: source.name,
            file_url: source.source_url,
            citations: [source.citation],
            selected: false,
          });
        }

        return acc;
      }, [] as SourceFile[]) ?? []
    );
  }, [initialThumbs, metadata]);
>>>>>>> faaf9b6d

  const messageContent = text ?? "";

  const thumbsUp = async () => {
    if (chatId && messageId) {
      await updateChatMessage(chatId, messageId, {
        thumbs: thumbs ? null : true,
      });
      setThumbs(thumbs ? null : true);
    }
  };

  const thumbsDown = async () => {
    if (chatId && messageId) {
      await updateChatMessage(chatId, messageId, {
        thumbs: thumbs === false ? null : false,
      });
      setThumbs(thumbs === false ? null : false);
    }
  };

<<<<<<< HEAD
    const renderMessageHeader = () => {
      if (!isUserSpeaker && !folded) {
        return (
          <div className={styles.message_header_wrapper}>
            <div className={styles.message_header}>
              <QuestionBrain brainName={brainName} brainId={brainId} />
            </div>
=======
  const renderMessageHeader = () => {
    if (!isUserSpeaker && !folded) {
      return (
        <div className={styles.message_header_wrapper}>
          <div className={styles.message_header}>
            <QuestionBrain brainName={brainName} brainId={brainId} />
>>>>>>> faaf9b6d
          </div>
        </div>
      );
    }
  };

<<<<<<< HEAD
    const renderMetadata = () => {
      if (!isUserSpeaker && messageContent !== "🧠") {
        return (
          <div className={styles.metadata_wrapper}>
            <div
              className={`${styles.icons_wrapper} ${
                sourceFiles.length === 0 ? styles.with_border : ""
              }`}
            >
              {metadata?.thoughts && metadata.thoughts.trim() !== "" && (
                <ThoughtsButton text={metadata.thoughts} size="small" />
              )}
              <CopyButton handleCopy={handleCopy} size="small" />
              <Icon
                name="thumbsUp"
                handleHover={true}
                color={thumbs ? "primary" : "black"}
                size="small"
                onClick={async () => {
                  await thumbsUp();
                }}
              />
              <Icon
                name="thumbsDown"
                handleHover={true}
                color={thumbs === false ? "primary" : "black"}
                size="small"
                onClick={async () => {
                  await thumbsDown();
                }}
              />
            </div>

            {sourceFiles.length > 0 && (
              <div className={styles.sources_and_citations_wrapper}>
                <div className={styles.title_wrapper}>
                  <Icon name="sources" size="normal" color="black" />
                  <span className={styles.title}>Sources</span>
                </div>
                <div className={styles.sources}>
                  {sourceFiles.map((sourceFile, i) => (
                    <div
                      key={i}
                      onClick={() => handleSourceFileClick(sourceFile)}
                    >
                      <SourceCitations
                        sourceFile={sourceFile}
                        isSelected={
                          !!selectedSourceFile &&
                          selectedSourceFile.filename === sourceFile.filename
                        }
                      />
                    </div>
                  ))}
                </div>

                {selectedSourceFile && (
                  <div className={styles.citations}>
                    {selectedSourceFile.citations.map((citation, i) => (
                      <div key={i}>
                        <Citation citation={citation} />
                      </div>
                    ))}
                  </div>
                )}
              </div>
            )}
          </div>
        );
      }
    };

    const renderRelatedQuestions = () => {
      if (
        !isUserSpeaker &&
        !folded &&
        (metadata?.followup_questions?.length ?? 0) > 0
      ) {
        return (
          <div className={styles.related_questions_wrapper}>
            <div className={styles.title_wrapper}>
              <Icon name="search" color="black" size="normal" />
              <span className={styles.title}>Follow up questions</span>
            </div>
            <div className={styles.questions_wrapper}>
              {metadata?.followup_questions?.map((question, index) => (
                <div
                  className={styles.question}
                  key={index}
                  onClick={() => submitQuestion(question)}
                >
                  <Icon name="followUp" size="small" color="grey" />
                  <span className={styles.text}>{question}</span>
                </div>
              ))}
            </div>
=======
  const renderMetadata = () => {
    if (!isUserSpeaker && messageContent !== "🧠") {
      return (
        <div className={styles.metadata_wrapper}>
          <div
            className={`${styles.icons_wrapper} ${
              sourceFiles.length === 0 ? styles.with_border : ""
            }`}
          >
            {metadata?.thoughts && metadata.thoughts.trim() !== "" && (
              <ThoughtsButton text={metadata.thoughts} size="small" />
            )}
            <CopyButton handleCopy={handleCopy} size="small" />
            <Icon
              name="thumbsUp"
              handleHover={true}
              color={thumbs ? "primary" : "black"}
              size="small"
              onClick={async () => {
                await thumbsUp();
              }}
            />
            <Icon
              name="thumbsDown"
              handleHover={true}
              color={thumbs === false ? "primary" : "black"}
              size="small"
              onClick={async () => {
                await thumbsDown();
              }}
            />
          </div>

          {sourceFiles.length > 0 && (
            <div className={styles.sources_and_citations_wrapper}>
              <div className={styles.title_wrapper}>
                <Icon name="sources" size="normal" color="black" />
                <span className={styles.title}>Sources</span>
              </div>
              <div className={styles.sources}>
                {sourceFiles.map((sourceFile, i) => (
                  <div key={i}>
                    <SourceCitations sourceFile={sourceFile} />
                  </div>
                ))}
              </div>
            </div>
          )}
        </div>
      );
    }
  };

  const renderRelatedQuestions = () => {
    if (
      !isUserSpeaker &&
      !folded &&
      (metadata?.followup_questions?.length ?? 0) > 0
    ) {
      return (
        <div className={styles.related_questions_wrapper}>
          <div className={styles.title_wrapper}>
            <Icon name="search" color="black" size="normal" />
            <span className={styles.title}>Follow up questions</span>
>>>>>>> faaf9b6d
          </div>
          <div className={styles.questions_wrapper}>
            {metadata?.followup_questions?.map((question, index) => (
              <div
                className={styles.question}
                key={index}
                onClick={() => submitQuestion(question)}
              >
                <Icon name="followUp" size="small" color="grey" />
                <span className={styles.text}>{question}</span>
              </div>
            ))}
          </div>
        </div>
      );
    }
  };

<<<<<<< HEAD
    const renderOtherSections = () => {
      return (
        <>
          {!folded && renderMetadata()}
          {!folded && renderRelatedQuestions()}
        </>
      );
    };

=======
  const renderOtherSections = () => {
>>>>>>> faaf9b6d
    return (
      <>
        {!folded && renderMetadata()}
        {!folded && renderRelatedQuestions()}
      </>
    );
  };

  return (
    <div
      className={`
      ${styles.message_row_container} 
      ${isUserSpeaker ? styles.user : styles.brain}
      ${messageContent.length > 100 && isUserSpeaker ? styles.smaller : ""}
      ${lastMessage ? styles.last : ""}
      `}
<<<<<<< HEAD
      >
        {!isUserSpeaker && messageContent !== "🧠" && (
          <div onClick={() => setFolded(!folded)}>
            <Icon
              name="chevronDown"
              color="black"
              handleHover={true}
              size="normal"
              classname={`${styles.icon_rotate} ${
                folded ? styles.icon_rotate_down : styles.icon_rotate_up
              }`}
            />
          </div>
        )}
        {renderMessageHeader()}
        <div ref={ref} className={styles.message_row_content}>
          {children ?? (
            <>
              <MessageContent
                text={messageContent}
                isUser={isUserSpeaker}
                hide={folded}
              />
            </>
          )}
        </div>
        {renderOtherSections()}
      </div>
    );
  }
);

MessageRow.displayName = "MessageRow";

export default MessageRow;
=======
    >
      {!isUserSpeaker && messageContent !== "🧠" && (
        <div onClick={() => setFolded(!folded)}>
          <Icon
            name="chevronDown"
            color="black"
            handleHover={true}
            size="normal"
            classname={`${styles.icon_rotate} ${
              folded ? styles.icon_rotate_down : styles.icon_rotate_up
            }`}
          />
        </div>
      )}
      {renderMessageHeader()}
      <div className={styles.message_row_content}>
        {children ?? (
          <>
            <MessageContent
              text={messageContent}
              isUser={isUserSpeaker}
              hide={folded}
            />
          </>
        )}
      </div>
      {renderOtherSections()}
    </div>
  );
};
>>>>>>> faaf9b6d
<|MERGE_RESOLUTION|>--- conflicted
+++ resolved
@@ -32,37 +32,6 @@
   lastMessage?: boolean;
 };
 
-<<<<<<< HEAD
-const MessageRow = React.forwardRef(
-  (
-    {
-      speaker,
-      text,
-      brainName,
-      children,
-      brainId,
-      messageId,
-      thumbs: initialThumbs,
-      metadata,
-      lastMessage,
-    }: MessageRowProps,
-    ref: React.Ref<HTMLDivElement>
-  ) => {
-    const { handleCopy, isUserSpeaker } = useMessageRow({
-      speaker,
-      text,
-    });
-    const { updateChatMessage } = useChatApi();
-    const { chatId } = useChat();
-    const [thumbs, setThumbs] = useState<boolean | undefined | null>(
-      initialThumbs
-    );
-    const [folded, setFolded] = useState<boolean>(false);
-    const [sourceFiles, setSourceFiles] = useState<SourceFile[]>([]);
-    const [selectedSourceFile, setSelectedSourceFile] =
-      useState<SourceFile | null>(null);
-    const { submitQuestion } = useChatInput();
-=======
 export const MessageRow = ({
   speaker,
   text,
@@ -107,7 +76,6 @@
       }, [] as SourceFile[]) ?? []
     );
   }, [initialThumbs, metadata]);
->>>>>>> faaf9b6d
 
   const messageContent = text ?? "";
 
@@ -129,126 +97,18 @@
     }
   };
 
-<<<<<<< HEAD
-    const renderMessageHeader = () => {
-      if (!isUserSpeaker && !folded) {
-        return (
-          <div className={styles.message_header_wrapper}>
-            <div className={styles.message_header}>
-              <QuestionBrain brainName={brainName} brainId={brainId} />
-            </div>
-=======
   const renderMessageHeader = () => {
     if (!isUserSpeaker && !folded) {
       return (
         <div className={styles.message_header_wrapper}>
           <div className={styles.message_header}>
             <QuestionBrain brainName={brainName} brainId={brainId} />
->>>>>>> faaf9b6d
           </div>
         </div>
       );
     }
   };
 
-<<<<<<< HEAD
-    const renderMetadata = () => {
-      if (!isUserSpeaker && messageContent !== "🧠") {
-        return (
-          <div className={styles.metadata_wrapper}>
-            <div
-              className={`${styles.icons_wrapper} ${
-                sourceFiles.length === 0 ? styles.with_border : ""
-              }`}
-            >
-              {metadata?.thoughts && metadata.thoughts.trim() !== "" && (
-                <ThoughtsButton text={metadata.thoughts} size="small" />
-              )}
-              <CopyButton handleCopy={handleCopy} size="small" />
-              <Icon
-                name="thumbsUp"
-                handleHover={true}
-                color={thumbs ? "primary" : "black"}
-                size="small"
-                onClick={async () => {
-                  await thumbsUp();
-                }}
-              />
-              <Icon
-                name="thumbsDown"
-                handleHover={true}
-                color={thumbs === false ? "primary" : "black"}
-                size="small"
-                onClick={async () => {
-                  await thumbsDown();
-                }}
-              />
-            </div>
-
-            {sourceFiles.length > 0 && (
-              <div className={styles.sources_and_citations_wrapper}>
-                <div className={styles.title_wrapper}>
-                  <Icon name="sources" size="normal" color="black" />
-                  <span className={styles.title}>Sources</span>
-                </div>
-                <div className={styles.sources}>
-                  {sourceFiles.map((sourceFile, i) => (
-                    <div
-                      key={i}
-                      onClick={() => handleSourceFileClick(sourceFile)}
-                    >
-                      <SourceCitations
-                        sourceFile={sourceFile}
-                        isSelected={
-                          !!selectedSourceFile &&
-                          selectedSourceFile.filename === sourceFile.filename
-                        }
-                      />
-                    </div>
-                  ))}
-                </div>
-
-                {selectedSourceFile && (
-                  <div className={styles.citations}>
-                    {selectedSourceFile.citations.map((citation, i) => (
-                      <div key={i}>
-                        <Citation citation={citation} />
-                      </div>
-                    ))}
-                  </div>
-                )}
-              </div>
-            )}
-          </div>
-        );
-      }
-    };
-
-    const renderRelatedQuestions = () => {
-      if (
-        !isUserSpeaker &&
-        !folded &&
-        (metadata?.followup_questions?.length ?? 0) > 0
-      ) {
-        return (
-          <div className={styles.related_questions_wrapper}>
-            <div className={styles.title_wrapper}>
-              <Icon name="search" color="black" size="normal" />
-              <span className={styles.title}>Follow up questions</span>
-            </div>
-            <div className={styles.questions_wrapper}>
-              {metadata?.followup_questions?.map((question, index) => (
-                <div
-                  className={styles.question}
-                  key={index}
-                  onClick={() => submitQuestion(question)}
-                >
-                  <Icon name="followUp" size="small" color="grey" />
-                  <span className={styles.text}>{question}</span>
-                </div>
-              ))}
-            </div>
-=======
   const renderMetadata = () => {
     if (!isUserSpeaker && messageContent !== "🧠") {
       return (
@@ -313,7 +173,6 @@
           <div className={styles.title_wrapper}>
             <Icon name="search" color="black" size="normal" />
             <span className={styles.title}>Follow up questions</span>
->>>>>>> faaf9b6d
           </div>
           <div className={styles.questions_wrapper}>
             {metadata?.followup_questions?.map((question, index) => (
@@ -332,19 +191,7 @@
     }
   };
 
-<<<<<<< HEAD
-    const renderOtherSections = () => {
-      return (
-        <>
-          {!folded && renderMetadata()}
-          {!folded && renderRelatedQuestions()}
-        </>
-      );
-    };
-
-=======
   const renderOtherSections = () => {
->>>>>>> faaf9b6d
     return (
       <>
         {!folded && renderMetadata()}
@@ -361,43 +208,6 @@
       ${messageContent.length > 100 && isUserSpeaker ? styles.smaller : ""}
       ${lastMessage ? styles.last : ""}
       `}
-<<<<<<< HEAD
-      >
-        {!isUserSpeaker && messageContent !== "🧠" && (
-          <div onClick={() => setFolded(!folded)}>
-            <Icon
-              name="chevronDown"
-              color="black"
-              handleHover={true}
-              size="normal"
-              classname={`${styles.icon_rotate} ${
-                folded ? styles.icon_rotate_down : styles.icon_rotate_up
-              }`}
-            />
-          </div>
-        )}
-        {renderMessageHeader()}
-        <div ref={ref} className={styles.message_row_content}>
-          {children ?? (
-            <>
-              <MessageContent
-                text={messageContent}
-                isUser={isUserSpeaker}
-                hide={folded}
-              />
-            </>
-          )}
-        </div>
-        {renderOtherSections()}
-      </div>
-    );
-  }
-);
-
-MessageRow.displayName = "MessageRow";
-
-export default MessageRow;
-=======
     >
       {!isUserSpeaker && messageContent !== "🧠" && (
         <div onClick={() => setFolded(!folded)}>
@@ -427,5 +237,4 @@
       {renderOtherSections()}
     </div>
   );
-};
->>>>>>> faaf9b6d
+};