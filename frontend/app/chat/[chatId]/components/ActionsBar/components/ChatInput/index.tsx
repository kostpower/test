--- conflicted
+++ resolved
@@ -5,16 +5,10 @@
 import Button from "@/lib/components/ui/Button";
 import { useBrainContext } from "@/lib/context/BrainProvider/hooks/useBrainContext";
 import { useKnowledgeToFeedContext } from "@/lib/context/KnowledgeToFeedProvider/hooks/useKnowledgeToFeedContext";
-<<<<<<< HEAD
 import { getBrainIconFromBrainType } from "@/lib/helpers/getBrainIconFromBrainType";
-
-import { OnboardingQuestions } from "./components";
-import { ChatEditor } from "./components/ChatEditor/ChatEditor";
-=======
 import { useSecurity } from "@/services/useSecurity/useSecurity";
 
-import { ChatBar } from "./components/ChatBar/ChatBar";
->>>>>>> 8a8ea713
+import { ChatEditor } from "./components/ChatEditor/ChatEditor";
 import { ConfigModal } from "./components/ConfigModal";
 import { useChatInput } from "./hooks/useChatInput";
 
@@ -46,11 +40,7 @@
           }}
           className="sticky bottom-0 bg-white dark:bg-black w-full flex items-center gap-2 z-20 p-2"
         >
-<<<<<<< HEAD
-          {!shouldDisplayFeedOrSecretsCard && (
-=======
-          {isStudioMember && !shouldDisplayFeedCard && (
->>>>>>> 8a8ea713
+          {isStudioMember && !shouldDisplayFeedOrSecretsCard && (
             <Button
               className="p-0"
               variant={"tertiary"}
