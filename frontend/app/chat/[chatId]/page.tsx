"use client";

<<<<<<< HEAD
import { useMenuWidth } from "@/lib/components/Menu/hooks/useMenuWidth";
=======
import { useRef } from "react";

>>>>>>> 76d25bb2
import { useKnowledgeToFeedContext } from "@/lib/context/KnowledgeToFeedProvider/hooks/useKnowledgeToFeedContext";
import { useCustomDropzone } from "@/lib/hooks/useDropzone";
import { cn } from "@/lib/utils";

import { ActionsBar } from "./components/ActionsBar";
import { ChatDialogueArea } from "./components/ChatDialogueArea/ChatDialogue";
import { useChatNotificationsSync } from "./hooks/useChatNotificationsSync";
import { useChatsList } from "./hooks/useChatsList";

const SelectedChatPage = (): JSX.Element => {
  const { getRootProps } = useCustomDropzone();
  const { shouldDisplayFeedCard } = useKnowledgeToFeedContext();
<<<<<<< HEAD
  const { shouldDisplayRightSideBar, OPENED_MENU_WIDTH } = useMenuWidth();

  useChatsList();
  useChatNotificationsSync();
=======
  const ChatDialogueAreaRef = useRef(null);
>>>>>>> 76d25bb2

  return (
    <div className="flex flex-1">
      <div
<<<<<<< HEAD
        className={cn(
          "flex flex-col flex-1 items-center justify-stretch w-full h-full overflow-hidden",
          shouldDisplayFeedCard ? "bg-chat-bg-gray" : "bg-tertiary",
          "dark:bg-black transition-colors ease-out duration-500"
        )}
        data-testid="chat-page"
        {...getRootProps()}
      >
        <div
          className={`flex flex-col flex-1 w-full max-w-5xl h-full dark:shadow-primary/25 overflow-hidden p-2 sm:p-4 md:p-6 lg:p-8`}
        >
          <div className="flex flex-1 flex-col overflow-y-auto">
            <ChatDialogueArea />
          </div>
          <ActionsBar />
=======
        className={`flex flex-col flex-1 w-full max-w-5xl h-full dark:shadow-primary/25 overflow-hidden px-2 pb-2 pt-10 sm:px-4 sm:pt-12 md:px-6 lg:px-10 relative`}
      >
        <div
          className="flex flex-1 flex-col overflow-y-auto"
          ref={ChatDialogueAreaRef}
        >
          <ChatDialogueArea />
>>>>>>> 76d25bb2
        </div>
      </div>
      {shouldDisplayRightSideBar && (
        <div
          className="h-full bg-highlight"
          style={{ width: OPENED_MENU_WIDTH }}
        />
      )}
    </div>
  );
};

export default SelectedChatPage;<|MERGE_RESOLUTION|>--- conflicted
+++ resolved
@@ -1,11 +1,8 @@
 "use client";
 
-<<<<<<< HEAD
-import { useMenuWidth } from "@/lib/components/Menu/hooks/useMenuWidth";
-=======
 import { useRef } from "react";
 
->>>>>>> 76d25bb2
+import { useMenuWidth } from "@/lib/components/Menu/hooks/useMenuWidth";
 import { useKnowledgeToFeedContext } from "@/lib/context/KnowledgeToFeedProvider/hooks/useKnowledgeToFeedContext";
 import { useCustomDropzone } from "@/lib/hooks/useDropzone";
 import { cn } from "@/lib/utils";
@@ -18,19 +15,15 @@
 const SelectedChatPage = (): JSX.Element => {
   const { getRootProps } = useCustomDropzone();
   const { shouldDisplayFeedCard } = useKnowledgeToFeedContext();
-<<<<<<< HEAD
   const { shouldDisplayRightSideBar, OPENED_MENU_WIDTH } = useMenuWidth();
 
   useChatsList();
   useChatNotificationsSync();
-=======
   const ChatDialogueAreaRef = useRef(null);
->>>>>>> 76d25bb2
 
   return (
     <div className="flex flex-1">
       <div
-<<<<<<< HEAD
         className={cn(
           "flex flex-col flex-1 items-center justify-stretch w-full h-full overflow-hidden",
           shouldDisplayFeedCard ? "bg-chat-bg-gray" : "bg-tertiary",
@@ -38,6 +31,7 @@
         )}
         data-testid="chat-page"
         {...getRootProps()}
+        ref={ChatDialogueAreaRef}
       >
         <div
           className={`flex flex-col flex-1 w-full max-w-5xl h-full dark:shadow-primary/25 overflow-hidden p-2 sm:p-4 md:p-6 lg:p-8`}
@@ -46,15 +40,6 @@
             <ChatDialogueArea />
           </div>
           <ActionsBar />
-=======
-        className={`flex flex-col flex-1 w-full max-w-5xl h-full dark:shadow-primary/25 overflow-hidden px-2 pb-2 pt-10 sm:px-4 sm:pt-12 md:px-6 lg:px-10 relative`}
-      >
-        <div
-          className="flex flex-1 flex-col overflow-y-auto"
-          ref={ChatDialogueAreaRef}
-        >
-          <ChatDialogueArea />
->>>>>>> 76d25bb2
         </div>
       </div>
       {shouldDisplayRightSideBar && (
