--- conflicted
+++ resolved
@@ -1,61 +1,10 @@
 "use client";
 import { Suspense } from "react";
 
-<<<<<<< HEAD
-import { LuccidLogo } from "@/lib/assets/LuccidLogo";
-import { Divider } from "@/lib/components/ui/Divider";
-import { useAuthModes } from "@/lib/hooks/useAuthModes";
-
-import { EmailLogin } from "../(auth)/login/components/EmailLogin";
-import { GoogleLoginButton } from "../(auth)/login/components/GoogleLogin";
-import { useLogin } from "../(auth)/login/hooks/useLogin";
-import { EmailAuthContextType } from "../(auth)/login/types";
-
-const Main = (): JSX.Element => {
-  useLogin();
-  const { googleSso, password, magicLink } = useAuthModes();
-
-  const methods = useForm<EmailAuthContextType>({
-    defaultValues: {
-      email: "",
-      password: "",
-    },
-  });
-  const { t } = useTranslation(["translation", "login"]);
-
-  return (
-    <div className="w-screen h-screen bg-ivory" data-testid="sign-in-card">
-      <main className="h-full flex flex-col items-center justify-center">
-        <section className="w-full md:w-1/2 lg:w-1/3 flex flex-col gap-2">
-          <Link href="/" className="flex justify-center">
-            <LuccidLogo size={80} />
-          </Link>
-          <p className="text-center text-4xl font-medium">
-            {t("talk_to", { ns: "login" })}{" "}
-            <span className="text-primary">Quivr</span>
-          </p>
-          <div className="mt-5 flex flex-col">
-            <FormProvider {...methods}>
-              <EmailLogin />
-            </FormProvider>
-            {googleSso && (password || magicLink) && (
-              <Divider text={t("or")} className="my-3 uppercase" />
-            )}
-            {googleSso && <GoogleLoginButton />}
-          </div>
-          <p className="text-[10px] text-center">
-            {t("restriction_message", { ns: "login" })}
-          </p>
-        </section>
-      </main>
-    </div>
-  );
-=======
 import Login from "../(auth)/login/page";
 
 const Main = (): JSX.Element => {
   return <Login />;
->>>>>>> 07f9078c
 };
 
 const Home = (): JSX.Element => {
