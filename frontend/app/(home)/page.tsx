--- conflicted
+++ resolved
@@ -34,17 +34,10 @@
       <>
         <HomeHeader />
 
-<<<<<<< HEAD
         <main className="relative flex flex-col items-center">
           <HomeSection bg="transparent">
             <IntroSection />
           </HomeSection>
-=======
-          <main className="relative flex flex-col items-center">
-            <HomeSection bg="transparent">
-              <IntroSection />
-            </HomeSection>
->>>>>>> f9ce518d
 
           <HomeSection
             bg="bg-[#FCFAF6]"
@@ -54,15 +47,9 @@
             <DemoSection />
           </HomeSection>
 
-<<<<<<< HEAD
           <HomeSection bg="bg-[#362469]" slantCurrent="down">
-            <ExampleSection />
+            <UseCases />
           </HomeSection>
-=======
-            <HomeSection bg="bg-[#362469]" slantCurrent="down">
-              <UseCases />
-            </HomeSection>
->>>>>>> f9ce518d
 
           <HomeSection bg="bg-white" slantBefore="down" slantAfter="up">
             <SecuritySection />
