"use client";
import { usePathname } from "next/navigation";
import { useEffect } from "react";

import { LuccidLogo } from "@/lib/assets/LuccidLogo";
import { AddBrainModal } from "@/lib/components/AddBrainModal";
import { useBrainCreationContext } from "@/lib/components/AddBrainModal/brainCreation-provider";
import { OnboardingModal } from "@/lib/components/OnboardingModal/OnboardingModal";
import PageHeader from "@/lib/components/PageHeader/PageHeader";
import { UploadDocumentModal } from "@/lib/components/UploadDocumentModal/UploadDocumentModal";
import { SearchBar } from "@/lib/components/ui/SearchBar/SearchBar";
import { useSupabase } from "@/lib/context/SupabaseProvider";
import { useUserSettingsContext } from "@/lib/context/UserSettingsProvider/hooks/useUserSettingsContext";
import { redirectToLogin } from "@/lib/router/redirectToLogin";
import { ButtonType } from "@/lib/types/QuivrButton";

import styles from "./page.module.scss";

const Search = (): JSX.Element => {
  const pathname = usePathname();
  const { session } = useSupabase();
  const { setIsBrainCreationModalOpened } = useBrainCreationContext();
  const { isDarkMode } = useUserSettingsContext();

  useEffect(() => {
    if (session === null) {
      redirectToLogin();
    }
  }, [pathname, session]);

  const buttons: ButtonType[] = [
    {
      label: "Create brain",
      color: "primary",
      onClick: () => {
        setIsBrainCreationModalOpened(true);
      },
      iconName: "brain",
    },
  ];

  return (
    <div className={styles.main_container}>
      <div className={styles.page_header}>
        <PageHeader iconName="home" label="Home" buttons={buttons} />
      </div>
      <div className={styles.search_page_container}>
        <div className={styles.main_wrapper}>
          <div className={styles.quivr_logo_wrapper}>
<<<<<<< HEAD
            <LuccidLogo size={80} />
=======
            <QuivrLogo size={80} color={isDarkMode ? "white" : "black"} />
>>>>>>> 83d184e7
            <div className={styles.quivr_text}>
              <span>Talk to </span>
              <span className={styles.quivr_text_primary}>Quivr</span>
            </div>
          </div>
          <div className={styles.search_bar_wrapper}>
            <SearchBar />
          </div>
        </div>
        <div className={styles.shortcuts_card_wrapper}>
          <div className={styles.shortcut_wrapper}>
            <span>Press</span>
            <span className={styles.shortcut}>@</span>
            <span>to select a brain</span>
          </div>
        </div>
      </div>
      <UploadDocumentModal />
      <AddBrainModal />
      <OnboardingModal />
    </div>
  );
};

export default Search;<|MERGE_RESOLUTION|>--- conflicted
+++ resolved
@@ -47,11 +47,7 @@
       <div className={styles.search_page_container}>
         <div className={styles.main_wrapper}>
           <div className={styles.quivr_logo_wrapper}>
-<<<<<<< HEAD
             <LuccidLogo size={80} />
-=======
-            <QuivrLogo size={80} color={isDarkMode ? "white" : "black"} />
->>>>>>> 83d184e7
             <div className={styles.quivr_text}>
               <span>Talk to </span>
               <span className={styles.quivr_text_primary}>Quivr</span>
