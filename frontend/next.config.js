--- conflicted
+++ resolved
@@ -96,13 +96,10 @@
     "'unsafe-inline'",
     "'unsafe-eval'",
     "https://va.vercel-scripts.com/",
-<<<<<<< HEAD
-    "http://localhost:*",
-=======
+    "http://localhost:*",
     "*.intercom.io",
     "*.intercomcdn.com",
     "https://*.octolane.com",
->>>>>>> 71df7ed5
     process.env.NEXT_PUBLIC_FRONTEND_URL,
     "https://preview.quivr.app",
     "https://*.vercel.app",
@@ -114,14 +111,10 @@
   "frame-ancestors": ["'none'"],
   "style-src": [
     "'unsafe-inline'",
-<<<<<<< HEAD
-    "http://localhost:*",
-    process.env.NEXT_PUBLIC_FRONTEND_URL
-=======
-    process.env.NEXT_PUBLIC_FRONTEND_URL,
-    "https://preview.quivr.app",
-    "https://*.vercel.app",
->>>>>>> 71df7ed5
+    "http://localhost:*",
+    process.env.NEXT_PUBLIC_FRONTEND_URL,
+    "https://preview.quivr.app",
+    "https://*.vercel.app",
   ],
 };
 
