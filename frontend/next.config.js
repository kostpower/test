/* eslint-disable max-lines */
const nextConfig = {
  output: "standalone",
  redirects: async () => {
    return [
      {
        source: "/brains-management/library",
        destination: "/library",
        permanent: false,
      },
    ];
  },
  images: {
    domains: [
      "www.quivr.app",
      "quivr-cms.s3.eu-west-3.amazonaws.com",
      "www.gravatar.com",
      "media.licdn.com",
      "*",
    ],
  },
  // eslint-disable-next-line prefer-arrow/prefer-arrow-functions
  async headers() {
    return [
      {
        source: "/(.*)",
        headers: securityHeaders,
      },
    ];
  },
};

const ContentSecurityPolicy = {
  "default-src": [
    "'self'",
    "https://fonts.googleapis.com",
    process.env.NEXT_PUBLIC_SUPABASE_URL,
    "https://api.june.so",
<<<<<<< HEAD
    "http://localhost:*",
=======
    "https://us.posthog.com",
>>>>>>> 41bde625
    process.env.NEXT_PUBLIC_FRONTEND_URL,
  ],
  "connect-src": [
    "'self'",
    process.env.NEXT_PUBLIC_SUPABASE_URL,
    process.env.NEXT_PUBLIC_BACKEND_URL,
    process.env.NEXT_PUBLIC_CMS_URL,
    "https://api.june.so",
    "https://api.openai.com",
    "https://cdn.growthbook.io",
    "https://vitals.vercel-insights.com/v1/vitals",
    "https://us.posthog.com"
  ],
  "img-src": [
    "'self'",
    "https://www.gravatar.com",
    "https://quivr-cms.s3.eu-west-3.amazonaws.com",
    "data:",
    "*",
  ],
  "media-src": [
    "'self'",
    "https://user-images.githubusercontent.com",
    "http://localhost:*",
    process.env.NEXT_PUBLIC_FRONTEND_URL,
    "https://quivr-cms.s3.eu-west-3.amazonaws.com",
  ],
  "script-src": [
    "'unsafe-inline'",
    "'unsafe-eval'",
    "https://va.vercel-scripts.com/",
    "http://localhost:*",
    process.env.NEXT_PUBLIC_FRONTEND_URL,
    "https://www.google-analytics.com/",
    "https://js.stripe.com",
    "https://us.posthog.com"
  ],
  "frame-src": ["https://js.stripe.com",
    "https://us.posthog.com"
  ],
  "frame-ancestors": ["'none'"],
  "style-src": [
    "'unsafe-inline'",
    "http://localhost:*",
    process.env.NEXT_PUBLIC_FRONTEND_URL
  ],
};

// Build CSP string
const cspString = Object.entries(ContentSecurityPolicy)
  .map(([key, values]) => `${key} ${values.join(" ")};`)
  .join(" ");

// Define headers
const securityHeaders = [
  {
    key: "Content-Security-Policy",
    value: cspString,
  },
  {
    key: "Referrer-Policy",
    value: "origin-when-cross-origin",
  },
  {
    key: "X-Frame-Options",
    value: "SAMEORIGIN",
  },
  {
    key: "X-Content-Type-Options",
    value: "nosniff",
  },
  {
    key: "X-DNS-Prefetch-Control",
    value: "on",
  },
  {
    key: "Permissions-Policy",
    value: "camera=(), microphone=(), geolocation=(), interest-cohort=()",
  },
  {
    key: "Strict-Transport-Security",
    value: "max-age=31536000",
  },
];
//AJouter le content security policy uniquement en pre-vew et en prod

// Check if the SENTRY_DSN environment variable is defined
if (process.env.SENTRY_DSN) {
  // SENTRY_DSN exists, include Sentry configuration
  const { withSentryConfig } = require("@sentry/nextjs");

  module.exports = withSentryConfig(
    nextConfig,
    {
      // For all available options, see:
      // https://github.com/getsentry/sentry-webpack-plugin#options

      // Suppresses source map uploading logs during build
      silent: true,

      org: "quivr-0f",
      project: "javascript-nextjs",
    },
    {
      // For all available options, see:
      // https://docs.sentry.io/platforms/javascript/guides/nextjs/manual-setup/

      // Upload a larger set of source maps for prettier stack traces (increases build time)
      widenClientFileUpload: true,

      // Transpiles SDK to be compatible with IE11 (increases bundle size)
      transpileClientSDK: true,

      // Routes browser requests to Sentry through a Next.js rewrite to circumvent ad-blockers (increases server load)
      tunnelRoute: "/monitoring",

      // Hides source maps from generated client bundles
      hideSourceMaps: true,

      // Automatically tree-shake Sentry logger statements to reduce bundle size
      disableLogger: true,
    }
  );
} else {
  // SENTRY_DSN does not exist, export nextConfig without Sentry
  module.exports = nextConfig;
}<|MERGE_RESOLUTION|>--- conflicted
+++ resolved
@@ -36,11 +36,8 @@
     "https://fonts.googleapis.com",
     process.env.NEXT_PUBLIC_SUPABASE_URL,
     "https://api.june.so",
-<<<<<<< HEAD
     "http://localhost:*",
-=======
     "https://us.posthog.com",
->>>>>>> 41bde625
     process.env.NEXT_PUBLIC_FRONTEND_URL,
   ],
   "connect-src": [
