--- conflicted
+++ resolved
@@ -15,11 +15,8 @@
   updateStreamingHistory: (streamedChat: ChatMessage) => void;
   notifications: Notification[];
   setNotifications: (notifications: Notification[]) => void;
-<<<<<<< HEAD
   removeMessage: (id: string) => void;
-=======
   sharedChatItems: ChatItemWithGroupedNotifications[];
   setIsLoadingHistoryChatItems: (isLoading: boolean) => void;
   isLoadingHistoryChatItems: boolean;
->>>>>>> 8a8ea713
 };