--- conflicted
+++ resolved
@@ -23,24 +23,15 @@
 
 type ToolbarProps = {
   editor: Editor;
-<<<<<<< HEAD
-  searchBarEditor: Editor | null;
-=======
   toggleSearchBar: () => void;
->>>>>>> dd345bab
 };
 
 export const Toolbar = ({
   editor,
-<<<<<<< HEAD
-  searchBarEditor,
-=======
   toggleSearchBar,
->>>>>>> dd345bab
 }: ToolbarProps): JSX.Element => {
   const [linkModalOpen, setLinkModalOpen] = useState(false);
   const [urlInp, setUrlInp] = useState("");
-  const [searchBarEditorOpen, setSearchBarEditorOpen] = useState(false);
 
   const setLink = () => {
     const editorChain = editor.chain().extendMarkRange("link").focus();
@@ -56,16 +47,6 @@
     const prevUrl = editor.getAttributes("link").href as string;
     setUrlInp(prevUrl || "");
     setLinkModalOpen(true);
-  };
-
-  const toggleSearchBarEditor = () => {
-    if (searchBarEditorOpen) {
-      setSearchBarEditorOpen(false);
-      editor.commands.focus();
-    } else {
-      setSearchBarEditorOpen(true);
-      searchBarEditor?.commands.focus();
-    }
   };
 
   return (
@@ -196,15 +177,6 @@
         }
       />
 
-<<<<<<< HEAD
-      <Button
-        className={styles.focusSearchBarBtn}
-        onClick={toggleSearchBarEditor}
-        variant={"primary"}
-      >
-        Ask Brain
-      </Button>
-=======
       <div className={styles.focusSearchBarBtn}>
         <QuivrButton
           onClick={toggleSearchBar}
@@ -213,7 +185,6 @@
           iconName={"chat"}
         />
       </div>
->>>>>>> dd345bab
     </div>
   );
 };