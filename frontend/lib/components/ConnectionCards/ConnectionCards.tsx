import { useSync } from "@/lib/api/sync/useSync";

import styles from "./ConnectionCards.module.scss";
import { ConnectionSection } from "./ConnectionSection/ConnectionSection";

interface ConnectionCardsProps {
  fromAddKnowledge?: boolean;
}

export const ConnectionCards = ({
  fromAddKnowledge,
}: ConnectionCardsProps): JSX.Element => {
  const { syncGoogleDrive, syncSharepoint, syncDropbox } =
    useSync();

  return (
    <div
      className={`${styles.connection_cards} ${fromAddKnowledge ? styles.spaced : ""
        }`}
    >
      <ConnectionSection
        label="Google Drive"
        provider="Google"
        callback={(name) => syncGoogleDrive(name)}
        fromAddKnowledge={fromAddKnowledge}
      />
      <ConnectionSection
        label="Sharepoint"
        provider="Azure"
        callback={(name) => syncSharepoint(name)}
        fromAddKnowledge={fromAddKnowledge}
      />
      <ConnectionSection
        label="Dropbox"
        provider="DropBox"
        callback={(name) => syncDropbox(name)}
        fromAddKnowledge={fromAddKnowledge}
      />
      {/* <ConnectionSection
        label="Notion"
        provider="Notion"
        callback={(name) => syncNotion(name)}
        fromAddKnowledge={fromAddKnowledge}
<<<<<<< HEAD
        oneAccountLimitation={true}
      />
=======
      /> */}
>>>>>>> edc4118b
    </div>
  );
};<|MERGE_RESOLUTION|>--- conflicted
+++ resolved
@@ -10,7 +10,7 @@
 export const ConnectionCards = ({
   fromAddKnowledge,
 }: ConnectionCardsProps): JSX.Element => {
-  const { syncGoogleDrive, syncSharepoint, syncDropbox } =
+  const { syncGoogleDrive, syncSharepoint, syncDropbox, syncNotion } =
     useSync();
 
   return (
@@ -36,17 +36,13 @@
         callback={(name) => syncDropbox(name)}
         fromAddKnowledge={fromAddKnowledge}
       />
-      {/* <ConnectionSection
+      <ConnectionSection
         label="Notion"
         provider="Notion"
         callback={(name) => syncNotion(name)}
         fromAddKnowledge={fromAddKnowledge}
-<<<<<<< HEAD
         oneAccountLimitation={true}
       />
-=======
-      /> */}
->>>>>>> edc4118b
     </div>
   );
 };