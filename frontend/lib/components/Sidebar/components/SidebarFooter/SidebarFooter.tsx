import { Fragment } from "react";

import { BrainManagementButton } from "@/lib/components/Sidebar/components/SidebarFooter/components/BrainManagementButton";
import { useSecurity } from "@/services/useSecurity/useSecurity";

import { MarketPlaceButton } from "./components/MarketplaceButton";
import { UpgradeToPlus } from "./components/UpgradeToPlus";
import { UserButton } from "./components/UserButton";

export type SidebarFooterButtons = "myBrains" | "user" | "upgradeToPlus" | "marketplace";

type SidebarFooterProps = {
  showButtons: SidebarFooterButtons[];
};

export const SidebarFooter = ({
  showButtons,
}: SidebarFooterProps): JSX.Element => {
  const { isStudioMember } = useSecurity();

  const buttons = {
<<<<<<< HEAD
    myBrains: <BrainManagementButton />,
    marketplace: <MarketPlaceButton />,
    upgradeToPlus: <UpgradeToPlus />,
=======
    myBrains: isStudioMember ? <BrainManagementButton /> : <></>,
    upgradeToPlus: isStudioMember ? <UpgradeToPlus /> : <></>,
>>>>>>> 8a8ea713
    user: <UserButton />,
  };

  return (
    <div className="bg-gray-50 dark:bg-gray-900 border-t dark:border-white/10 mt-auto p-2">
      <div className="max-w-screen-xl flex justify-center items-center flex-col">
        {showButtons.map((button) => (
          <Fragment key={button}> {buttons[button]}</Fragment>
        ))}
      </div>
    </div>
  );
};<|MERGE_RESOLUTION|>--- conflicted
+++ resolved
@@ -1,13 +1,17 @@
-import { Fragment } from "react";
+import { Fragment } from 'react';
 
-import { BrainManagementButton } from "@/lib/components/Sidebar/components/SidebarFooter/components/BrainManagementButton";
-import { useSecurity } from "@/services/useSecurity/useSecurity";
+import { BrainManagementButton } from '@/lib/components/Sidebar/components/SidebarFooter/components/BrainManagementButton';
+import { useSecurity } from '@/services/useSecurity/useSecurity';
 
-import { MarketPlaceButton } from "./components/MarketplaceButton";
-import { UpgradeToPlus } from "./components/UpgradeToPlus";
-import { UserButton } from "./components/UserButton";
+import { MarketPlaceButton } from './components/MarketplaceButton';
+import { UpgradeToPlus } from './components/UpgradeToPlus';
+import { UserButton } from './components/UserButton';
 
-export type SidebarFooterButtons = "myBrains" | "user" | "upgradeToPlus" | "marketplace";
+export type SidebarFooterButtons =
+  | 'myBrains'
+  | 'user'
+  | 'upgradeToPlus'
+  | 'marketplace';
 
 type SidebarFooterProps = {
   showButtons: SidebarFooterButtons[];
@@ -19,14 +23,9 @@
   const { isStudioMember } = useSecurity();
 
   const buttons = {
-<<<<<<< HEAD
-    myBrains: <BrainManagementButton />,
-    marketplace: <MarketPlaceButton />,
-    upgradeToPlus: <UpgradeToPlus />,
-=======
     myBrains: isStudioMember ? <BrainManagementButton /> : <></>,
+    marketplace: isStudioMember ? <MarketPlaceButton /> : <></>,
     upgradeToPlus: isStudioMember ? <UpgradeToPlus /> : <></>,
->>>>>>> 8a8ea713
     user: <UserButton />,
   };
 
