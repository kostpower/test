--- conflicted
+++ resolved
@@ -3,22 +3,14 @@
 export const defineMaxTokens = (
   model: Model | PaidModels | undefined
 ): number => {
-  //At the moment is evaluating only models from OpenAI
+  // At the moment is evaluating only models from OpenAI
   switch (model) {
     case "gpt-3.5-turbo":
       return 2000;
-    case "gpt-3.5-turbo-0125":
-      return 2000;
-    case "gpt-3.5-turbo-16k":
-      return 4000;
     case "gpt-4":
       return 4000;
-<<<<<<< HEAD
-    case "gpt-4-1106-preview":
-=======
-    case "gpt-4-0125-preview":
->>>>>>> 71df7ed5
-      return 4000;
+    case "gpt-4-turbo-preview":
+        return 4000;
     default:
       return 1000;
   }
