import { AiOutlineLoading3Quarters } from "react-icons/ai";
import {
  BsArrowRightShort,
  BsChatLeftText,
  BsTextParagraph,
} from "react-icons/bs";
import { CgSoftwareDownload } from "react-icons/cg";
import { CiFlag1 } from "react-icons/ci";
import {
  FaCheck,
  FaCheckCircle,
  FaDiscord,
  FaFileAlt,
  FaGithub,
  FaKey,
  FaLinkedin,
  FaMoon,
  FaRegFileAlt,
  FaRegKeyboard,
  FaRegStar,
  FaRegThumbsDown,
  FaRegThumbsUp,
  FaRegUserCircle,
  FaSun,
  FaTwitter,
  FaUnlock,
} from "react-icons/fa";
import { FaInfo } from "react-icons/fa6";
import { FiUpload } from "react-icons/fi";
import {
  IoIosAdd,
  IoIosHelpCircleOutline,
  IoMdClose,
  IoMdLogOut,
} from "react-icons/io";
import {
  IoArrowUpCircleOutline,
  IoCloudDownloadOutline,
  IoHomeOutline,
  IoSettingsSharp,
  IoShareSocial,
  IoWarningOutline,
} from "react-icons/io5";
import { LiaRobotSolid } from "react-icons/lia";
import { IconType } from "react-icons/lib";
import {
  LuBrain,
  LuBrainCircuit,
  LuChevronDown,
  LuChevronLeft,
  LuChevronRight,
  LuCopy,
  LuPlusCircle,
  LuSearch,
} from "react-icons/lu";
import {
  MdAlternateEmail,
  MdDashboardCustomize,
  MdDeleteOutline,
  MdDynamicFeed,
  MdHistory,
  MdLink,
  MdOutlineModeEditOutline,
  MdUploadFile,
} from "react-icons/md";
import { RiHashtag } from "react-icons/ri";
import { SlOptions } from "react-icons/sl";
import { TbNetwork } from "react-icons/tb";
import { VscGraph } from "react-icons/vsc";

export const iconList: { [name: string]: IconType } = {
  add: LuPlusCircle,
  addWithoutCircle: IoIosAdd,
  brain: LuBrain,
  brainCircuit: LuBrainCircuit,
  chat: BsChatLeftText,
  check: FaCheck,
  checkCircle: FaCheckCircle,
  chevronDown: LuChevronDown,
  chevronLeft: LuChevronLeft,
  chevronRight: LuChevronRight,
  close: IoMdClose,
  copy: LuCopy,
  custom: MdDashboardCustomize,
  delete: MdDeleteOutline,
  discord: FaDiscord,
  download: IoCloudDownloadOutline,
  edit: MdOutlineModeEditOutline,
  email: MdAlternateEmail,
  feed: MdDynamicFeed,
  file: FaRegFileAlt,
  fileSelected: FaFileAlt,
  flag: CiFlag1,
  followUp: IoArrowUpCircleOutline,
  github: FaGithub,
  graph: VscGraph,
  hashtag: RiHashtag,
  help: IoIosHelpCircleOutline,
  history: MdHistory,
  home: IoHomeOutline,
  info: FaInfo,
  key: FaKey,
  link: MdLink,
  linkedin: FaLinkedin,
  loader: AiOutlineLoading3Quarters,
  logout: IoMdLogOut,
  moon: FaMoon,
  options: SlOptions,
  paragraph: BsTextParagraph,
  prompt: FaRegKeyboard,
  redirection: BsArrowRightShort,
  robot: LiaRobotSolid,
  search: LuSearch,
  settings: IoSettingsSharp,
  share: IoShareSocial,
  software: CgSoftwareDownload,
  star: FaRegStar,
<<<<<<< HEAD
  thumbsDown: FaRegThumbsDown,
  thumbsUp: FaRegThumbsUp,
=======
  sun: FaSun,
>>>>>>> d7d1a015
  twitter: FaTwitter,
  unlock: FaUnlock,
  upload: FiUpload,
  uploadFile: MdUploadFile,
  user: FaRegUserCircle,
  warning: IoWarningOutline,
  website: TbNetwork,
};<|MERGE_RESOLUTION|>--- conflicted
+++ resolved
@@ -115,12 +115,9 @@
   share: IoShareSocial,
   software: CgSoftwareDownload,
   star: FaRegStar,
-<<<<<<< HEAD
+  sun: FaSun,
   thumbsDown: FaRegThumbsDown,
   thumbsUp: FaRegThumbsUp,
-=======
-  sun: FaSun,
->>>>>>> d7d1a015
   twitter: FaTwitter,
   unlock: FaUnlock,
   upload: FiUpload,
