--- conflicted
+++ resolved
@@ -20,12 +20,9 @@
   chevronDown: LuChevronDown,
   chevronRight: LuChevronRight,
   copy: LuCopy,
-<<<<<<< HEAD
   file: LuFile,
-=======
   followUp: FaArrowUpFromBracket,
   hastag: RiHashtag,
->>>>>>> 9e14388c
   loader: AiOutlineLoading3Quarters,
   search: LuSearch,
   user: FaRegUserCircle,
