{
    "_meta": {
        "hash": {
<<<<<<< HEAD
            "sha256": "7b0a7a1d9a850c686e65ee17aecfe4de8b84e92c7b4b155dcda21e64a75257d4"
=======
            "sha256": "becea0fb81efa32cb46e3aaad1318f8f95e9559418c8ca309fe9f568cb905e01"
>>>>>>> 2ba3bc1f
        },
        "pipfile-spec": 6,
        "requires": {
            "python_version": "3.11"
        },
        "sources": [
            {
                "name": "pypi",
                "url": "https://pypi.org/simple",
                "verify_ssl": true
            }
        ]
    },
    "default": {
        "aiohttp": {
            "hashes": [
                "sha256:017a21b0df49039c8f46ca0971b3a7fdc1f56741ab1240cb90ca408049766168",
                "sha256:039df344b45ae0b34ac885ab5b53940b174530d4dd8a14ed8b0e2155b9dddccb",
                "sha256:055ce4f74b82551678291473f66dc9fb9048a50d8324278751926ff0ae7715e5",
                "sha256:06a9b2c8837d9a94fae16c6223acc14b4dfdff216ab9b7202e07a9a09541168f",
                "sha256:07b837ef0d2f252f96009e9b8435ec1fef68ef8b1461933253d318748ec1acdc",
                "sha256:0ed621426d961df79aa3b963ac7af0d40392956ffa9be022024cd16297b30c8c",
                "sha256:0fa43c32d1643f518491d9d3a730f85f5bbaedcbd7fbcae27435bb8b7a061b29",
                "sha256:1f5a71d25cd8106eab05f8704cd9167b6e5187bcdf8f090a66c6d88b634802b4",
                "sha256:1f5cd333fcf7590a18334c90f8c9147c837a6ec8a178e88d90a9b96ea03194cc",
                "sha256:27468897f628c627230dba07ec65dc8d0db566923c48f29e084ce382119802bc",
                "sha256:298abd678033b8571995650ccee753d9458dfa0377be4dba91e4491da3f2be63",
                "sha256:2c895a656dd7e061b2fd6bb77d971cc38f2afc277229ce7dd3552de8313a483e",
                "sha256:361a1026c9dd4aba0109e4040e2aecf9884f5cfe1b1b1bd3d09419c205e2e53d",
                "sha256:363afe77cfcbe3a36353d8ea133e904b108feea505aa4792dad6585a8192c55a",
                "sha256:38a19bc3b686ad55804ae931012f78f7a534cce165d089a2059f658f6c91fa60",
                "sha256:38f307b41e0bea3294a9a2a87833191e4bcf89bb0365e83a8be3a58b31fb7f38",
                "sha256:3e59c23c52765951b69ec45ddbbc9403a8761ee6f57253250c6e1536cacc758b",
                "sha256:4b4af9f25b49a7be47c0972139e59ec0e8285c371049df1a63b6ca81fdd216a2",
                "sha256:504b6981675ace64c28bf4a05a508af5cde526e36492c98916127f5a02354d53",
                "sha256:50fca156d718f8ced687a373f9e140c1bb765ca16e3d6f4fe116e3df7c05b2c5",
                "sha256:522a11c934ea660ff8953eda090dcd2154d367dec1ae3c540aff9f8a5c109ab4",
                "sha256:52df73f14ed99cee84865b95a3d9e044f226320a87af208f068ecc33e0c35b96",
                "sha256:595f105710293e76b9dc09f52e0dd896bd064a79346234b521f6b968ffdd8e58",
                "sha256:59c26c95975f26e662ca78fdf543d4eeaef70e533a672b4113dd888bd2423caa",
                "sha256:5bce0dc147ca85caa5d33debc4f4d65e8e8b5c97c7f9f660f215fa74fc49a321",
                "sha256:5eafe2c065df5401ba06821b9a054d9cb2848867f3c59801b5d07a0be3a380ae",
                "sha256:5ed3e046ea7b14938112ccd53d91c1539af3e6679b222f9469981e3dac7ba1ce",
                "sha256:5fe9ce6c09668063b8447f85d43b8d1c4e5d3d7e92c63173e6180b2ac5d46dd8",
                "sha256:648056db9a9fa565d3fa851880f99f45e3f9a771dd3ff3bb0c048ea83fb28194",
                "sha256:69361bfdca5468c0488d7017b9b1e5ce769d40b46a9f4a2eed26b78619e9396c",
                "sha256:6b0e029353361f1746bac2e4cc19b32f972ec03f0f943b390c4ab3371840aabf",
                "sha256:6b88f9386ff1ad91ace19d2a1c0225896e28815ee09fc6a8932fded8cda97c3d",
                "sha256:770d015888c2a598b377bd2f663adfd947d78c0124cfe7b959e1ef39f5b13869",
                "sha256:7943c414d3a8d9235f5f15c22ace69787c140c80b718dcd57caaade95f7cd93b",
                "sha256:7cf5c9458e1e90e3c390c2639f1017a0379a99a94fdfad3a1fd966a2874bba52",
                "sha256:7f46acd6a194287b7e41e87957bfe2ad1ad88318d447caf5b090012f2c5bb528",
                "sha256:82e6aa28dd46374f72093eda8bcd142f7771ee1eb9d1e223ff0fa7177a96b4a5",
                "sha256:835a55b7ca49468aaaac0b217092dfdff370e6c215c9224c52f30daaa735c1c1",
                "sha256:84871a243359bb42c12728f04d181a389718710129b36b6aad0fc4655a7647d4",
                "sha256:8aacb477dc26797ee089721536a292a664846489c49d3ef9725f992449eda5a8",
                "sha256:8e2c45c208c62e955e8256949eb225bd8b66a4c9b6865729a786f2aa79b72e9d",
                "sha256:90842933e5d1ff760fae6caca4b2b3edba53ba8f4b71e95dacf2818a2aca06f7",
                "sha256:938a9653e1e0c592053f815f7028e41a3062e902095e5a7dc84617c87267ebd5",
                "sha256:939677b61f9d72a4fa2a042a5eee2a99a24001a67c13da113b2e30396567db54",
                "sha256:9d3c9b50f19704552f23b4eaea1fc082fdd82c63429a6506446cbd8737823da3",
                "sha256:a6fe5571784af92b6bc2fda8d1925cccdf24642d49546d3144948a6a1ed58ca5",
                "sha256:a78ed8a53a1221393d9637c01870248a6f4ea5b214a59a92a36f18151739452c",
                "sha256:ab40e6251c3873d86ea9b30a1ac6d7478c09277b32e14745d0d3c6e76e3c7e29",
                "sha256:abf151955990d23f84205286938796c55ff11bbfb4ccfada8c9c83ae6b3c89a3",
                "sha256:acef0899fea7492145d2bbaaaec7b345c87753168589cc7faf0afec9afe9b747",
                "sha256:b40670ec7e2156d8e57f70aec34a7216407848dfe6c693ef131ddf6e76feb672",
                "sha256:b791a3143681a520c0a17e26ae7465f1b6f99461a28019d1a2f425236e6eedb5",
                "sha256:b955ed993491f1a5da7f92e98d5dad3c1e14dc175f74517c4e610b1f2456fb11",
                "sha256:ba39e9c8627edc56544c8628cc180d88605df3892beeb2b94c9bc857774848ca",
                "sha256:bca77a198bb6e69795ef2f09a5f4c12758487f83f33d63acde5f0d4919815768",
                "sha256:c3452ea726c76e92f3b9fae4b34a151981a9ec0a4847a627c43d71a15ac32aa6",
                "sha256:c46956ed82961e31557b6857a5ca153c67e5476972e5f7190015018760938da2",
                "sha256:c7c8b816c2b5af5c8a436df44ca08258fc1a13b449393a91484225fcb7545533",
                "sha256:cd73265a9e5ea618014802ab01babf1940cecb90c9762d8b9e7d2cc1e1969ec6",
                "sha256:dad46e6f620574b3b4801c68255492e0159d1712271cc99d8bdf35f2043ec266",
                "sha256:dc9b311743a78043b26ffaeeb9715dc360335e5517832f5a8e339f8a43581e4d",
                "sha256:df822ee7feaaeffb99c1a9e5e608800bd8eda6e5f18f5cfb0dc7eeb2eaa6bbec",
                "sha256:e083c285857b78ee21a96ba1eb1b5339733c3563f72980728ca2b08b53826ca5",
                "sha256:e5e46b578c0e9db71d04c4b506a2121c0cb371dd89af17a0586ff6769d4c58c1",
                "sha256:e99abf0bba688259a496f966211c49a514e65afa9b3073a1fcee08856e04425b",
                "sha256:ee43080e75fc92bf36219926c8e6de497f9b247301bbf88c5c7593d931426679",
                "sha256:f033d80bc6283092613882dfe40419c6a6a1527e04fc69350e87a9df02bbc283",
                "sha256:f1088fa100bf46e7b398ffd9904f4808a0612e1d966b4aa43baa535d1b6341eb",
                "sha256:f56455b0c2c7cc3b0c584815264461d07b177f903a04481dfc33e08a89f0c26b",
                "sha256:f59dfe57bb1ec82ac0698ebfcdb7bcd0e99c255bd637ff613760d5f33e7c81b3",
                "sha256:f7217af2e14da0856e082e96ff637f14ae45c10a5714b63c77f26d8884cf1051",
                "sha256:f734e38fd8666f53da904c52a23ce517f1b07722118d750405af7e4123933511",
                "sha256:f95511dd5d0e05fd9728bac4096319f80615aaef4acbecb35a990afebe953b0e",
                "sha256:fdd215b7b7fd4a53994f238d0f46b7ba4ac4c0adb12452beee724ddd0743ae5d",
                "sha256:feeb18a801aacb098220e2c3eea59a512362eb408d4afd0c242044c33ad6d542",
                "sha256:ff30218887e62209942f91ac1be902cc80cddb86bf00fbc6783b7a43b2bea26f"
            ],
            "markers": "python_version >= '3.8'",
            "version": "==3.9.3"
        },
        "aiosignal": {
            "hashes": [
                "sha256:54cd96e15e1649b75d6c87526a6ff0b6c1b0dd3459f43d9ca11d48c339b68cfc",
                "sha256:f8376fb07dd1e86a584e4fcdec80b36b7f81aac666ebc724e2c090300dd83b17"
            ],
            "markers": "python_version >= '3.7'",
            "version": "==1.3.1"
        },
        "amqp": {
            "hashes": [
                "sha256:827cb12fb0baa892aad844fd95258143bce4027fdac4fccddbc43330fd281637",
                "sha256:a1ecff425ad063ad42a486c902807d1482311481c8ad95a72694b2975e75f7fd"
            ],
            "markers": "python_version >= '3.6'",
            "version": "==5.2.0"
        },
<<<<<<< HEAD
        "annotated-types": {
=======
        "antlr4-python3-runtime": {
            "hashes": [
                "sha256:f224469b4168294902bb1efa80a8bf7855f24c99aef99cbefc1bcd3cce77881b"
            ],
            "version": "==4.9.3"
        },
        "anyio": {
>>>>>>> 2ba3bc1f
            "hashes": [
                "sha256:0641064de18ba7a25dee8f96403ebc39113d0cb953a01429249d5c7564666a43",
                "sha256:563339e807e53ffd9c267e99fc6d9ea23eb8443c08f112651963e24e22f84a5d"
            ],
            "markers": "python_version >= '3.8'",
            "version": "==0.6.0"
        },
<<<<<<< HEAD
        "antlr4-python3-runtime": {
            "hashes": [
                "sha256:f224469b4168294902bb1efa80a8bf7855f24c99aef99cbefc1bcd3cce77881b"
            ],
            "version": "==4.9.3"
        },
        "anyio": {
            "hashes": [
                "sha256:745843b39e829e108e518c489b31dc757de7d2131d53fac32bd8df268227bfee",
                "sha256:e1875bb4b4e2de1669f4bc7869b6d3f54231cdced71605e6e64c9be77e3be50f"
            ],
            "markers": "python_version >= '3.8'",
            "version": "==4.2.0"
        },
=======
>>>>>>> 2ba3bc1f
        "async-generator": {
            "hashes": [
                "sha256:01c7bf666359b4967d2cda0000cc2e4af16a0ae098cbffcb8472fb9e8ad6585b",
                "sha256:6ebb3d106c12920aaae42ccb6f787ef5eefdcdd166ea3d628fa8476abe712144"
            ],
            "index": "pypi",
            "markers": "python_version >= '3.5'",
            "version": "==1.10"
        },
        "asyncpg": {
            "hashes": [
                "sha256:16ba8ec2e85d586b4a12bcd03e8d29e3d99e832764d6a1d0b8c27dbbe4a2569d",
                "sha256:18f77e8e71e826ba2d0c3ba6764930776719ae2b225ca07e014590545928b576",
                "sha256:1b6499de06fe035cf2fa932ec5617ed3f37d4ebbf663b655922e105a484a6af9",
                "sha256:20b596d8d074f6f695c13ffb8646d0b6bb1ab570ba7b0cfd349b921ff03cfc1e",
                "sha256:2232ebae9796d4600a7819fc383da78ab51b32a092795f4555575fc934c1c89d",
                "sha256:4750f5cf49ed48a6e49c6e5aed390eee367694636c2dcfaf4a273ca832c5c43c",
                "sha256:4bb366ae34af5b5cabc3ac6a5347dfb6013af38c68af8452f27968d49085ecc0",
                "sha256:5710cb0937f696ce303f5eed6d272e3f057339bb4139378ccecafa9ee923a71c",
                "sha256:609054a1f47292a905582a1cfcca51a6f3f30ab9d822448693e66fdddde27920",
                "sha256:62932f29cf2433988fcd799770ec64b374a3691e7902ecf85da14d5e0854d1ea",
                "sha256:69aa1b443a182b13a17ff926ed6627af2d98f62f2fe5890583270cc4073f63bf",
                "sha256:71cca80a056ebe19ec74b7117b09e650990c3ca535ac1c35234a96f65604192f",
                "sha256:720986d9a4705dd8a40fdf172036f5ae787225036a7eb46e704c45aa8f62c054",
                "sha256:768e0e7c2898d40b16d4ef7a0b44e8150db3dd8995b4652aa1fe2902e92c7df8",
                "sha256:7a6206210c869ebd3f4eb9e89bea132aefb56ff3d1b7dd7e26b102b17e27bbb1",
                "sha256:7d8585707ecc6661d07367d444bbaa846b4e095d84451340da8df55a3757e152",
                "sha256:8113e17cfe236dc2277ec844ba9b3d5312f61bd2fdae6d3ed1c1cdd75f6cf2d8",
                "sha256:879c29a75969eb2722f94443752f4720d560d1e748474de54ae8dd230bc4956b",
                "sha256:88b62164738239f62f4af92567b846a8ef7cf8abf53eddd83650603de4d52163",
                "sha256:8934577e1ed13f7d2d9cea3cc016cc6f95c19faedea2c2b56a6f94f257cea672",
                "sha256:9654085f2b22f66952124de13a8071b54453ff972c25c59b5ce1173a4283ffd9",
                "sha256:975a320baf7020339a67315284a4d3bf7460e664e484672bd3e71dbd881bc692",
                "sha256:9a3a4ff43702d39e3c97a8786314123d314e0f0e4dabc8367db5b665c93914de",
                "sha256:a7a94c03386bb95456b12c66026b3a87d1b965f0f1e5733c36e7229f8f137747",
                "sha256:ab0f21c4818d46a60ca789ebc92327d6d874d3b7ccff3963f7af0a21dc6cff52",
                "sha256:bb71211414dd1eeb8d31ec529fe77cff04bf53efc783a5f6f0a32d84923f45cf",
                "sha256:bf21ebf023ec67335258e0f3d3ad7b91bb9507985ba2b2206346de488267cad0",
                "sha256:bfc3980b4ba6f97138b04f0d32e8af21d6c9fa1f8e6e140c07d15690a0a99279",
                "sha256:c2232d4625c558f2aa001942cac1d7952aa9f0dbfc212f63bc754277769e1ef2",
                "sha256:ccddb9419ab4e1c48742457d0c0362dbdaeb9b28e6875115abfe319b29ee225d",
                "sha256:d20dea7b83651d93b1eb2f353511fe7fd554752844523f17ad30115d8b9c8cd6",
                "sha256:e56ac8a8237ad4adec97c0cd4728596885f908053ab725e22900b5902e7f8e69",
                "sha256:eb4b2fdf88af4fb1cc569781a8f933d2a73ee82cd720e0cb4edabbaecf2a905b",
                "sha256:eca01eb112a39d31cc4abb93a5aef2a81514c23f70956729f42fb83b11b3483f",
                "sha256:fca608d199ffed4903dce1bcd97ad0fe8260f405c1c225bdf0002709132171c2",
                "sha256:fddcacf695581a8d856654bc4c8cfb73d5c9df26d5f55201722d3e6a699e9629"
            ],
            "index": "pypi",
            "markers": "python_full_version >= '3.7.0'",
            "version": "==0.27.0"
        },
        "attrs": {
            "hashes": [
                "sha256:935dc3b529c262f6cf76e50877d35a4bd3c1de194fd41f47a2b7ae8f19971f30",
                "sha256:99b87a485a5820b23b879f04c2305b44b951b502fd64be915879d77a7e8fc6f1"
            ],
            "markers": "python_version >= '3.7'",
            "version": "==23.2.0"
        },
        "backoff": {
            "hashes": [
                "sha256:03f829f5bb1923180821643f8753b0502c3b682293992485b0eef2807afa5cba",
                "sha256:63579f9a0628e06278f7e47b7d7d5b6ce20dc65c5e96a6f3ca99a6adca0396e8"
            ],
            "markers": "python_version >= '3.7' and python_version < '4.0'",
            "version": "==2.2.1"
        },
        "beautifulsoup4": {
            "hashes": [
                "sha256:74e3d1928edc070d21748185c46e3fb33490f22f52a3addee9aee0f4f7781051",
                "sha256:b80878c9f40111313e55da8ba20bdba06d8fa3969fc68304167741bbf9e082ed"
            ],
            "index": "pypi",
            "markers": "python_full_version >= '3.6.0'",
            "version": "==4.12.3"
        },
        "billiard": {
            "hashes": [
                "sha256:07aa978b308f334ff8282bd4a746e681b3513db5c9a514cbdd810cbbdc19714d",
                "sha256:9a3c3184cb275aa17a732f93f65b20c525d3d9f253722d26a82194803ade5a2c"
            ],
            "markers": "python_version >= '3.7'",
            "version": "==4.2.0"
        },
        "black": {
            "hashes": [
                "sha256:057c3dc602eaa6fdc451069bd027a1b2635028b575a6c3acfd63193ced20d9c8",
                "sha256:08654d0797e65f2423f850fc8e16a0ce50925f9337fb4a4a176a7aa4026e63f8",
                "sha256:163baf4ef40e6897a2a9b83890e59141cc8c2a98f2dda5080dc15c00ee1e62cd",
                "sha256:1e08fb9a15c914b81dd734ddd7fb10513016e5ce7e6704bdd5e1251ceee51ac9",
                "sha256:4dd76e9468d5536abd40ffbc7a247f83b2324f0c050556d9c371c2b9a9a95e31",
                "sha256:4f9de21bafcba9683853f6c96c2d515e364aee631b178eaa5145fc1c61a3cc92",
                "sha256:61a0391772490ddfb8a693c067df1ef5227257e72b0e4108482b8d41b5aee13f",
                "sha256:6981eae48b3b33399c8757036c7f5d48a535b962a7c2310d19361edeef64ce29",
                "sha256:7e53a8c630f71db01b28cd9602a1ada68c937cbf2c333e6ed041390d6968faf4",
                "sha256:810d445ae6069ce64030c78ff6127cd9cd178a9ac3361435708b907d8a04c693",
                "sha256:93601c2deb321b4bad8f95df408e3fb3943d85012dddb6121336b8e24a0d1218",
                "sha256:992e451b04667116680cb88f63449267c13e1ad134f30087dec8527242e9862a",
                "sha256:9db528bccb9e8e20c08e716b3b09c6bdd64da0dd129b11e160bf082d4642ac23",
                "sha256:a0057f800de6acc4407fe75bb147b0c2b5cbb7c3ed110d3e5999cd01184d53b0",
                "sha256:ba15742a13de85e9b8f3239c8f807723991fbfae24bad92d34a2b12e81904982",
                "sha256:bce4f25c27c3435e4dace4815bcb2008b87e167e3bf4ee47ccdc5ce906eb4894",
                "sha256:ca610d29415ee1a30a3f30fab7a8f4144e9d34c89a235d81292a1edb2b55f540",
                "sha256:d533d5e3259720fdbc1b37444491b024003e012c5173f7d06825a77508085430",
                "sha256:d84f29eb3ee44859052073b7636533ec995bd0f64e2fb43aeceefc70090e752b",
                "sha256:e37c99f89929af50ffaf912454b3e3b47fd64109659026b678c091a4cd450fb2",
                "sha256:e8a6ae970537e67830776488bca52000eaa37fa63b9988e8c487458d9cd5ace6",
                "sha256:faf2ee02e6612577ba0181f4347bcbcf591eb122f7841ae5ba233d12c39dcb4d"
            ],
            "markers": "python_version >= '3.8'",
            "version": "==24.2.0"
        },
        "boto3": {
            "hashes": [
                "sha256:9fd66f22a4cdd63165a7a19186fff9b6e3d742e83498ea3f3231bab6ae4bf0f3",
                "sha256:ae1a974c728c076a49392a695102124f650f45361c654bb7c0bef1bb644c52d5"
            ],
            "index": "pypi",
            "markers": "python_version >= '3.8'",
            "version": "==1.34.41"
        },
        "botocore": {
            "hashes": [
                "sha256:3a6943c75a0d292ab6e008bce58ee6503776969479f991f5ad03a5d877af29ae",
                "sha256:9b5827332da766da487e5a5b14b36e02528be9f2e899f909577afb7001eb441d"
            ],
            "index": "pypi",
            "markers": "python_version >= '3.8'",
            "version": "==1.34.41"
        },
        "bytecode": {
            "hashes": [
                "sha256:0a1dc340cac823cff605609b8b214f7f9bf80418c6b9e0fc8c6db1793c27137d",
                "sha256:7263239a8d3f70fc7c303862b20cd2c6788052e37ce0a26e67309d280e985984"
            ],
            "markers": "python_version >= '3.8'",
            "version": "==0.15.1"
        },
        "cattrs": {
            "hashes": [
                "sha256:0341994d94971052e9ee70662542699a3162ea1e0c62f7ce1b4a57f563685108",
                "sha256:a934090d95abaa9e911dac357e3a8699e0b4b14f8529bcc7d2b1ad9d51672b9f"
            ],
            "markers": "python_version >= '3.8'",
            "version": "==23.2.3"
        },
        "celery": {
            "extras": [
                "sqs"
            ],
            "hashes": [
                "sha256:870cc71d737c0200c397290d730344cc991d13a057534353d124c9380267aab9",
                "sha256:9da4ea0118d232ce97dff5ed4974587fb1c0ff5c10042eb15278487cdd27d1af"
            ],
            "markers": "python_version >= '3.8'",
            "version": "==5.3.6"
        },
        "certifi": {
            "hashes": [
                "sha256:0569859f95fc761b18b45ef421b1290a0f65f147e92a1e5eb3e635f9a5e4e66f",
                "sha256:dc383c07b76109f368f6106eee2b593b04a011ea4d55f652c6ca24a754d1cdd1"
            ],
            "markers": "python_version >= '3.6'",
            "version": "==2024.2.2"
        },
        "cffi": {
            "hashes": [
                "sha256:0c9ef6ff37e974b73c25eecc13952c55bceed9112be2d9d938ded8e856138bcc",
                "sha256:131fd094d1065b19540c3d72594260f118b231090295d8c34e19a7bbcf2e860a",
                "sha256:1b8ebc27c014c59692bb2664c7d13ce7a6e9a629be20e54e7271fa696ff2b417",
                "sha256:2c56b361916f390cd758a57f2e16233eb4f64bcbeee88a4881ea90fca14dc6ab",
                "sha256:2d92b25dbf6cae33f65005baf472d2c245c050b1ce709cc4588cdcdd5495b520",
                "sha256:31d13b0f99e0836b7ff893d37af07366ebc90b678b6664c955b54561fc36ef36",
                "sha256:32c68ef735dbe5857c810328cb2481e24722a59a2003018885514d4c09af9743",
                "sha256:3686dffb02459559c74dd3d81748269ffb0eb027c39a6fc99502de37d501faa8",
                "sha256:582215a0e9adbe0e379761260553ba11c58943e4bbe9c36430c4ca6ac74b15ed",
                "sha256:5b50bf3f55561dac5438f8e70bfcdfd74543fd60df5fa5f62d94e5867deca684",
                "sha256:5bf44d66cdf9e893637896c7faa22298baebcd18d1ddb6d2626a6e39793a1d56",
                "sha256:6602bc8dc6f3a9e02b6c22c4fc1e47aa50f8f8e6d3f78a5e16ac33ef5fefa324",
                "sha256:673739cb539f8cdaa07d92d02efa93c9ccf87e345b9a0b556e3ecc666718468d",
                "sha256:68678abf380b42ce21a5f2abde8efee05c114c2fdb2e9eef2efdb0257fba1235",
                "sha256:68e7c44931cc171c54ccb702482e9fc723192e88d25a0e133edd7aff8fcd1f6e",
                "sha256:6b3d6606d369fc1da4fd8c357d026317fbb9c9b75d36dc16e90e84c26854b088",
                "sha256:748dcd1e3d3d7cd5443ef03ce8685043294ad6bd7c02a38d1bd367cfd968e000",
                "sha256:7651c50c8c5ef7bdb41108b7b8c5a83013bfaa8a935590c5d74627c047a583c7",
                "sha256:7b78010e7b97fef4bee1e896df8a4bbb6712b7f05b7ef630f9d1da00f6444d2e",
                "sha256:7e61e3e4fa664a8588aa25c883eab612a188c725755afff6289454d6362b9673",
                "sha256:80876338e19c951fdfed6198e70bc88f1c9758b94578d5a7c4c91a87af3cf31c",
                "sha256:8895613bcc094d4a1b2dbe179d88d7fb4a15cee43c052e8885783fac397d91fe",
                "sha256:88e2b3c14bdb32e440be531ade29d3c50a1a59cd4e51b1dd8b0865c54ea5d2e2",
                "sha256:8f8e709127c6c77446a8c0a8c8bf3c8ee706a06cd44b1e827c3e6a2ee6b8c098",
                "sha256:9cb4a35b3642fc5c005a6755a5d17c6c8b6bcb6981baf81cea8bfbc8903e8ba8",
                "sha256:9f90389693731ff1f659e55c7d1640e2ec43ff725cc61b04b2f9c6d8d017df6a",
                "sha256:a09582f178759ee8128d9270cd1344154fd473bb77d94ce0aeb2a93ebf0feaf0",
                "sha256:a6a14b17d7e17fa0d207ac08642c8820f84f25ce17a442fd15e27ea18d67c59b",
                "sha256:a72e8961a86d19bdb45851d8f1f08b041ea37d2bd8d4fd19903bc3083d80c896",
                "sha256:abd808f9c129ba2beda4cfc53bde801e5bcf9d6e0f22f095e45327c038bfe68e",
                "sha256:ac0f5edd2360eea2f1daa9e26a41db02dd4b0451b48f7c318e217ee092a213e9",
                "sha256:b29ebffcf550f9da55bec9e02ad430c992a87e5f512cd63388abb76f1036d8d2",
                "sha256:b2ca4e77f9f47c55c194982e10f058db063937845bb2b7a86c84a6cfe0aefa8b",
                "sha256:b7be2d771cdba2942e13215c4e340bfd76398e9227ad10402a8767ab1865d2e6",
                "sha256:b84834d0cf97e7d27dd5b7f3aca7b6e9263c56308ab9dc8aae9784abb774d404",
                "sha256:b86851a328eedc692acf81fb05444bdf1891747c25af7529e39ddafaf68a4f3f",
                "sha256:bcb3ef43e58665bbda2fb198698fcae6776483e0c4a631aa5647806c25e02cc0",
                "sha256:c0f31130ebc2d37cdd8e44605fb5fa7ad59049298b3f745c74fa74c62fbfcfc4",
                "sha256:c6a164aa47843fb1b01e941d385aab7215563bb8816d80ff3a363a9f8448a8dc",
                "sha256:d8a9d3ebe49f084ad71f9269834ceccbf398253c9fac910c4fd7053ff1386936",
                "sha256:db8e577c19c0fda0beb7e0d4e09e0ba74b1e4c092e0e40bfa12fe05b6f6d75ba",
                "sha256:dc9b18bf40cc75f66f40a7379f6a9513244fe33c0e8aa72e2d56b0196a7ef872",
                "sha256:e09f3ff613345df5e8c3667da1d918f9149bd623cd9070c983c013792a9a62eb",
                "sha256:e4108df7fe9b707191e55f33efbcb2d81928e10cea45527879a4749cbe472614",
                "sha256:e6024675e67af929088fda399b2094574609396b1decb609c55fa58b028a32a1",
                "sha256:e70f54f1796669ef691ca07d046cd81a29cb4deb1e5f942003f401c0c4a2695d",
                "sha256:e715596e683d2ce000574bae5d07bd522c781a822866c20495e52520564f0969",
                "sha256:e760191dd42581e023a68b758769e2da259b5d52e3103c6060ddc02c9edb8d7b",
                "sha256:ed86a35631f7bfbb28e108dd96773b9d5a6ce4811cf6ea468bb6a359b256b1e4",
                "sha256:ee07e47c12890ef248766a6e55bd38ebfb2bb8edd4142d56db91b21ea68b7627",
                "sha256:fa3a0128b152627161ce47201262d3140edb5a5c3da88d73a1b790a959126956",
                "sha256:fcc8eb6d5902bb1cf6dc4f187ee3ea80a1eba0a89aba40a5cb20a5087d961357"
            ],
            "markers": "platform_python_implementation != 'PyPy'",
            "version": "==1.16.0"
        },
        "chardet": {
            "hashes": [
                "sha256:1b3b6ff479a8c414bc3fa2c0852995695c4a026dcd6d0633b2dd092ca39c1cf7",
                "sha256:e1cf59446890a00105fe7b7912492ea04b6e6f06d4b742b2c788469e34c82970"
            ],
            "markers": "python_version >= '3.7'",
            "version": "==5.2.0"
        },
        "charset-normalizer": {
            "hashes": [
                "sha256:06435b539f889b1f6f4ac1758871aae42dc3a8c0e24ac9e60c2384973ad73027",
                "sha256:06a81e93cd441c56a9b65d8e1d043daeb97a3d0856d177d5c90ba85acb3db087",
                "sha256:0a55554a2fa0d408816b3b5cedf0045f4b8e1a6065aec45849de2d6f3f8e9786",
                "sha256:0b2b64d2bb6d3fb9112bafa732def486049e63de9618b5843bcdd081d8144cd8",
                "sha256:10955842570876604d404661fbccbc9c7e684caf432c09c715ec38fbae45ae09",
                "sha256:122c7fa62b130ed55f8f285bfd56d5f4b4a5b503609d181f9ad85e55c89f4185",
                "sha256:1ceae2f17a9c33cb48e3263960dc5fc8005351ee19db217e9b1bb15d28c02574",
                "sha256:1d3193f4a680c64b4b6a9115943538edb896edc190f0b222e73761716519268e",
                "sha256:1f79682fbe303db92bc2b1136016a38a42e835d932bab5b3b1bfcfbf0640e519",
                "sha256:2127566c664442652f024c837091890cb1942c30937add288223dc895793f898",
                "sha256:22afcb9f253dac0696b5a4be4a1c0f8762f8239e21b99680099abd9b2b1b2269",
                "sha256:25baf083bf6f6b341f4121c2f3c548875ee6f5339300e08be3f2b2ba1721cdd3",
                "sha256:2e81c7b9c8979ce92ed306c249d46894776a909505d8f5a4ba55b14206e3222f",
                "sha256:3287761bc4ee9e33561a7e058c72ac0938c4f57fe49a09eae428fd88aafe7bb6",
                "sha256:34d1c8da1e78d2e001f363791c98a272bb734000fcef47a491c1e3b0505657a8",
                "sha256:37e55c8e51c236f95b033f6fb391d7d7970ba5fe7ff453dad675e88cf303377a",
                "sha256:3d47fa203a7bd9c5b6cee4736ee84ca03b8ef23193c0d1ca99b5089f72645c73",
                "sha256:3e4d1f6587322d2788836a99c69062fbb091331ec940e02d12d179c1d53e25fc",
                "sha256:42cb296636fcc8b0644486d15c12376cb9fa75443e00fb25de0b8602e64c1714",
                "sha256:45485e01ff4d3630ec0d9617310448a8702f70e9c01906b0d0118bdf9d124cf2",
                "sha256:4a78b2b446bd7c934f5dcedc588903fb2f5eec172f3d29e52a9096a43722adfc",
                "sha256:4ab2fe47fae9e0f9dee8c04187ce5d09f48eabe611be8259444906793ab7cbce",
                "sha256:4d0d1650369165a14e14e1e47b372cfcb31d6ab44e6e33cb2d4e57265290044d",
                "sha256:549a3a73da901d5bc3ce8d24e0600d1fa85524c10287f6004fbab87672bf3e1e",
                "sha256:55086ee1064215781fff39a1af09518bc9255b50d6333f2e4c74ca09fac6a8f6",
                "sha256:572c3763a264ba47b3cf708a44ce965d98555f618ca42c926a9c1616d8f34269",
                "sha256:573f6eac48f4769d667c4442081b1794f52919e7edada77495aaed9236d13a96",
                "sha256:5b4c145409bef602a690e7cfad0a15a55c13320ff7a3ad7ca59c13bb8ba4d45d",
                "sha256:6463effa3186ea09411d50efc7d85360b38d5f09b870c48e4600f63af490e56a",
                "sha256:65f6f63034100ead094b8744b3b97965785388f308a64cf8d7c34f2f2e5be0c4",
                "sha256:663946639d296df6a2bb2aa51b60a2454ca1cb29835324c640dafb5ff2131a77",
                "sha256:6897af51655e3691ff853668779c7bad41579facacf5fd7253b0133308cf000d",
                "sha256:68d1f8a9e9e37c1223b656399be5d6b448dea850bed7d0f87a8311f1ff3dabb0",
                "sha256:6ac7ffc7ad6d040517be39eb591cac5ff87416c2537df6ba3cba3bae290c0fed",
                "sha256:6b3251890fff30ee142c44144871185dbe13b11bab478a88887a639655be1068",
                "sha256:6c4caeef8fa63d06bd437cd4bdcf3ffefe6738fb1b25951440d80dc7df8c03ac",
                "sha256:6ef1d82a3af9d3eecdba2321dc1b3c238245d890843e040e41e470ffa64c3e25",
                "sha256:753f10e867343b4511128c6ed8c82f7bec3bd026875576dfd88483c5c73b2fd8",
                "sha256:7cd13a2e3ddeed6913a65e66e94b51d80a041145a026c27e6bb76c31a853c6ab",
                "sha256:7ed9e526742851e8d5cc9e6cf41427dfc6068d4f5a3bb03659444b4cabf6bc26",
                "sha256:7f04c839ed0b6b98b1a7501a002144b76c18fb1c1850c8b98d458ac269e26ed2",
                "sha256:802fe99cca7457642125a8a88a084cef28ff0cf9407060f7b93dca5aa25480db",
                "sha256:80402cd6ee291dcb72644d6eac93785fe2c8b9cb30893c1af5b8fdd753b9d40f",
                "sha256:8465322196c8b4d7ab6d1e049e4c5cb460d0394da4a27d23cc242fbf0034b6b5",
                "sha256:86216b5cee4b06df986d214f664305142d9c76df9b6512be2738aa72a2048f99",
                "sha256:87d1351268731db79e0f8e745d92493ee2841c974128ef629dc518b937d9194c",
                "sha256:8bdb58ff7ba23002a4c5808d608e4e6c687175724f54a5dade5fa8c67b604e4d",
                "sha256:8c622a5fe39a48f78944a87d4fb8a53ee07344641b0562c540d840748571b811",
                "sha256:8d756e44e94489e49571086ef83b2bb8ce311e730092d2c34ca8f7d925cb20aa",
                "sha256:8f4a014bc36d3c57402e2977dada34f9c12300af536839dc38c0beab8878f38a",
                "sha256:9063e24fdb1e498ab71cb7419e24622516c4a04476b17a2dab57e8baa30d6e03",
                "sha256:90d558489962fd4918143277a773316e56c72da56ec7aa3dc3dbbe20fdfed15b",
                "sha256:923c0c831b7cfcb071580d3f46c4baf50f174be571576556269530f4bbd79d04",
                "sha256:95f2a5796329323b8f0512e09dbb7a1860c46a39da62ecb2324f116fa8fdc85c",
                "sha256:96b02a3dc4381e5494fad39be677abcb5e6634bf7b4fa83a6dd3112607547001",
                "sha256:9f96df6923e21816da7e0ad3fd47dd8f94b2a5ce594e00677c0013018b813458",
                "sha256:a10af20b82360ab00827f916a6058451b723b4e65030c5a18577c8b2de5b3389",
                "sha256:a50aebfa173e157099939b17f18600f72f84eed3049e743b68ad15bd69b6bf99",
                "sha256:a981a536974bbc7a512cf44ed14938cf01030a99e9b3a06dd59578882f06f985",
                "sha256:a9a8e9031d613fd2009c182b69c7b2c1ef8239a0efb1df3f7c8da66d5dd3d537",
                "sha256:ae5f4161f18c61806f411a13b0310bea87f987c7d2ecdbdaad0e94eb2e404238",
                "sha256:aed38f6e4fb3f5d6bf81bfa990a07806be9d83cf7bacef998ab1a9bd660a581f",
                "sha256:b01b88d45a6fcb69667cd6d2f7a9aeb4bf53760d7fc536bf679ec94fe9f3ff3d",
                "sha256:b261ccdec7821281dade748d088bb6e9b69e6d15b30652b74cbbac25e280b796",
                "sha256:b2b0a0c0517616b6869869f8c581d4eb2dd83a4d79e0ebcb7d373ef9956aeb0a",
                "sha256:b4a23f61ce87adf89be746c8a8974fe1c823c891d8f86eb218bb957c924bb143",
                "sha256:bd8f7df7d12c2db9fab40bdd87a7c09b1530128315d047a086fa3ae3435cb3a8",
                "sha256:beb58fe5cdb101e3a055192ac291b7a21e3b7ef4f67fa1d74e331a7f2124341c",
                "sha256:c002b4ffc0be611f0d9da932eb0f704fe2602a9a949d1f738e4c34c75b0863d5",
                "sha256:c083af607d2515612056a31f0a8d9e0fcb5876b7bfc0abad3ecd275bc4ebc2d5",
                "sha256:c180f51afb394e165eafe4ac2936a14bee3eb10debc9d9e4db8958fe36afe711",
                "sha256:c235ebd9baae02f1b77bcea61bce332cb4331dc3617d254df3323aa01ab47bd4",
                "sha256:cd70574b12bb8a4d2aaa0094515df2463cb429d8536cfb6c7ce983246983e5a6",
                "sha256:d0eccceffcb53201b5bfebb52600a5fb483a20b61da9dbc885f8b103cbe7598c",
                "sha256:d965bba47ddeec8cd560687584e88cf699fd28f192ceb452d1d7ee807c5597b7",
                "sha256:db364eca23f876da6f9e16c9da0df51aa4f104a972735574842618b8c6d999d4",
                "sha256:ddbb2551d7e0102e7252db79ba445cdab71b26640817ab1e3e3648dad515003b",
                "sha256:deb6be0ac38ece9ba87dea880e438f25ca3eddfac8b002a2ec3d9183a454e8ae",
                "sha256:e06ed3eb3218bc64786f7db41917d4e686cc4856944f53d5bdf83a6884432e12",
                "sha256:e27ad930a842b4c5eb8ac0016b0a54f5aebbe679340c26101df33424142c143c",
                "sha256:e537484df0d8f426ce2afb2d0f8e1c3d0b114b83f8850e5f2fbea0e797bd82ae",
                "sha256:eb00ed941194665c332bf8e078baf037d6c35d7c4f3102ea2d4f16ca94a26dc8",
                "sha256:eb6904c354526e758fda7167b33005998fb68c46fbc10e013ca97f21ca5c8887",
                "sha256:eb8821e09e916165e160797a6c17edda0679379a4be5c716c260e836e122f54b",
                "sha256:efcb3f6676480691518c177e3b465bcddf57cea040302f9f4e6e191af91174d4",
                "sha256:f27273b60488abe721a075bcca6d7f3964f9f6f067c8c4c605743023d7d3944f",
                "sha256:f30c3cb33b24454a82faecaf01b19c18562b1e89558fb6c56de4d9118a032fd5",
                "sha256:fb69256e180cb6c8a894fee62b3afebae785babc1ee98b81cdf68bbca1987f33",
                "sha256:fd1abc0d89e30cc4e02e4064dc67fcc51bd941eb395c502aac3ec19fab46b519",
                "sha256:ff8fa367d09b717b2a17a052544193ad76cd49979c805768879cb63d9ca50561"
            ],
            "markers": "python_full_version >= '3.7.0'",
            "version": "==3.3.2"
        },
        "chevron": {
            "hashes": [
                "sha256:87613aafdf6d77b6a90ff073165a61ae5086e21ad49057aa0e53681601800ebf",
                "sha256:fbf996a709f8da2e745ef763f482ce2d311aa817d287593a5b990d6d6e4f0443"
            ],
            "version": "==0.14.0"
        },
        "click": {
            "hashes": [
                "sha256:ae74fb96c20a0277a1d615f1e4d73c8414f5a98db8b799a7931d1582f3390c28",
                "sha256:ca9853ad459e787e2192211578cc907e7594e294c7ccc834310722b41b9ca6de"
            ],
            "markers": "python_version >= '3.7'",
            "version": "==8.1.7"
        },
        "click-didyoumean": {
            "hashes": [
                "sha256:a0713dc7a1de3f06bc0df5a9567ad19ead2d3d5689b434768a6145bff77c0667",
                "sha256:f184f0d851d96b6d29297354ed981b7dd71df7ff500d82fa6d11f0856bee8035"
            ],
            "markers": "python_full_version >= '3.6.2' and python_full_version < '4.0.0'",
            "version": "==0.3.0"
        },
        "click-plugins": {
            "hashes": [
                "sha256:46ab999744a9d831159c3411bb0c79346d94a444df9a3a3742e9ed63645f264b",
                "sha256:5d262006d3222f5057fd81e1623d4443e41dcda5dc815c06b442aa3c02889fc8"
            ],
            "version": "==1.1.1"
        },
        "click-repl": {
            "hashes": [
                "sha256:17849c23dba3d667247dc4defe1757fff98694e90fe37474f3feebb69ced26a9",
                "sha256:fb7e06deb8da8de86180a33a9da97ac316751c094c6899382da7feeeeb51b812"
            ],
            "markers": "python_version >= '3.6'",
            "version": "==0.3.0"
        },
        "coloredlogs": {
            "hashes": [
                "sha256:612ee75c546f53e92e70049c9dbfcc18c935a2b9a53b66085ce9ef6a6e5c0934",
                "sha256:7c991aa71a4577af2f82600d8f8f3a89f936baeaf9b50a9c197da014e5bf16b0"
            ],
            "markers": "python_version >= '2.7' and python_version not in '3.0, 3.1, 3.2, 3.3, 3.4'",
            "version": "==15.0.1"
        },
        "contourpy": {
            "hashes": [
                "sha256:0274c1cb63625972c0c007ab14dd9ba9e199c36ae1a231ce45d725cbcbfd10a8",
                "sha256:0d7e03c0f9a4f90dc18d4e77e9ef4ec7b7bbb437f7f675be8e530d65ae6ef956",
                "sha256:11f8d2554e52f459918f7b8e6aa20ec2a3bce35ce95c1f0ef4ba36fbda306df5",
                "sha256:139d8d2e1c1dd52d78682f505e980f592ba53c9f73bd6be102233e358b401063",
                "sha256:16a7380e943a6d52472096cb7ad5264ecee36ed60888e2a3d3814991a0107286",
                "sha256:171f311cb758de7da13fc53af221ae47a5877be5a0843a9fe150818c51ed276a",
                "sha256:18fc2b4ed8e4a8fe849d18dce4bd3c7ea637758c6343a1f2bae1e9bd4c9f4686",
                "sha256:1c203f617abc0dde5792beb586f827021069fb6d403d7f4d5c2b543d87edceb9",
                "sha256:1c2559d6cffc94890b0529ea7eeecc20d6fadc1539273aa27faf503eb4656d8f",
                "sha256:1c88dfb9e0c77612febebb6ac69d44a8d81e3dc60f993215425b62c1161353f4",
                "sha256:1e9dc350fb4c58adc64df3e0703ab076f60aac06e67d48b3848c23647ae4310e",
                "sha256:247b9d16535acaa766d03037d8e8fb20866d054d3c7fbf6fd1f993f11fc60ca0",
                "sha256:266270c6f6608340f6c9836a0fb9b367be61dde0c9a9a18d5ece97774105ff3e",
                "sha256:34b9071c040d6fe45d9826cbbe3727d20d83f1b6110d219b83eb0e2a01d79488",
                "sha256:3d7d1f8871998cdff5d2ff6a087e5e1780139abe2838e85b0b46b7ae6cc25399",
                "sha256:461e3ae84cd90b30f8d533f07d87c00379644205b1d33a5ea03381edc4b69431",
                "sha256:464b423bc2a009088f19bdf1f232299e8b6917963e2b7e1d277da5041f33a779",
                "sha256:491b1917afdd8638a05b611a56d46587d5a632cabead889a5440f7c638bc6ed9",
                "sha256:4a1b1208102be6e851f20066bf0e7a96b7d48a07c9b0cfe6d0d4545c2f6cadab",
                "sha256:575bcaf957a25d1194903a10bc9f316c136c19f24e0985a2b9b5608bdf5dbfe0",
                "sha256:5c6b28956b7b232ae801406e529ad7b350d3f09a4fde958dfdf3c0520cdde0dd",
                "sha256:5d16edfc3fc09968e09ddffada434b3bf989bf4911535e04eada58469873e28e",
                "sha256:5fd1810973a375ca0e097dee059c407913ba35723b111df75671a1976efa04bc",
                "sha256:67b7f17679fa62ec82b7e3e611c43a016b887bd64fb933b3ae8638583006c6d6",
                "sha256:68ce4788b7d93e47f84edd3f1f95acdcd142ae60bc0e5493bfd120683d2d4316",
                "sha256:6d3364b999c62f539cd403f8123ae426da946e142312a514162adb2addd8d808",
                "sha256:6e739530c662a8d6d42c37c2ed52a6f0932c2d4a3e8c1f90692ad0ce1274abe0",
                "sha256:6fdd887f17c2f4572ce548461e4f96396681212d858cae7bd52ba3310bc6f00f",
                "sha256:78e6ad33cf2e2e80c5dfaaa0beec3d61face0fb650557100ee36db808bfa6843",
                "sha256:884c3f9d42d7218304bc74a8a7693d172685c84bd7ab2bab1ee567b769696df9",
                "sha256:8d8faf05be5ec8e02a4d86f616fc2a0322ff4a4ce26c0f09d9f7fb5330a35c95",
                "sha256:999c71939aad2780f003979b25ac5b8f2df651dac7b38fb8ce6c46ba5abe6ae9",
                "sha256:99ad97258985328b4f207a5e777c1b44a83bfe7cf1f87b99f9c11d4ee477c4de",
                "sha256:9e6c93b5b2dbcedad20a2f18ec22cae47da0d705d454308063421a3b290d9ea4",
                "sha256:ab459a1cbbf18e8698399c595a01f6dcc5c138220ca3ea9e7e6126232d102bb4",
                "sha256:b69303ceb2e4d4f146bf82fda78891ef7bcd80c41bf16bfca3d0d7eb545448aa",
                "sha256:b7caf9b241464c404613512d5594a6e2ff0cc9cb5615c9475cc1d9b514218ae8",
                "sha256:b95a225d4948b26a28c08307a60ac00fb8671b14f2047fc5476613252a129776",
                "sha256:bd2f1ae63998da104f16a8b788f685e55d65760cd1929518fd94cd682bf03e41",
                "sha256:be16975d94c320432657ad2402f6760990cb640c161ae6da1363051805fa8108",
                "sha256:ce96dd400486e80ac7d195b2d800b03e3e6a787e2a522bfb83755938465a819e",
                "sha256:dbd50d0a0539ae2e96e537553aff6d02c10ed165ef40c65b0e27e744a0f10af8",
                "sha256:dd10c26b4eadae44783c45ad6655220426f971c61d9b239e6f7b16d5cdaaa727",
                "sha256:ebeac59e9e1eb4b84940d076d9f9a6cec0064e241818bcb6e32124cc5c3e377a"
            ],
            "markers": "python_version >= '3.9'",
            "version": "==1.2.0"
        },
        "cryptography": {
            "hashes": [
                "sha256:087887e55e0b9c8724cf05361357875adb5c20dec27e5816b653492980d20380",
                "sha256:09a77e5b2e8ca732a19a90c5bca2d124621a1edb5438c5daa2d2738bfeb02589",
                "sha256:130c0f77022b2b9c99d8cebcdd834d81705f61c68e91ddd614ce74c657f8b3ea",
                "sha256:141e2aa5ba100d3788c0ad7919b288f89d1fe015878b9659b307c9ef867d3a65",
                "sha256:28cb2c41f131a5758d6ba6a0504150d644054fd9f3203a1e8e8d7ac3aea7f73a",
                "sha256:2f9f14185962e6a04ab32d1abe34eae8a9001569ee4edb64d2304bf0d65c53f3",
                "sha256:320948ab49883557a256eab46149df79435a22d2fefd6a66fe6946f1b9d9d008",
                "sha256:36d4b7c4be6411f58f60d9ce555a73df8406d484ba12a63549c88bd64f7967f1",
                "sha256:3b15c678f27d66d247132cbf13df2f75255627bcc9b6a570f7d2fd08e8c081d2",
                "sha256:3dbd37e14ce795b4af61b89b037d4bc157f2cb23e676fa16932185a04dfbf635",
                "sha256:4383b47f45b14459cab66048d384614019965ba6c1a1a141f11b5a551cace1b2",
                "sha256:44c95c0e96b3cb628e8452ec060413a49002a247b2b9938989e23a2c8291fc90",
                "sha256:4b063d3413f853e056161eb0c7724822a9740ad3caa24b8424d776cebf98e7ee",
                "sha256:52ed9ebf8ac602385126c9a2fe951db36f2cb0c2538d22971487f89d0de4065a",
                "sha256:55d1580e2d7e17f45d19d3b12098e352f3a37fe86d380bf45846ef257054b242",
                "sha256:5ef9bc3d046ce83c4bbf4c25e1e0547b9c441c01d30922d812e887dc5f125c12",
                "sha256:5fa82a26f92871eca593b53359c12ad7949772462f887c35edaf36f87953c0e2",
                "sha256:61321672b3ac7aade25c40449ccedbc6db72c7f5f0fdf34def5e2f8b51ca530d",
                "sha256:701171f825dcab90969596ce2af253143b93b08f1a716d4b2a9d2db5084ef7be",
                "sha256:841ec8af7a8491ac76ec5a9522226e287187a3107e12b7d686ad354bb78facee",
                "sha256:8a06641fb07d4e8f6c7dda4fc3f8871d327803ab6542e33831c7ccfdcb4d0ad6",
                "sha256:8e88bb9eafbf6a4014d55fb222e7360eef53e613215085e65a13290577394529",
                "sha256:a00aee5d1b6c20620161984f8ab2ab69134466c51f58c052c11b076715e72929",
                "sha256:a047682d324ba56e61b7ea7c7299d51e61fd3bca7dad2ccc39b72bd0118d60a1",
                "sha256:a7ef8dd0bf2e1d0a27042b231a3baac6883cdd5557036f5e8df7139255feaac6",
                "sha256:ad28cff53f60d99a928dfcf1e861e0b2ceb2bc1f08a074fdd601b314e1cc9e0a",
                "sha256:b9097a208875fc7bbeb1286d0125d90bdfed961f61f214d3f5be62cd4ed8a446",
                "sha256:b97fe7d7991c25e6a31e5d5e795986b18fbbb3107b873d5f3ae6dc9a103278e9",
                "sha256:e0ec52ba3c7f1b7d813cd52649a5b3ef1fc0d433219dc8c93827c57eab6cf888",
                "sha256:ea2c3ffb662fec8bbbfce5602e2c159ff097a4631d96235fcf0fb00e59e3ece4",
                "sha256:fa3dec4ba8fb6e662770b74f62f1a0c7d4e37e25b58b2bf2c1be4c95372b4a33",
                "sha256:fbeb725c9dc799a574518109336acccaf1303c30d45c075c665c0793c2f79a7f"
            ],
            "markers": "python_version >= '3.7'",
            "version": "==42.0.2"
        },
        "cssselect": {
            "hashes": [
                "sha256:666b19839cfaddb9ce9d36bfe4c969132c647b92fc9088c4e23f786b30f1b3dc",
                "sha256:da1885f0c10b60c03ed5eccbb6b68d6eff248d91976fcde348f395d54c9fd35e"
            ],
            "markers": "python_version >= '3.7'",
            "version": "==1.2.0"
        },
        "cycler": {
            "hashes": [
                "sha256:85cef7cff222d8644161529808465972e51340599459b8ac3ccbac5a854e0d30",
                "sha256:88bb128f02ba341da8ef447245a9e138fae777f6a23943da4540077d3601eb1c"
            ],
            "markers": "python_version >= '3.8'",
            "version": "==0.12.1"
        },
        "dataclasses-json": {
            "hashes": [
                "sha256:73696ebf24936560cca79a2430cbc4f3dd23ac7bf46ed17f38e5e5e7657a6377",
                "sha256:f90578b8a3177f7552f4e1a6e535e84293cd5da421fcce0642d49c0d7bdf8df2"
            ],
            "markers": "python_version >= '3.7' and python_version < '4.0'",
            "version": "==0.6.4"
        },
        "dataclasses-json-speakeasy": {
            "hashes": [
                "sha256:418a987cea2ccf4e4be662f39faa5cc79b47b147c9d1a69d6928d6a27e0c17e8",
                "sha256:ac52a069a01e8521015d682f37849bfdf056c36fa3f81497055e201fec684104"
            ],
            "markers": "python_version >= '3.7' and python_version < '4.0'",
            "version": "==0.5.11"
        },
        "ddsketch": {
            "hashes": [
                "sha256:3227a270fd686a29d3a7128f9352ccf852314410380fc11384356f1ae2a75938",
                "sha256:32f7314077fec8747d4faebaec2c854b5ffc399c5f552f73fa94024f48d74d64"
            ],
            "markers": "python_version >= '2.7'",
            "version": "==2.0.4"
        },
        "ddtrace": {
            "hashes": [
<<<<<<< HEAD
                "sha256:0239709913f4f7a008a4e4ebd9f7810640bdb73ca68308804cbf884d510cf240",
                "sha256:0abc759f5e4d6fcc59dbb7de300a8550005071aef41b29ceda37a9cf8a45bd2e",
                "sha256:0cc2b7e45ae870dd9d2beb172d36810893a94bb1a605ba3a8e746f3e9bc88a55",
                "sha256:0def60135e371fc2b5ace1f6c6c21073d1723506245c512eb8a8fc0406159a87",
                "sha256:1013e6c0026035744f463a3a252b4b810c090974564a5e5dcb047b9d30d5a18b",
                "sha256:11252ce5fb68f8c89d7866f001d8f744fa10f07da0a35a57fa261fec1409bb2b",
                "sha256:12439445bc6a6cdeca0cb781c4cea37461fc7ab65ea5aeaace76329d5b645e2e",
                "sha256:13412381b0eee7079701d8e3ec9b6963f6de405c8ec49d977be65ec5d4e987dc",
                "sha256:17d4338961b00aa17590237c07b61c60357fbe6577b02159d6dba496063cc2cc",
                "sha256:2352f4ae5140e919aeb5f3c7c19b58333d601f6f1982baeeac4a737b572661cc",
                "sha256:2d8a34b41a1672119adca2c6f3b064c6346f5f4499218199697575bf2c0400df",
                "sha256:326460202d801d0bb409b42727f2344798e74511febe11091b09b07344ceece2",
                "sha256:364d452ccfded04db36a93a253e4e3ab00290ea5416a2c86c3091e06d1a70aff",
                "sha256:44d3fb389113f2574160f31c56755687845a95a8bd5fe12208faa7f0e24d0eb4",
                "sha256:4650c892236a07f8c6ab1b8cff8d9775b431542e2fc668830e3ecd93c5f55154",
                "sha256:4d2941c62d6727f327094c444713c2584d241c0bbc7447f6185dd06b3d1cb1f9",
                "sha256:4f7fee39437dc2ae9202ca9d1837bb4f3f07ead29b3a17814f7d0c5d842e2a0a",
                "sha256:535ee7a6f9003376597a6a887a2efa0d1ce3109157edbdd0794d4c2fb9c1b754",
                "sha256:5639112e22076ce8ba0e06b9a0ebcd9f1fa8bf6116cd17f96aec32e256d9538e",
                "sha256:59eb7b545ad1bc1ddc3763b615975f325fd0e08c8889a5cab5f2acc996f0b4b4",
                "sha256:5e1b53d509382bd29bcb9441fcac7c3a560c7440376fd9110051b99ab1a38854",
                "sha256:61afd60be6af89e1201d652e6d3b499c27b95ea6aeccd3098dbadd736054485f",
                "sha256:636a593a09c9e6d97fd206751aa1ff9d6647699a4a661a277cf49c628114778a",
                "sha256:64fda6dc32533212630f27bf20f1a76f8831cdd49100f4d94c53a50e56354ac9",
                "sha256:658523572f6995f16391e10be005851d52b3558eca07a9ab8c3b1961944a619b",
                "sha256:68f86fdfc5720863727914a1e9f63ed681f1c0851e1dc90b53ec7c2d48fc4898",
                "sha256:6d5fc1ed9b3a399c39aba211e8070fa94df89bf407076c76dd4565e33f1b0ab7",
                "sha256:6e705b29774aba337606fb2f04610cd7f054916d32a1638cb10292978044d39a",
                "sha256:752cbc6eb5540d25f5729529dbf07a7c8eb6f6c469c4ed892f3c7c1fb00a20d7",
                "sha256:8394841d4d63a3493e43cddd6fd867ed7e653ae8720352b9cf821386e212aad6",
                "sha256:918964f98f8fdcca2cbf35f670e4257280707c1b38dc9f49682b1d1faae10ff6",
                "sha256:973e63ac6216f4202fc0e3712a9756291dfd244d1d70e12a5f11899166c78112",
                "sha256:97be1e5e240fd2e180c393cb3bf835b5375755c766ea0a38b13d71e42daee4a5",
                "sha256:986c4bf30d5f4e3690677bf7813ffa7f69ae9b709e8abf54824eb295dfc67b4c",
                "sha256:a00afb76df909fb005f784c387eaa83d9b4ee00cb2f60ca82be204af94d7a5da",
                "sha256:a2bf77769ee39b61364ade7367cee6803210f1350050b2b4d1a483dcc9918a24",
                "sha256:a6188a676a7a68e6fa69daaa16d05e716aaa5eb8761969ffb1b53f97eb2feffd",
                "sha256:a76f6f9d1f3a955b8be1d48c8c31ea2b7520e62d5f9e4a2877892ac75d845cdd",
                "sha256:a89ef3d48f313f62045c941a07c04ed4729734211c309ffa3df68cce89ad1397",
                "sha256:ae72d8ce673f09d269b1e6a5aedba47c073aed8a15f2b333804461bcd7dde4a3",
                "sha256:af51e41f79568085ca529f77f8fdbb000dc20f41acd557d906f47ebcc5c70b4f",
                "sha256:b0eac508c3f6cd5392bc4093ad82078c56b2025e1761d481f58af198a3d68bd0",
                "sha256:b29ed615cb742b35abd8b7a23ec29d8f05ada0e6434a7409cf55f4dabe6b8552",
                "sha256:b393ce67f0e13c1dc2da6a142ad698efbb9e977fb3d8d549954007a01860345e",
                "sha256:b7fefb1db11c23c7fe02ab798f4a878759d053d015bba5250e2a9404fc247da4",
                "sha256:ba68ddca8b0a643e64e15cc39727cec3149671d28e9f5024264face606dd69c9",
                "sha256:bffdc0cca791aad249ca6384ebe6988f99a7d8e11bb6b1ff714d16644af29dde",
                "sha256:c07fb4de27b7626ff9e4aedc5fdf302a3a69006ca81e6dbce6d16d8ebf7547ce",
                "sha256:c4e743d4102e0a76ca27868a7c27d4b8bc037c574f61c1fc263a4bb62c09cb7f",
                "sha256:c83eb7a4f5a74d8df13b1195140ec85c982425139c4946a7915926c1e378c574",
                "sha256:c84a393448ac50ee4a3cf19e105bcb8bb84381241ac544afae973ea8424d3ef4",
                "sha256:cb8be39df72f3e7319eff2dd12517db3742e3effc248061a76fc0f73fccf7edd",
                "sha256:cc17be5812c299d2682ee8391035098ced735531badd9e5ccf0925e5fc8c7555",
                "sha256:d52b3d3cf48b143c39d2f318bff26a3a70f21102ef1e0245b4512fabbe22f121",
                "sha256:dec60168fa1276cc2101ecb3e02422109495c07f2f47a0a77256bbb1a4f154ff",
                "sha256:e05f97990479ff7922897a827101ae459420e4d1be21ab79b707d6a9df54afee",
                "sha256:e7ebb07c816c62ce170a9e70b15fbe3c87b161316856b67a4058b1969b7694bf",
                "sha256:f3fefa78874c9ef11f2b7fb18592b5e2b0072d1ec279d5051fd48df0b3ad2aa0",
                "sha256:f6c74a3e1049d87229bb1938ec231b019e1d8b38de0221274f449e6f10171b6c",
                "sha256:fbb5dbf725d1919686292ea314434c5cbe560d490b9d6c9851e05a94f9dbd925"
            ],
            "index": "pypi",
            "markers": "python_version >= '3.7'",
            "version": "==2.6.1"
=======
                "sha256:002109768e606bb07866d46fd767d13a5a1780c0fd08aa91f810d3bcdebb53a1",
                "sha256:0b33df7e383ba3bcdbf424cb1baef25fa6b96b37ed3c717526a7f1817db097ac",
                "sha256:0d448f2a2a4b3a5403fb76bbbb31a3ae55562fa35e71df67c994741b6ce09813",
                "sha256:0d50c831af24d55749fb4bf4bf407fd79e89b6982bd7101d06253116b8050746",
                "sha256:0f561dbcf47ed1478326c34740cc9f334b561e97fae100d875c7c5f53ba2ea65",
                "sha256:12590c71eaf2cc3f6c3cc81f577f011188a69363201555c651668487441e067c",
                "sha256:12d65288644c49aa11c1aba0758d16f92ae48ebff201d58cb612b2e7b708d94b",
                "sha256:1e10f93fa82db44ce262e203196121388b5766690d9a2090e6ce5c10c4105022",
                "sha256:25d1d3a439eae7ee68360aa82a45091197d0c7c2abe12996ab214c6be1281f4b",
                "sha256:271670464314f447b6c3d6a4d718ab80642ebe717ecdbc3b39f64fbd9c254c35",
                "sha256:2d793485f2838ca35d59385882ad78f68a3cf2bcf8b73b8902647ade845fa830",
                "sha256:32d37d94efdebb5d9444be3bea518b284afd4ebdc27ed84ee3e6286799c17faa",
                "sha256:3556684a10a55c19fa158e26d65811334be450a3f115965bfa00de3ea489c9f8",
                "sha256:3710991d81e63fd4d3c3af1c8fc3b92fceaf691379ca5e29add407de528978c6",
                "sha256:398b0b2ead3c076c790270626cff0a2fb8997ca859e11a7465f99a6fb3ec0fbf",
                "sha256:4f7d5155592aa8b2f74feb86f4507fc15e545d7487f71e0e74d752217956c4e8",
                "sha256:598a673ebd059eb03e37ccb0f86de765dfe5532903525ee4cad49da729315a7b",
                "sha256:5a85f7d8fcc430443a14aba6a5daa28b8b739b193b51671671d8d4ee5db98409",
                "sha256:5f8b3dea56955fd0b4b5137897a8d7fecc9e7ca7ee07ffa2340fb04cc9a22e0e",
                "sha256:66a47c5838a282cc290e6efe530d03ad70d830c2db393bf9ef786f17e6940658",
                "sha256:68c75958114e03a68365e67a7f8f96e0008fd581a3280e65f242f618f32a9036",
                "sha256:6d9370a9f97328953ae91664d8e38b3450cb2ab8cc8b5f49cf9f87b1127116e4",
                "sha256:6fee2545309997c280ee1495a166f34dd8580e4fc7ef65ec17afcd153a1f76b9",
                "sha256:7352c9259a02a8ff9d3df78710f7cab299cd09f12347bf0def6a10da690a25a9",
                "sha256:78624015e832c7c737963af9e3d8abe29121efd53b152d2ae418ca498455e565",
                "sha256:81b7794d722ea2cc78b20b407ec72e45761d497e17e0bc9ca79c110dc4850576",
                "sha256:857cdd4065e466ceb023131b18649d8ccc539cb934a74c4d6ff540fb0279ea00",
                "sha256:8636dfe2dadf199f965d5b0c63c0f4527c74dfa8b3314220a94c26b8d5ed8bdd",
                "sha256:8790bffa3e4238814a69efa2f25d99695c9f95028d2da0e416cd22b22510bc09",
                "sha256:914994a8a8ec51e4e33d83f9beded5de81d44296e40a7cb81d89ed63f7c91a53",
                "sha256:94c303b55347b64a1b34d22f5445c60847dca3c8e83b835bdcd5acea6cbca1f2",
                "sha256:97c324817b97a7636299fc3d0bec5380c3498260c1c21d6defaa9927317f18dd",
                "sha256:9b6d923e40a898acd76eb4e2ea9307483fbb4d56b2aa31a5a5db54b4bda43771",
                "sha256:a6ad325f4d9524a604158cd0b42dfd74c0fefe02e55f77da0dbfe9ecf080bcf5",
                "sha256:a7963b9f57b9e249f7b29617191d6eea5351574a010979410938deeae0756111",
                "sha256:a9e856b8f29e469dc5310673c14a5b48de942529d15fc7f700845b4685548b46",
                "sha256:ada0a49eb3388b60379e29e60b6380888e60581f9c2694ceae2b7be93f6aca2e",
                "sha256:ae86a0b418af7f5bbf5120672821fb03f98054c7f8e0165b5e9852c9f2cfdfed",
                "sha256:b137ff6e27a783f1af651acb5b249fefb3db39b078aa551a922c5d7d5f0d47e8",
                "sha256:b14c9031f9c372a703a614b1c1cbe5d280e39731f6ad2c4dab923d25152157fc",
                "sha256:b1bbcae5bcdfed339e4d6c2f461f9d8177a64b5763160fc63dea64bd5bd51a8b",
                "sha256:b8295060e5891b766d6b1f0416d2fd30599beb88bd851f4ac7b908e2ccfbddbf",
                "sha256:b87e7269520beb0f33dd068165f4e6de8c26356253146407fa6779bdcc62d70d",
                "sha256:ba9dbb1542038df3a5b85a44fefbc94cfc5c7ae37dc6cece658d57e3bdfd19c2",
                "sha256:c2cdfeea9cc58fde9697c4372ea6dcbc12e67c12e423c5d3fcf67ebd899c3f50",
                "sha256:c9f451771aa69352bd0322a0bebb09e2ca8ad703a9350c9edd669982298fefb8",
                "sha256:ca5c4b82e2f7f33bfbe3ed46a4811197f06984e678cf4bf5438b6a16d7d64523",
                "sha256:ccc7e858dc080f96f48a5d7aad91b2bf8fc47baec0623853abc9bd343f86f4e9",
                "sha256:d0f7b693be7c28adc684e127c978b7f1071bcc13f291de6d68fa0509edd2d1b1",
                "sha256:d18550a85606635f1cf6064904058e7f461af44f145054b32269a62dda88933f",
                "sha256:d8eb01f442462d1f12c9b501f6e7637ba3adbfd04bf70d6edc17c67d949586f0",
                "sha256:d9f6e545c9a445482d333a653e0e32f547978426a581f2942bc2165c15c86ab1",
                "sha256:e7e6dbf4f358e1701ecf48c8aac12501e6200a8bfc1a7189acf6acb1dc2c8096",
                "sha256:e940d9074fe62015f9ec8d4da11b0383d8aad591f943e9abc1a8a6cb23da98c5",
                "sha256:ec7587b9306e71bc08f7919745243e1b2d1b3803e3ef20aed103f3853983554f",
                "sha256:edb21da45dd8e0f6383e2070f37c5a1dfe6195abd9f6edddd8db686e2ce02c51",
                "sha256:f7ca4dca4a88641a629d664c888fb4ff076ec0f1636e6d7449f99c43a4c6a5b6",
                "sha256:fb74140023a2e6c0df7d42a7c82300db491121be5b12e3ee1f559ab378612144",
                "sha256:fd8c9cefa5897ebb5250ea7c5d9b059f405b45e0d860b72ca7bf4295311191a7",
                "sha256:fff06d5dd84bca2ab3e330cc35c238b244682c83f8fc855a70447e0efce3f53c"
            ],
            "index": "pypi",
            "markers": "python_version >= '3.7'",
            "version": "==2.6.0"
>>>>>>> 2ba3bc1f
        },
        "deprecated": {
            "hashes": [
                "sha256:6fac8b097794a90302bdbb17b9b815e732d3c4720583ff1b198499d78470466c",
                "sha256:e5323eb936458dccc2582dc6f9c322c852a775a27065ff2b0c4970b9d53d01b3"
            ],
            "markers": "python_version >= '2.7' and python_version not in '3.0, 3.1, 3.2, 3.3'",
            "version": "==1.2.14"
        },
        "deprecation": {
            "hashes": [
                "sha256:72b3bde64e5d778694b0cf68178aed03d15e15477116add3fb773e581f9518ff",
                "sha256:a10811591210e1fb0e768a8c25517cabeabcba6f0bf96564f8ff45189f90b14a"
            ],
            "version": "==2.1.0"
        },
        "distro": {
            "hashes": [
                "sha256:2fa77c6fd8940f116ee1d6b94a2f90b13b5ea8d019b98bc8bafdcabcdd9bdbed",
                "sha256:7bffd925d65168f85027d8da9af6bddab658135b840670a223589bc0c8ef02b2"
            ],
            "markers": "python_version >= '3.6'",
            "version": "==1.9.0"
        },
        "docx2txt": {
            "hashes": [
                "sha256:2c06d98d7cfe2d3947e5760a57d924e3ff07745b379c8737723922e7009236e5"
            ],
            "index": "pypi",
            "version": "==0.8"
        },
        "ecdsa": {
            "hashes": [
                "sha256:190348041559e21b22a1d65cee485282ca11a6f81d503fddb84d5017e9ed1e49",
                "sha256:80600258e7ed2f16b9aa1d7c295bd70194109ad5a30fdee0eaeefef1d4c559dd"
            ],
            "markers": "python_version >= '2.6' and python_version not in '3.0, 3.1, 3.2, 3.3'",
            "version": "==0.18.0"
        },
        "effdet": {
            "hashes": [
                "sha256:10889a226228d515c948e3fcf811e64c0d78d7aa94823a300045653b9c284cb7",
                "sha256:ac5589fd304a5650c201986b2ef5f8e10c111093a71b1c49fa6b8817710812b5"
            ],
            "version": "==0.4.1"
        },
        "emoji": {
            "hashes": [
                "sha256:11fb369ea79d20c14efa4362c732d67126df294a7959a2c98bfd7447c12a218e",
                "sha256:16287283518fb7141bde00198f9ffff4e1c1cb570efb68b2f1ec50975c3a581d"
            ],
            "markers": "python_version >= '2.7' and python_version not in '3.0, 3.1, 3.2, 3.3'",
            "version": "==2.10.1"
        },
        "envier": {
            "hashes": [
                "sha256:b45ef6051fea33d0c32a64e186bff2cfb446e2242d6781216c9bc9ce708c5909",
                "sha256:bd5ccf707447973ea0f4125b7df202ba415ad888bcdcb8df80e0b002ee11ffdb"
            ],
            "markers": "python_version >= '3.7'",
            "version": "==0.5.1"
        },
        "et-xmlfile": {
            "hashes": [
                "sha256:8eb9e2bc2f8c97e37a2dc85a09ecdcdec9d8a396530a6d5a33b30b9a92da0c5c",
                "sha256:a2ba85d1d6a74ef63837eed693bcb89c3f752169b0e3e7ae5b16ca5e1b3deada"
            ],
            "markers": "python_version >= '3.6'",
            "version": "==1.1.0"
        },
        "fastapi": {
            "hashes": [
                "sha256:2c9bab24667293b501cad8dd388c05240c850b58ec5876ee3283c47d6e1e3a4d",
                "sha256:f3817eac96fe4f65a2ebb4baa000f394e55f5fccdaf7f75250804bc58f354f73"
            ],
            "index": "pypi",
            "markers": "python_version >= '3.8'",
            "version": "==0.109.2"
        },
        "feedfinder2": {
            "hashes": [
                "sha256:3701ee01a6c85f8b865a049c30ba0b4608858c803fe8e30d1d289fdbe89d0efe"
            ],
            "version": "==0.0.4"
        },
        "feedparser": {
            "hashes": [
                "sha256:0be7ee7b395572b19ebeb1d6aafb0028dee11169f1c934e0ed67d54992f4ad45",
                "sha256:c9d0407b64c6f2a065d0ebb292c2b35c01050cc0dc33757461aaabdc4c4184d5"
            ],
            "markers": "python_version >= '3.6'",
            "version": "==6.0.11"
        },
        "filelock": {
            "hashes": [
                "sha256:521f5f56c50f8426f5e03ad3b281b490a87ef15bc6c526f168290f0c7148d44e",
                "sha256:57dbda9b35157b05fb3e58ee91448612eb674172fab98ee235ccb0b5bee19a1c"
            ],
            "markers": "python_version >= '3.8'",
            "version": "==3.13.1"
        },
        "filetype": {
            "hashes": [
                "sha256:66b56cd6474bf41d8c54660347d37afcc3f7d1970648de365c102ef77548aadb",
                "sha256:7ce71b6880181241cf7ac8697a2f1eb6a8bd9b429f7ad6d27b8db9ba5f1c2d25"
            ],
            "version": "==1.2.0"
        },
        "flake8": {
            "hashes": [
                "sha256:33f96621059e65eec474169085dc92bf26e7b2d47366b70be2f67ab80dc25132",
                "sha256:a6dfbb75e03252917f2473ea9653f7cd799c3064e54d4c8140044c5c065f53c3"
            ],
            "index": "pypi",
            "markers": "python_full_version >= '3.8.1'",
            "version": "==7.0.0"
        },
        "flake8-black": {
            "hashes": [
                "sha256:0dfbca3274777792a5bcb2af887a4cad72c72d0e86c94e08e3a3de151bb41c34",
                "sha256:fe8ea2eca98d8a504f22040d9117347f6b367458366952862ac3586e7d4eeaca"
            ],
            "index": "pypi",
            "markers": "python_version >= '3.7'",
            "version": "==0.3.6"
        },
        "flatbuffers": {
            "hashes": [
                "sha256:9ea1144cac05ce5d86e2859f431c6cd5e66cd9c78c558317c7955fb8d4c78d89",
                "sha256:c0ff356da363087b915fde4b8b45bdda73432fc17cddb3c8157472eab1422ad1"
            ],
            "version": "==23.5.26"
        },
        "flower": {
            "hashes": [
                "sha256:5ab717b979530770c16afb48b50d2a98d23c3e9fe39851dcf6bc4d01845a02a0",
                "sha256:9db2c621eeefbc844c8dd88be64aef61e84e2deb29b271e02ab2b5b9f01068e2"
            ],
            "index": "pypi",
            "markers": "python_version >= '3.7'",
            "version": "==2.0.1"
        },
        "fonttools": {
            "hashes": [
                "sha256:0452fcbfbce752ba596737a7c5ec5cf76bc5f83847ce1781f4f90eab14ece252",
                "sha256:0a2417547462e468edf35b32e3dd06a6215ac26aa6316b41e03b8eeaf9f079ea",
                "sha256:0d2b01428f7da26f229a5656defc824427b741e454b4e210ad2b25ed6ea2aed4",
                "sha256:0d533f89819f9b3ee2dbedf0fed3825c425850e32bdda24c558563c71be0064e",
                "sha256:12ee86abca46193359ea69216b3a724e90c66ab05ab220d39e3fc068c1eb72ac",
                "sha256:18b35fd1a850ed7233a99bbd6774485271756f717dac8b594958224b54118b61",
                "sha256:292922dc356d7f11f5063b4111a8b719efb8faea92a2a88ed296408d449d8c2e",
                "sha256:2eb4167bde04e172a93cf22c875d8b0cff76a2491f67f5eb069566215302d45d",
                "sha256:3cdb9a92521b81bf717ebccf592bd0292e853244d84115bfb4db0c426de58348",
                "sha256:4108b1d247953dd7c90ec8f457a2dec5fceb373485973cc852b14200118a51ee",
                "sha256:4709c5bf123ba10eac210d2d5c9027d3f472591d9f1a04262122710fa3d23199",
                "sha256:5057ade278e67923000041e2b195c9ea53e87f227690d499b6a4edd3702f7f01",
                "sha256:56339ec557f0c342bddd7c175f5e41c45fc21282bee58a86bd9aa322bec715f2",
                "sha256:578c00f93868f64a4102ecc5aa600a03b49162c654676c3fadc33de2ddb88a81",
                "sha256:594206b31c95fcfa65f484385171fabb4ec69f7d2d7f56d27f17db26b7a31814",
                "sha256:63c73b9dd56a94a3cbd2f90544b5fca83666948a9e03370888994143b8d7c070",
                "sha256:63dc592a16cd08388d8c4c7502b59ac74190b23e16dfc863c69fe1ea74605b68",
                "sha256:6978bade7b6c0335095bdd0bd97f8f3d590d2877b370f17e03e0865241694eb5",
                "sha256:6f30e605c7565d0da6f0aec75a30ec372072d016957cd8fc4469721a36ea59b7",
                "sha256:702ae93058c81f46461dc4b2c79f11d3c3d8fd7296eaf8f75b4ba5bbf813cd5f",
                "sha256:8b8a45254218679c7f1127812761e7854ed5c8e34349aebf581e8c9204e7495a",
                "sha256:902e9c4e9928301912f34a6638741b8ae0b64824112b42aaf240e06b735774b1",
                "sha256:97f0a49fa6aa2d6205c6f72f4f98b74ef4b9bfdcb06fd78e6fe6c7af4989b63e",
                "sha256:9b4ec6d42a7555f5ae35f3b805482f0aad0f1baeeef54859492ea3b782959d4a",
                "sha256:9b58638d8a85e3a1b32ec0a91d9f8171a877b4b81c408d4cb3257d0dee63e092",
                "sha256:a8c8b54bd1420c184a995f980f1a8076f87363e2bb24239ef8c171a369d85a31",
                "sha256:aee76fd81a8571c68841d6ef0da750d5ff08ff2c5f025576473016f16ac3bcf7",
                "sha256:b10633aafc5932995a391ec07eba5e79f52af0003a1735b2306b3dab8a056d48",
                "sha256:bcd77f89fc1a6b18428e7a55dde8ef56dae95640293bfb8f4e929929eba5e2a2",
                "sha256:bff5b38d0e76eb18e0b8abbf35d384e60b3371be92f7be36128ee3e67483b3ec",
                "sha256:c900508c46274d32d308ae8e82335117f11aaee1f7d369ac16502c9a78930b0a",
                "sha256:cad5cfd044ea2e306fda44482b3dd32ee47830fa82dfa4679374b41baa294f5f",
                "sha256:cdfd7557d1bd294a200bd211aa665ca3b02998dcc18f8211a5532da5b8fad5c5",
                "sha256:cf5a0cd974f85a80b74785db2d5c3c1fd6cc09a2ba3c837359b2b5da629ee1b0",
                "sha256:d10979ef14a8beaaa32f613bb698743f7241d92f437a3b5e32356dfb9769c65d",
                "sha256:d20588466367f05025bb1efdf4e5d498ca6d14bde07b6928b79199c588800f0a",
                "sha256:d3260db55f1843e57115256e91247ad9f68cb02a434b51262fe0019e95a98738",
                "sha256:df48798f9a4fc4c315ab46e17873436c8746f5df6eddd02fad91299b2af7af95",
                "sha256:e3e33862fc5261d46d9aae3544acb36203b1a337d00bdb5d3753aae50dac860e",
                "sha256:e740a7602c2bb71e1091269b5dbe89549749a8817dc294b34628ffd8b2bf7124",
                "sha256:f40441437b039930428e04fb05ac3a132e77458fb57666c808d74a556779e784",
                "sha256:f7449493886da6a17472004d3818cc050ba3f4a0aa03fb47972e4fa5578e6703"
            ],
            "markers": "python_version >= '3.8'",
            "version": "==4.48.1"
        },
        "frozenlist": {
            "hashes": [
                "sha256:04ced3e6a46b4cfffe20f9ae482818e34eba9b5fb0ce4056e4cc9b6e212d09b7",
                "sha256:0633c8d5337cb5c77acbccc6357ac49a1770b8c487e5b3505c57b949b4b82e98",
                "sha256:068b63f23b17df8569b7fdca5517edef76171cf3897eb68beb01341131fbd2ad",
                "sha256:0c250a29735d4f15321007fb02865f0e6b6a41a6b88f1f523ca1596ab5f50bd5",
                "sha256:1979bc0aeb89b33b588c51c54ab0161791149f2461ea7c7c946d95d5f93b56ae",
                "sha256:1a4471094e146b6790f61b98616ab8e44f72661879cc63fa1049d13ef711e71e",
                "sha256:1b280e6507ea8a4fa0c0a7150b4e526a8d113989e28eaaef946cc77ffd7efc0a",
                "sha256:1d0ce09d36d53bbbe566fe296965b23b961764c0bcf3ce2fa45f463745c04701",
                "sha256:20b51fa3f588ff2fe658663db52a41a4f7aa6c04f6201449c6c7c476bd255c0d",
                "sha256:23b2d7679b73fe0e5a4560b672a39f98dfc6f60df63823b0a9970525325b95f6",
                "sha256:23b701e65c7b36e4bf15546a89279bd4d8675faabc287d06bbcfac7d3c33e1e6",
                "sha256:2471c201b70d58a0f0c1f91261542a03d9a5e088ed3dc6c160d614c01649c106",
                "sha256:27657df69e8801be6c3638054e202a135c7f299267f1a55ed3a598934f6c0d75",
                "sha256:29acab3f66f0f24674b7dc4736477bcd4bc3ad4b896f5f45379a67bce8b96868",
                "sha256:32453c1de775c889eb4e22f1197fe3bdfe457d16476ea407472b9442e6295f7a",
                "sha256:3a670dc61eb0d0eb7080890c13de3066790f9049b47b0de04007090807c776b0",
                "sha256:3e0153a805a98f5ada7e09826255ba99fb4f7524bb81bf6b47fb702666484ae1",
                "sha256:410478a0c562d1a5bcc2f7ea448359fcb050ed48b3c6f6f4f18c313a9bdb1826",
                "sha256:442acde1e068288a4ba7acfe05f5f343e19fac87bfc96d89eb886b0363e977ec",
                "sha256:48f6a4533887e189dae092f1cf981f2e3885175f7a0f33c91fb5b7b682b6bab6",
                "sha256:4f57dab5fe3407b6c0c1cc907ac98e8a189f9e418f3b6e54d65a718aaafe3950",
                "sha256:4f9c515e7914626b2a2e1e311794b4c35720a0be87af52b79ff8e1429fc25f19",
                "sha256:55fdc093b5a3cb41d420884cdaf37a1e74c3c37a31f46e66286d9145d2063bd0",
                "sha256:5667ed53d68d91920defdf4035d1cdaa3c3121dc0b113255124bcfada1cfa1b8",
                "sha256:590344787a90ae57d62511dd7c736ed56b428f04cd8c161fcc5e7232c130c69a",
                "sha256:5a7d70357e7cee13f470c7883a063aae5fe209a493c57d86eb7f5a6f910fae09",
                "sha256:5c3894db91f5a489fc8fa6a9991820f368f0b3cbdb9cd8849547ccfab3392d86",
                "sha256:5c849d495bf5154cd8da18a9eb15db127d4dba2968d88831aff6f0331ea9bd4c",
                "sha256:64536573d0a2cb6e625cf309984e2d873979709f2cf22839bf2d61790b448ad5",
                "sha256:693945278a31f2086d9bf3df0fe8254bbeaef1fe71e1351c3bd730aa7d31c41b",
                "sha256:6db4667b187a6742b33afbbaf05a7bc551ffcf1ced0000a571aedbb4aa42fc7b",
                "sha256:6eb73fa5426ea69ee0e012fb59cdc76a15b1283d6e32e4f8dc4482ec67d1194d",
                "sha256:722e1124aec435320ae01ee3ac7bec11a5d47f25d0ed6328f2273d287bc3abb0",
                "sha256:7268252af60904bf52c26173cbadc3a071cece75f873705419c8681f24d3edea",
                "sha256:74fb4bee6880b529a0c6560885fce4dc95936920f9f20f53d99a213f7bf66776",
                "sha256:780d3a35680ced9ce682fbcf4cb9c2bad3136eeff760ab33707b71db84664e3a",
                "sha256:82e8211d69a4f4bc360ea22cd6555f8e61a1bd211d1d5d39d3d228b48c83a897",
                "sha256:89aa2c2eeb20957be2d950b85974b30a01a762f3308cd02bb15e1ad632e22dc7",
                "sha256:8aefbba5f69d42246543407ed2461db31006b0f76c4e32dfd6f42215a2c41d09",
                "sha256:96ec70beabbd3b10e8bfe52616a13561e58fe84c0101dd031dc78f250d5128b9",
                "sha256:9750cc7fe1ae3b1611bb8cfc3f9ec11d532244235d75901fb6b8e42ce9229dfe",
                "sha256:9acbb16f06fe7f52f441bb6f413ebae6c37baa6ef9edd49cdd567216da8600cd",
                "sha256:9d3e0c25a2350080e9319724dede4f31f43a6c9779be48021a7f4ebde8b2d742",
                "sha256:a06339f38e9ed3a64e4c4e43aec7f59084033647f908e4259d279a52d3757d09",
                "sha256:a0cb6f11204443f27a1628b0e460f37fb30f624be6051d490fa7d7e26d4af3d0",
                "sha256:a7496bfe1da7fb1a4e1cc23bb67c58fab69311cc7d32b5a99c2007b4b2a0e932",
                "sha256:a828c57f00f729620a442881cc60e57cfcec6842ba38e1b19fd3e47ac0ff8dc1",
                "sha256:a9b2de4cf0cdd5bd2dee4c4f63a653c61d2408055ab77b151c1957f221cabf2a",
                "sha256:b46c8ae3a8f1f41a0d2ef350c0b6e65822d80772fe46b653ab6b6274f61d4a49",
                "sha256:b7e3ed87d4138356775346e6845cccbe66cd9e207f3cd11d2f0b9fd13681359d",
                "sha256:b7f2f9f912dca3934c1baec2e4585a674ef16fe00218d833856408c48d5beee7",
                "sha256:ba60bb19387e13597fb059f32cd4d59445d7b18b69a745b8f8e5db0346f33480",
                "sha256:beee944ae828747fd7cb216a70f120767fc9f4f00bacae8543c14a6831673f89",
                "sha256:bfa4a17e17ce9abf47a74ae02f32d014c5e9404b6d9ac7f729e01562bbee601e",
                "sha256:c037a86e8513059a2613aaba4d817bb90b9d9b6b69aace3ce9c877e8c8ed402b",
                "sha256:c302220494f5c1ebeb0912ea782bcd5e2f8308037b3c7553fad0e48ebad6ad82",
                "sha256:c6321c9efe29975232da3bd0af0ad216800a47e93d763ce64f291917a381b8eb",
                "sha256:c757a9dd70d72b076d6f68efdbb9bc943665ae954dad2801b874c8c69e185068",
                "sha256:c99169d4ff810155ca50b4da3b075cbde79752443117d89429595c2e8e37fed8",
                "sha256:c9c92be9fd329ac801cc420e08452b70e7aeab94ea4233a4804f0915c14eba9b",
                "sha256:cc7b01b3754ea68a62bd77ce6020afaffb44a590c2289089289363472d13aedb",
                "sha256:db9e724bebd621d9beca794f2a4ff1d26eed5965b004a97f1f1685a173b869c2",
                "sha256:dca69045298ce5c11fd539682cff879cc1e664c245d1c64da929813e54241d11",
                "sha256:dd9b1baec094d91bf36ec729445f7769d0d0cf6b64d04d86e45baf89e2b9059b",
                "sha256:e02a0e11cf6597299b9f3bbd3f93d79217cb90cfd1411aec33848b13f5c656cc",
                "sha256:e6a20a581f9ce92d389a8c7d7c3dd47c81fd5d6e655c8dddf341e14aa48659d0",
                "sha256:e7004be74cbb7d9f34553a5ce5fb08be14fb33bc86f332fb71cbe5216362a497",
                "sha256:e774d53b1a477a67838a904131c4b0eef6b3d8a651f8b138b04f748fccfefe17",
                "sha256:edb678da49d9f72c9f6c609fbe41a5dfb9a9282f9e6a2253d5a91e0fc382d7c0",
                "sha256:f146e0911cb2f1da549fc58fc7bcd2b836a44b79ef871980d605ec392ff6b0d2",
                "sha256:f56e2333dda1fe0f909e7cc59f021eba0d2307bc6f012a1ccf2beca6ba362439",
                "sha256:f9a3ea26252bd92f570600098783d1371354d89d5f6b7dfd87359d669f2109b5",
                "sha256:f9aa1878d1083b276b0196f2dfbe00c9b7e752475ed3b682025ff20c1c1f51ac",
                "sha256:fb3c2db03683b5767dedb5769b8a40ebb47d6f7f45b1b3e3b4b51ec8ad9d9825",
                "sha256:fbeb989b5cc29e8daf7f976b421c220f1b8c731cbf22b9130d8815418ea45887",
                "sha256:fde5bd59ab5357e3853313127f4d3565fc7dad314a74d7b5d43c22c6a5ed2ced",
                "sha256:fe1a06da377e3a1062ae5fe0926e12b84eceb8a50b350ddca72dc85015873f74"
            ],
            "markers": "python_version >= '3.8'",
            "version": "==1.4.1"
        },
        "fsspec": {
            "hashes": [
                "sha256:817f969556fa5916bc682e02ca2045f96ff7f586d45110fcb76022063ad2c7d8",
                "sha256:b6ad1a679f760dda52b1168c859d01b7b80648ea6f7f7c7f5a8a91dc3f3ecb84"
            ],
            "markers": "python_version >= '3.8'",
            "version": "==2024.2.0"
        },
        "gitdb": {
            "hashes": [
                "sha256:81a3407ddd2ee8df444cbacea00e2d038e40150acfa3001696fe0dcf1d3adfa4",
                "sha256:bf5421126136d6d0af55bc1e7c1af1c397a34f5b7bd79e776cd3e89785c2b04b"
            ],
            "markers": "python_version >= '3.7'",
            "version": "==4.0.11"
        },
        "gitpython": {
            "hashes": [
                "sha256:4bb0c2a6995e85064140d31a33289aa5dce80133a23d36fcd372d716c54d3ebf",
                "sha256:8d22b5cfefd17c79914226982bb7851d6ade47545b1735a9d010a2a4c26d8388"
            ],
            "index": "pypi",
            "markers": "python_version >= '3.7'",
            "version": "==3.1.36"
        },
        "gotrue": {
            "hashes": [
                "sha256:6483d9a3ac9be1d1ad510be24171e133aa1cec702cc10a8f323b9e7519642447",
                "sha256:b21d48ee64f0f6a1ed111efe4871a83e542529f1a75a264833b50e6433cd3c98"
            ],
            "markers": "python_version >= '3.8' and python_version < '4.0'",
            "version": "==2.1.0"
        },
        "h11": {
            "hashes": [
                "sha256:8f19fbbe99e72420ff35c00b27a34cb9937e902a8b810e2c88300c6f0a3b699d",
                "sha256:e3fe4ac4b851c468cc8363d500db52c2ead036020723024a109d37346efaa761"
            ],
            "markers": "python_version >= '3.7'",
            "version": "==0.14.0"
        },
        "html5lib": {
            "hashes": [
                "sha256:0d78f8fde1c230e99fe37986a60526d7049ed4bf8a9fadbad5f00e22e58e041d",
                "sha256:b2e5b40261e20f354d198eae92afc10d750afb487ed5e50f9c4eaf07c184146f"
            ],
            "index": "pypi",
            "markers": "python_version >= '2.7' and python_version not in '3.0, 3.1, 3.2, 3.3, 3.4'",
            "version": "==1.1"
        },
        "httpcore": {
            "hashes": [
                "sha256:096cc05bca73b8e459a1fc3dcf585148f63e534eae4339559c9b8a8d6399acc7",
                "sha256:9fc092e4799b26174648e54b74ed5f683132a464e95643b226e00c2ed2fa6535"
            ],
            "markers": "python_version >= '3.8'",
            "version": "==1.0.2"
        },
        "httpx": {
            "hashes": [
                "sha256:8b8fcaa0c8ea7b05edd69a094e63a2094c4efcb48129fb757361bc423c0ad9e8",
                "sha256:a05d3d052d9b2dfce0e3896636467f8a5342fb2b902c819428e1ac65413ca118"
            ],
            "markers": "python_version >= '3.8'",
            "version": "==0.25.2"
        },
        "huggingface-hub": {
            "hashes": [
                "sha256:94e7f8e074475fbc67d6a71957b678e1b4a74ff1b64a644fd6cbb83da962d05d",
                "sha256:d988ae4f00d3e307b0c80c6a05ca6dbb7edba8bba3079f74cda7d9c2e562a7b6"
            ],
            "markers": "python_full_version >= '3.8.0'",
            "version": "==0.20.3"
        },
        "humanfriendly": {
            "hashes": [
                "sha256:1697e1a8a8f550fd43c2865cd84542fc175a61dcb779b6fee18cf6b6ccba1477",
                "sha256:6b0b831ce8f15f7300721aa49829fc4e83921a9a301cc7f606be6686a2288ddc"
            ],
            "markers": "python_version >= '2.7' and python_version not in '3.0, 3.1, 3.2, 3.3, 3.4'",
            "version": "==10.0"
        },
        "humanize": {
            "hashes": [
                "sha256:582a265c931c683a7e9b8ed9559089dea7edcf6cc95be39a3cbc2c5d5ac2bcfa",
                "sha256:ce284a76d5b1377fd8836733b983bfb0b76f1aa1c090de2566fcf008d7f6ab16"
            ],
            "markers": "python_version >= '3.8'",
            "version": "==4.9.0"
        },
        "idna": {
            "hashes": [
                "sha256:9ecdbbd083b06798ae1e86adcbfe8ab1479cf864e4ee30fe4e46a003d12491ca",
                "sha256:c05567e9c24a6b9faaa835c4821bad0590fbb9d5779e7caa6e1cc4978e7eb24f"
            ],
            "markers": "python_version >= '3.5'",
            "version": "==3.6"
        },
        "importlib-metadata": {
            "hashes": [
                "sha256:1231cf92d825c9e03cfc4da076a16de6422c863558229ea0b22b675657463443",
                "sha256:f0afba6205ad8f8947c7d338b5342d5db2afbfd82f9cbef7879a9539cc12eb9b"
            ],
            "markers": "python_version >= '3.8'",
            "version": "==6.11.0"
        },
        "iniconfig": {
            "hashes": [
                "sha256:2d91e135bf72d31a410b17c16da610a82cb55f6b0477d1a902134b24a455b8b3",
                "sha256:b6a85871a79d2e3b22d2d1b94ac2824226a63c6b741c88f7ae975f18b6778374"
            ],
            "markers": "python_version >= '3.7'",
            "version": "==2.0.0"
        },
        "iopath": {
            "hashes": [
                "sha256:3311c16a4d9137223e20f141655759933e1eda24f8bff166af834af3c645ef01"
            ],
            "markers": "python_version >= '3.6'",
            "version": "==0.1.10"
        },
        "jieba3k": {
            "hashes": [
                "sha256:980a4f2636b778d312518066be90c7697d410dd5a472385f5afced71a2db1c10"
            ],
            "version": "==0.35.1"
        },
        "jinja2": {
            "hashes": [
                "sha256:7d6d50dd97d52cbc355597bd845fabfbac3f551e1f99619e39a35ce8c370b5fa",
                "sha256:ac8bd6544d4bb2c9792bf3a159e80bba8fda7f07e81bc3aed565432d5925ba90"
            ],
            "markers": "python_version >= '3.7'",
            "version": "==3.1.3"
        },
        "jmespath": {
            "hashes": [
                "sha256:02e2e4cc71b5bcab88332eebf907519190dd9e6e82107fa7f83b1003a6252980",
                "sha256:90261b206d6defd58fdd5e85f478bf633a2901798906be2ad389150c5c60edbe"
            ],
            "markers": "python_version >= '3.7'",
            "version": "==1.0.1"
        },
        "joblib": {
            "hashes": [
                "sha256:92f865e621e17784e7955080b6d042489e3b8e294949cc44c6eac304f59772b1",
                "sha256:ef4331c65f239985f3f2220ecc87db222f08fd22097a3dd5698f693875f8cbb9"
            ],
            "markers": "python_version >= '3.7'",
            "version": "==1.3.2"
        },
        "jq": {
            "hashes": [
                "sha256:022be104a548f7fbddf103ce749937956df9d37a4f2f1650396dacad73bce7ee",
                "sha256:02da59230912b886ed45489f3693ce75877f3e99c9e490c0a2dbcf0db397e0df",
                "sha256:0893d1590cfa6facaf787cc6c28ac51e47d0d06a303613f84d4943ac0ca98e32",
                "sha256:08ded6467f4ef89fec35b2bf310f210f8cd13fbd9d80e521500889edf8d22441",
                "sha256:09262d0e0cafb03acc968622e6450bb08abfb14c793bab47afd2732b47c655fd",
                "sha256:132e41f6e988c42b91c04b1b60dd8fa185a5c0681de5438ea1e6c64f5329768c",
                "sha256:138d56c7efc8bb162c1cfc3806bd6b4d779115943af36c9e3b8ca644dde856c2",
                "sha256:15cf9dd3e7fb40d029f12f60cf418374c0b830a6ea6267dd285b48809069d6af",
                "sha256:165bfbe29bf73878d073edf75f384b7da8a9657ba0ab9fb1e5fe6be65ab7debb",
                "sha256:18a700f55b7ef83a1382edf0a48cb176b22bacd155e097375ef2345ff8621d97",
                "sha256:1b332dfdf0d81fb7faf3d12aabf997565d7544bec9812e0ac5ee55e60ef4df8c",
                "sha256:1b3b95d5fd20e51f18a42647fdb52e5d8aaf150b7a666dd659cf282a2221ee3f",
                "sha256:1d5a7f31f779e1aa3d165eaec237d74c7f5728227e81023a576c939ba3da34f8",
                "sha256:201c6384603aec87a744ad7b393cc4f1c58ece23d6e0a6c216a47bfcc405d231",
                "sha256:206391ac5b2eb556720b94f0f131558cbf8d82d8cc7e0404e733eeef48bcd823",
                "sha256:22495573d8221320d3433e1aeded40132bd8e1726845629558bd73aaa66eef7b",
                "sha256:227b178b22a7f91ae88525810441791b1ca1fc71c86f03190911793be15cec3d",
                "sha256:316affc6debf15eb05b7fd8e84ebf8993042b10b840e8d2a504659fb3ba07992",
                "sha256:35090fea1283402abc3a13b43261468162199d8b5dcdaba2d1029e557ed23070",
                "sha256:3a4f6ef8c0bd19beae56074c50026665d66345d1908f050e5c442ceac2efe398",
                "sha256:3a8d98f72111043e75610cad7fa9ec5aec0b1ee2f7332dc7fd0f6603ea8144f8",
                "sha256:487483f10ae8f70e6acf7723f31b329736de4b421ce56b2f43b46d5cbd7337b0",
                "sha256:49dbe0f003b411ca52b5d0afaf09cad8e430a1011181c86f2ef720a0956f31c1",
                "sha256:4c1a6fae1b74b3e0478e281eb6addedad7b32421221ac685e21c1d49af5e997f",
                "sha256:5184c2fcca40f8f2ab1b14662721accf68b4b5e772e2f5336fec24aa58fe235a",
                "sha256:5773851cfb9ec6525f362f5bf7f18adab5c1fd1f0161c3599264cd0118c799da",
                "sha256:57e75c1563d083b0424690b3c3ef2bb519e670770931fe633101ede16615d6ee",
                "sha256:5f1533a2a15c42be3368878b4031b12f30441246878e0b5f6bedfdd7828cdb1f",
                "sha256:611f460f616f957d57e0da52ac6e1e6294b073c72a89651da5546a31347817bd",
                "sha256:6312237159e88e92775ea497e0c739590528062d4074544aacf12a08d252f966",
                "sha256:63db80b4803905a4f4f6c87a17aa1816c530f6262bc795773ebe60f8ab259092",
                "sha256:64bb4b305e2fabe5b5161b599bf934aceb0e0e7d3dd8f79246737ea91a2bc9ae",
                "sha256:64bc09ae6a9d9b82b78e15d142f90b816228bd3ee48833ddca3ff8c08e163fa7",
                "sha256:689429fe1e07a2d6041daba2c21ced3a24895b2745326deb0c90ccab9386e116",
                "sha256:68aec8534ac3c4705e524b4ef54f66b8bdc867df9e0af2c3895e82c6774b5374",
                "sha256:6e9016f5ba064fabc527adb609ebae1f27cac20c8e0da990abae1cfb12eca706",
                "sha256:711eabc5d33ef3ec581e0744d9cff52f43896d84847a2692c287a0140a29c915",
                "sha256:780eb6383fbae12afa819ef676fc93e1548ae4b076c004a393af26a04b460742",
                "sha256:7bb685f337cf5d4f4fe210c46220e31a7baec02a0ca0df3ace3dd4780328fc30",
                "sha256:7ea39f89aa469eb12145ddd686248916cd6d186647aa40b319af8444b1f45a2d",
                "sha256:8265f3badcd125f234e55dfc02a078c5decdc6faafcd453fde04d4c0d2699886",
                "sha256:8405d1c996c83711570f16aac32e3bf2c116d6fa4254a820276b87aed544d7e8",
                "sha256:85a697b3cdc65e787f90faa1237caa44c117b6b2853f21263c3f0b16661b192c",
                "sha256:872f322ff7bfd7daff41b7e8248d414a88722df0e82d1027f3b091a438543e63",
                "sha256:8aa67a304e58aa85c550ec011a68754ae49abe227b37d63a351feef4eea4c7a7",
                "sha256:944e081c328501ddc0a22a8f08196df72afe7910ca11e1a1f21244410dbdd3b3",
                "sha256:984f33862af285ad3e41e23179ac4795f1701822473e1a26bf87ff023e5a89ea",
                "sha256:9897931ea7b9a46f8165ee69737ece4a2e6dbc8e10ececb81f459d51d71401df",
                "sha256:9bc42ade4de77fe4370c0e8e105ef10ad1821ef74d61dcc70982178b9ecfdc72",
                "sha256:9f5a9c4185269a5faf395aa7ca086c7b02c9c8b448d542be3b899041d06e0970",
                "sha256:a3d8b075351c29653f29a1fec5d31bc88aa198a0843c0a9550b9be74d8fab33b",
                "sha256:a67154f150aaf76cc1294032ed588436eb002097dd4fd1e283824bf753a05080",
                "sha256:a758df4eae767a21ebd8466dfd0066d99c9741d9f7fd4a7e1d5b5227e1924af7",
                "sha256:aa22d24740276a8ce82411e4960ed2b5fab476230f913f9d9cf726f766a22208",
                "sha256:aa786a60bdd1a3571f092a4021dd9abf6c46798530fa99f19ecf4f0fceaa7eaf",
                "sha256:aba35b5cc07cd75202148e55f47ede3f4d0819b51c80f6d0c82a2ca47db07189",
                "sha256:b2c783288bf10e67aad321b58735e663f4975d7ddfbfb0a5bca8428eee283bde",
                "sha256:b7a164748dbd03bb06d23bab7ead7ba7e5c4fcfebea7b082bdcd21d14136931e",
                "sha256:bcf574f28809ec63b8df6456fdd4a981751b7466851e80621993b4e9d3e3c8ee",
                "sha256:bd158911ed5f5c644f557ad94d6424c411560632a885eae47d105f290f0109cb",
                "sha256:bdbbc509a35ee6082d79c1f25eb97c08f1c59043d21e0772cd24baa909505899",
                "sha256:c6c39b53d000d2f7f9f6338061942b83c9034d04f3bc99acae0867d23c9e7127",
                "sha256:c7711f0c913a826a00990736efa6ffc285f8ef433414516bb14b7df971d6c1ea",
                "sha256:c795f175b1a13bd716a0c180d062cc8e305271f47bbdb9eb0f0f62f7e4f5def4",
                "sha256:c7e768cf5c25d703d944ef81c787d745da0eb266a97768f3003f91c4c828118d",
                "sha256:ca7a2982ff26f4620ac03099542a0230dabd8787af3f03ac93660598e26acbf0",
                "sha256:ce628546c22792b8870b9815086f65873ebb78d7bf617b5a16dd839adba36538",
                "sha256:e1cb4751808b1d0dbddd37319e0c574fb0c3a29910d52ba35890b1343a1f1e59",
                "sha256:e2c1f429e644cb962e846a6157b5352c3c556fbd0b22bba9fc2fea0710333369",
                "sha256:ef5ddb76b03610df19a53583348aed3604f21d0ba6b583ee8d079e8df026cd47",
                "sha256:f42264fafc6166efb5611b5d4cb01058887d050a6c19334f6a3f8a13bb369df5",
                "sha256:f4eed167322662f4b7e65235723c54aa6879f6175b6f9b68bc24887549637ffb",
                "sha256:fd28f8395687e45bba56dc771284ebb6492b02037f74f450176c102f3f4e86a3"
            ],
            "index": "pypi",
            "markers": "python_version >= '3.5'",
            "version": "==1.6.0"
        },
        "jsonpatch": {
            "hashes": [
                "sha256:0ae28c0cd062bbd8b8ecc26d7d164fbbea9652a1a3693f3b956c1eae5145dade",
                "sha256:9fcd4009c41e6d12348b4a0ff2563ba56a2923a7dfee731d004e212e1ee5030c"
            ],
            "markers": "python_version >= '2.7' and python_version not in '3.0, 3.1, 3.2, 3.3, 3.4, 3.5, 3.6'",
            "version": "==1.33"
        },
        "jsonpath-python": {
            "hashes": [
                "sha256:1e3b78df579f5efc23565293612decee04214609208a2335884b3ee3f786b575",
                "sha256:dd5be4a72d8a2995c3f583cf82bf3cd1a9544cfdabf2d22595b67aff07349666"
            ],
            "markers": "python_version >= '3.6'",
            "version": "==1.0.6"
        },
        "jsonpointer": {
            "hashes": [
                "sha256:15d51bba20eea3165644553647711d150376234112651b4f1811022aecad7d7a",
                "sha256:585cee82b70211fa9e6043b7bb89db6e1aa49524340dde8ad6b63206ea689d88"
            ],
            "markers": "python_version >= '2.7' and python_version not in '3.0, 3.1, 3.2, 3.3, 3.4, 3.5, 3.6'",
            "version": "==2.4"
        },
        "kiwisolver": {
            "hashes": [
                "sha256:00bd361b903dc4bbf4eb165f24d1acbee754fce22ded24c3d56eec268658a5cf",
                "sha256:040c1aebeda72197ef477a906782b5ab0d387642e93bda547336b8957c61022e",
                "sha256:05703cf211d585109fcd72207a31bb170a0f22144d68298dc5e61b3c946518af",
                "sha256:06f54715b7737c2fecdbf140d1afb11a33d59508a47bf11bb38ecf21dc9ab79f",
                "sha256:0dc9db8e79f0036e8173c466d21ef18e1befc02de8bf8aa8dc0813a6dc8a7046",
                "sha256:0f114aa76dc1b8f636d077979c0ac22e7cd8f3493abbab152f20eb8d3cda71f3",
                "sha256:11863aa14a51fd6ec28688d76f1735f8f69ab1fabf388851a595d0721af042f5",
                "sha256:11c7de8f692fc99816e8ac50d1d1aef4f75126eefc33ac79aac02c099fd3db71",
                "sha256:11d011a7574eb3b82bcc9c1a1d35c1d7075677fdd15de527d91b46bd35e935ee",
                "sha256:146d14bebb7f1dc4d5fbf74f8a6cb15ac42baadee8912eb84ac0b3b2a3dc6ac3",
                "sha256:15568384086b6df3c65353820a4473575dbad192e35010f622c6ce3eebd57af9",
                "sha256:19df6e621f6d8b4b9c4d45f40a66839294ff2bb235e64d2178f7522d9170ac5b",
                "sha256:1b04139c4236a0f3aff534479b58f6f849a8b351e1314826c2d230849ed48985",
                "sha256:210ef2c3a1f03272649aff1ef992df2e724748918c4bc2d5a90352849eb40bea",
                "sha256:2270953c0d8cdab5d422bee7d2007f043473f9d2999631c86a223c9db56cbd16",
                "sha256:2400873bccc260b6ae184b2b8a4fec0e4082d30648eadb7c3d9a13405d861e89",
                "sha256:2a40773c71d7ccdd3798f6489aaac9eee213d566850a9533f8d26332d626b82c",
                "sha256:2c5674c4e74d939b9d91dda0fae10597ac7521768fec9e399c70a1f27e2ea2d9",
                "sha256:3195782b26fc03aa9c6913d5bad5aeb864bdc372924c093b0f1cebad603dd712",
                "sha256:31a82d498054cac9f6d0b53d02bb85811185bcb477d4b60144f915f3b3126342",
                "sha256:32d5cf40c4f7c7b3ca500f8985eb3fb3a7dfc023215e876f207956b5ea26632a",
                "sha256:346f5343b9e3f00b8db8ba359350eb124b98c99efd0b408728ac6ebf38173958",
                "sha256:378a214a1e3bbf5ac4a8708304318b4f890da88c9e6a07699c4ae7174c09a68d",
                "sha256:39b42c68602539407884cf70d6a480a469b93b81b7701378ba5e2328660c847a",
                "sha256:3a2b053a0ab7a3960c98725cfb0bf5b48ba82f64ec95fe06f1d06c99b552e130",
                "sha256:3aba7311af82e335dd1e36ffff68aaca609ca6290c2cb6d821a39aa075d8e3ff",
                "sha256:3cd32d6c13807e5c66a7cbb79f90b553642f296ae4518a60d8d76243b0ad2898",
                "sha256:3edd2fa14e68c9be82c5b16689e8d63d89fe927e56debd6e1dbce7a26a17f81b",
                "sha256:4c380469bd3f970ef677bf2bcba2b6b0b4d5c75e7a020fb863ef75084efad66f",
                "sha256:4e66e81a5779b65ac21764c295087de82235597a2293d18d943f8e9e32746265",
                "sha256:53abb58632235cd154176ced1ae8f0d29a6657aa1aa9decf50b899b755bc2b93",
                "sha256:5794cf59533bc3f1b1c821f7206a3617999db9fbefc345360aafe2e067514929",
                "sha256:59415f46a37f7f2efeec758353dd2eae1b07640d8ca0f0c42548ec4125492635",
                "sha256:59ec7b7c7e1a61061850d53aaf8e93db63dce0c936db1fda2658b70e4a1be709",
                "sha256:59edc41b24031bc25108e210c0def6f6c2191210492a972d585a06ff246bb79b",
                "sha256:5a580c91d686376f0f7c295357595c5a026e6cbc3d77b7c36e290201e7c11ecb",
                "sha256:5b94529f9b2591b7af5f3e0e730a4e0a41ea174af35a4fd067775f9bdfeee01a",
                "sha256:5c7b3b3a728dc6faf3fc372ef24f21d1e3cee2ac3e9596691d746e5a536de920",
                "sha256:5c90ae8c8d32e472be041e76f9d2f2dbff4d0b0be8bd4041770eddb18cf49a4e",
                "sha256:5e7139af55d1688f8b960ee9ad5adafc4ac17c1c473fe07133ac092310d76544",
                "sha256:5ff5cf3571589b6d13bfbfd6bcd7a3f659e42f96b5fd1c4830c4cf21d4f5ef45",
                "sha256:620ced262a86244e2be10a676b646f29c34537d0d9cc8eb26c08f53d98013390",
                "sha256:6512cb89e334e4700febbffaaa52761b65b4f5a3cf33f960213d5656cea36a77",
                "sha256:6c08e1312a9cf1074d17b17728d3dfce2a5125b2d791527f33ffbe805200a355",
                "sha256:6c3bd3cde54cafb87d74d8db50b909705c62b17c2099b8f2e25b461882e544ff",
                "sha256:6ef7afcd2d281494c0a9101d5c571970708ad911d028137cd558f02b851c08b4",
                "sha256:7269d9e5f1084a653d575c7ec012ff57f0c042258bf5db0954bf551c158466e7",
                "sha256:72d40b33e834371fd330fb1472ca19d9b8327acb79a5821d4008391db8e29f20",
                "sha256:74d1b44c6cfc897df648cc9fdaa09bc3e7679926e6f96df05775d4fb3946571c",
                "sha256:74db36e14a7d1ce0986fa104f7d5637aea5c82ca6326ed0ec5694280942d1162",
                "sha256:763773d53f07244148ccac5b084da5adb90bfaee39c197554f01b286cf869228",
                "sha256:76c6a5964640638cdeaa0c359382e5703e9293030fe730018ca06bc2010c4437",
                "sha256:76d9289ed3f7501012e05abb8358bbb129149dbd173f1f57a1bf1c22d19ab7cc",
                "sha256:7931d8f1f67c4be9ba1dd9c451fb0eeca1a25b89e4d3f89e828fe12a519b782a",
                "sha256:7b8b454bac16428b22560d0a1cf0a09875339cab69df61d7805bf48919415901",
                "sha256:7e5bab140c309cb3a6ce373a9e71eb7e4873c70c2dda01df6820474f9889d6d4",
                "sha256:83d78376d0d4fd884e2c114d0621624b73d2aba4e2788182d286309ebdeed770",
                "sha256:852542f9481f4a62dbb5dd99e8ab7aedfeb8fb6342349a181d4036877410f525",
                "sha256:85267bd1aa8880a9c88a8cb71e18d3d64d2751a790e6ca6c27b8ccc724bcd5ad",
                "sha256:88a2df29d4724b9237fc0c6eaf2a1adae0cdc0b3e9f4d8e7dc54b16812d2d81a",
                "sha256:88b9f257ca61b838b6f8094a62418421f87ac2a1069f7e896c36a7d86b5d4c29",
                "sha256:8ab3919a9997ab7ef2fbbed0cc99bb28d3c13e6d4b1ad36e97e482558a91be90",
                "sha256:92dea1ffe3714fa8eb6a314d2b3c773208d865a0e0d35e713ec54eea08a66250",
                "sha256:9407b6a5f0d675e8a827ad8742e1d6b49d9c1a1da5d952a67d50ef5f4170b18d",
                "sha256:9408acf3270c4b6baad483865191e3e582b638b1654a007c62e3efe96f09a9a3",
                "sha256:955e8513d07a283056b1396e9a57ceddbd272d9252c14f154d450d227606eb54",
                "sha256:9db8ea4c388fdb0f780fe91346fd438657ea602d58348753d9fb265ce1bca67f",
                "sha256:9eaa8b117dc8337728e834b9c6e2611f10c79e38f65157c4c38e9400286f5cb1",
                "sha256:a51a263952b1429e429ff236d2f5a21c5125437861baeed77f5e1cc2d2c7c6da",
                "sha256:a6aa6315319a052b4ee378aa171959c898a6183f15c1e541821c5c59beaa0238",
                "sha256:aa12042de0171fad672b6c59df69106d20d5596e4f87b5e8f76df757a7c399aa",
                "sha256:aaf7be1207676ac608a50cd08f102f6742dbfc70e8d60c4db1c6897f62f71523",
                "sha256:b0157420efcb803e71d1b28e2c287518b8808b7cf1ab8af36718fd0a2c453eb0",
                "sha256:b3f7e75f3015df442238cca659f8baa5f42ce2a8582727981cbfa15fee0ee205",
                "sha256:b9098e0049e88c6a24ff64545cdfc50807818ba6c1b739cae221bbbcbc58aad3",
                "sha256:ba55dce0a9b8ff59495ddd050a0225d58bd0983d09f87cfe2b6aec4f2c1234e4",
                "sha256:bb86433b1cfe686da83ce32a9d3a8dd308e85c76b60896d58f082136f10bffac",
                "sha256:bbea0db94288e29afcc4c28afbf3a7ccaf2d7e027489c449cf7e8f83c6346eb9",
                "sha256:bbf1d63eef84b2e8c89011b7f2235b1e0bf7dacc11cac9431fc6468e99ac77fb",
                "sha256:c7940c1dc63eb37a67721b10d703247552416f719c4188c54e04334321351ced",
                "sha256:c9bf3325c47b11b2e51bca0824ea217c7cd84491d8ac4eefd1e409705ef092bd",
                "sha256:cdc8a402aaee9a798b50d8b827d7ecf75edc5fb35ea0f91f213ff927c15f4ff0",
                "sha256:ceec1a6bc6cab1d6ff5d06592a91a692f90ec7505d6463a88a52cc0eb58545da",
                "sha256:cfe6ab8da05c01ba6fbea630377b5da2cd9bcbc6338510116b01c1bc939a2c18",
                "sha256:d099e745a512f7e3bbe7249ca835f4d357c586d78d79ae8f1dcd4d8adeb9bda9",
                "sha256:d0ef46024e6a3d79c01ff13801cb19d0cad7fd859b15037aec74315540acc276",
                "sha256:d2e5a98f0ec99beb3c10e13b387f8db39106d53993f498b295f0c914328b1333",
                "sha256:da4cfb373035def307905d05041c1d06d8936452fe89d464743ae7fb8371078b",
                "sha256:da802a19d6e15dffe4b0c24b38b3af68e6c1a68e6e1d8f30148c83864f3881db",
                "sha256:dced8146011d2bc2e883f9bd68618b8247387f4bbec46d7392b3c3b032640126",
                "sha256:dfdd7c0b105af050eb3d64997809dc21da247cf44e63dc73ff0fd20b96be55a9",
                "sha256:e368f200bbc2e4f905b8e71eb38b3c04333bddaa6a2464a6355487b02bb7fb09",
                "sha256:e391b1f0a8a5a10ab3b9bb6afcfd74f2175f24f8975fb87ecae700d1503cdee0",
                "sha256:e57e563a57fb22a142da34f38acc2fc1a5c864bc29ca1517a88abc963e60d6ec",
                "sha256:e5d706eba36b4c4d5bc6c6377bb6568098765e990cfc21ee16d13963fab7b3e7",
                "sha256:ec20916e7b4cbfb1f12380e46486ec4bcbaa91a9c448b97023fde0d5bbf9e4ff",
                "sha256:f1d072c2eb0ad60d4c183f3fb44ac6f73fb7a8f16a2694a91f988275cbf352f9",
                "sha256:f846c260f483d1fd217fe5ed7c173fb109efa6b1fc8381c8b7552c5781756192",
                "sha256:f91de7223d4c7b793867797bacd1ee53bfe7359bd70d27b7b58a04efbb9436c8",
                "sha256:faae4860798c31530dd184046a900e652c95513796ef51a12bc086710c2eec4d",
                "sha256:fc579bf0f502e54926519451b920e875f433aceb4624a3646b3252b5caa9e0b6",
                "sha256:fcc700eadbbccbf6bc1bcb9dbe0786b4b1cb91ca0dcda336eef5c2beed37b797",
                "sha256:fd32ea360bcbb92d28933fc05ed09bffcb1704ba3fc7942e81db0fd4f81a7892",
                "sha256:fdb7adb641a0d13bdcd4ef48e062363d8a9ad4a182ac7647ec88f695e719ae9f"
            ],
            "markers": "python_version >= '3.7'",
            "version": "==1.4.5"
        },
        "kombu": {
            "extras": [
                "sqs"
            ],
            "hashes": [
                "sha256:0eac1bbb464afe6fb0924b21bf79460416d25d8abc52546d4f16cad94f789488",
                "sha256:30e470f1a6b49c70dc6f6d13c3e4cc4e178aa6c469ceb6bcd55645385fc84b93"
            ],
            "markers": "python_version >= '3.8'",
            "version": "==5.3.5"
        },
        "langchain": {
            "hashes": [
<<<<<<< HEAD
                "sha256:29d95f12afe9690953820970205dba3b098ee1f7531e80eb18c1236d3feda921",
                "sha256:b40fbe2b65360afe6c0d5bbf37e79469f990779460640edde5b906175c49807e"
            ],
            "index": "pypi",
            "markers": "python_version < '4.0' and python_full_version >= '3.8.1'",
            "version": "==0.1.7"
        },
        "langchain-community": {
            "hashes": [
                "sha256:bd112b5813702919c50f89b1afa2b63adf1da89999df4842b327ee11220f8c39",
                "sha256:c56c48bc77d24e1fc399a9ee9a637d96e3b2ff952e3a080b5a41820d9d00fb3c"
            ],
            "index": "pypi",
            "markers": "python_version < '4.0' and python_full_version >= '3.8.1'",
            "version": "==0.0.20"
        },
        "langchain-core": {
            "hashes": [
                "sha256:34359cc8b6f8c3d45098c54a6a9b35c9f538ef58329cd943a2249d6d7b4e5806",
                "sha256:d42fac013c39a8b0bcd7e337a4cb6c17c16046c60d768f89df582ad73ec3c5cb"
            ],
            "markers": "python_version < '4.0' and python_full_version >= '3.8.1'",
            "version": "==0.1.23"
        },
        "langchain-openai": {
            "hashes": [
                "sha256:2ef040e4447a26a9d3bd45dfac9cefa00797ea58555a3d91ab4f88699eb3a005",
                "sha256:f5c4ebe46f2c8635c8f0c26cc8df27700aacafea025410e418d5a080039974dd"
            ],
            "index": "pypi",
            "markers": "python_version < '4.0' and python_full_version >= '3.8.1'",
            "version": "==0.0.6"
=======
                "sha256:925e180fd1ae53b7085e46b3cdc9db04c24ddc6f4ac08f171eea29498d99603a",
                "sha256:a885e16c10b9ed11f312eaa6570bc48d27305362b26f6c235cafdcc794e26e71"
            ],
            "index": "pypi",
            "markers": "python_version < '4.0' and python_full_version >= '3.8.1'",
            "version": "==0.1.6"
        },
        "langchain-community": {
            "hashes": [
                "sha256:5d18ad9e188b10aaba6361fb2a747cf29b64b21ffb8061933fec090187ca39c2",
                "sha256:ebff8daa0110d53555f4963f1f739b85f9ca63ef82598ece5f5c3f73fe0aa82e"
            ],
            "index": "pypi",
            "markers": "python_version < '4.0' and python_full_version >= '3.8.1'",
            "version": "==0.0.19"
        },
        "langchain-core": {
            "hashes": [
                "sha256:d1263c2707ce18bb13654c88f891e53f39edec9b11ff7d0d0f23fd920927b2d6",
                "sha256:deac12b3e42a08bbbaa2acf83d5f8dd2d5513256d8daf0e853e9d68ff4c99d79"
            ],
            "markers": "python_version < '4.0' and python_full_version >= '3.8.1'",
            "version": "==0.1.22"
>>>>>>> 2ba3bc1f
        },
        "langdetect": {
            "hashes": [
                "sha256:7cbc0746252f19e76f77c0b1690aadf01963be835ef0cd4b56dddf2a8f1dfc2a",
                "sha256:cbc1fef89f8d062739774bd51eda3da3274006b3661d199c2655f6b3f6d605a0"
            ],
            "version": "==1.0.9"
<<<<<<< HEAD
        },
        "langfuse": {
            "hashes": [
                "sha256:97dd415f731507c54880aad3b29c4d82ec157fe4e10ddf07fbf4ce334a04c3a0",
                "sha256:ffa59c573f075863d04380b02f45d3391337085cf9b71d280dc3106a4368ef1b"
            ],
            "index": "pypi",
            "markers": "python_version < '4.0' and python_full_version >= '3.8.1'",
            "version": "==2.13.2"
=======
>>>>>>> 2ba3bc1f
        },
        "langsmith": {
            "hashes": [
                "sha256:36c4cc47e5b54be57d038036a30fb19ce6e4c73048cd7a464b8f25b459694d34",
                "sha256:8903d3811b9fc89eb18f5961c8e6935fbd2d0f119884fbf30dc70b8f8f4121fc"
            ],
            "markers": "python_version < '4.0' and python_full_version >= '3.8.1'",
            "version": "==0.0.87"
        },
        "layoutparser": {
            "extras": [
                "layoutmodels",
                "tesseract"
            ],
            "hashes": [
                "sha256:0dfb2194c36a5ad1075b8310f3cbc280c00306d1758cef127d20283f7ce085ea",
                "sha256:269aedfab8a0caa50aef8d0fa62740fbee1f2964880daae3a0e6a0415363126a"
            ],
            "markers": "python_version >= '3.6'",
            "version": "==0.3.4"
        },
        "litellm": {
            "hashes": [
<<<<<<< HEAD
                "sha256:40d7e1a15ef8337dd0f97419022fb07cab028f20bc34047a62d6ad955594b055",
                "sha256:bdc513da4cf9f1432fc050c651b926e5dbc8561fa3feecfa86425de13a025642"
            ],
            "index": "pypi",
            "markers": "python_version not in '2.7, 3.0, 3.1, 3.2, 3.3, 3.4, 3.5, 3.6, 3.7' and python_version >= '3.8'",
            "version": "==1.23.14"
=======
                "sha256:b26713d96fd76f1f4699d9e85f59a58db2554a4c2f506a559a12d3d0aaf99292",
                "sha256:c4ee756646383c78280c932c5a3b85864cc2549733f577a9d7055e7edefe16df"
            ],
            "index": "pypi",
            "markers": "python_version not in '2.7, 3.0, 3.1, 3.2, 3.3, 3.4, 3.5, 3.6, 3.7' and python_version >= '3.8'",
            "version": "==1.23.10"
>>>>>>> 2ba3bc1f
        },
        "lxml": {
            "hashes": [
                "sha256:13521a321a25c641b9ea127ef478b580b5ec82aa2e9fc076c86169d161798b01",
                "sha256:14deca1460b4b0f6b01f1ddc9557704e8b365f55c63070463f6c18619ebf964f",
                "sha256:16018f7099245157564d7148165132c70adb272fb5a17c048ba70d9cc542a1a1",
                "sha256:16dd953fb719f0ffc5bc067428fc9e88f599e15723a85618c45847c96f11f431",
                "sha256:19a1bc898ae9f06bccb7c3e1dfd73897ecbbd2c96afe9095a6026016e5ca97b8",
                "sha256:1ad17c20e3666c035db502c78b86e58ff6b5991906e55bdbef94977700c72623",
                "sha256:22b7ee4c35f374e2c20337a95502057964d7e35b996b1c667b5c65c567d2252a",
                "sha256:24ef5a4631c0b6cceaf2dbca21687e29725b7c4e171f33a8f8ce23c12558ded1",
                "sha256:25663d6e99659544ee8fe1b89b1a8c0aaa5e34b103fab124b17fa958c4a324a6",
                "sha256:262bc5f512a66b527d026518507e78c2f9c2bd9eb5c8aeeb9f0eb43fcb69dc67",
                "sha256:280f3edf15c2a967d923bcfb1f8f15337ad36f93525828b40a0f9d6c2ad24890",
                "sha256:2ad3a8ce9e8a767131061a22cd28fdffa3cd2dc193f399ff7b81777f3520e372",
                "sha256:2befa20a13f1a75c751f47e00929fb3433d67eb9923c2c0b364de449121f447c",
                "sha256:2f37c6d7106a9d6f0708d4e164b707037b7380fcd0b04c5bd9cae1fb46a856fb",
                "sha256:304128394c9c22b6569eba2a6d98392b56fbdfbad58f83ea702530be80d0f9df",
                "sha256:342e95bddec3a698ac24378d61996b3ee5ba9acfeb253986002ac53c9a5f6f84",
                "sha256:3aeca824b38ca78d9ee2ab82bd9883083d0492d9d17df065ba3b94e88e4d7ee6",
                "sha256:3d184e0d5c918cff04cdde9dbdf9600e960161d773666958c9d7b565ccc60c45",
                "sha256:3e3898ae2b58eeafedfe99e542a17859017d72d7f6a63de0f04f99c2cb125936",
                "sha256:3eea6ed6e6c918e468e693c41ef07f3c3acc310b70ddd9cc72d9ef84bc9564ca",
                "sha256:3f14a4fb1c1c402a22e6a341a24c1341b4a3def81b41cd354386dcb795f83897",
                "sha256:436a943c2900bb98123b06437cdd30580a61340fbdb7b28aaf345a459c19046a",
                "sha256:4946e7f59b7b6a9e27bef34422f645e9a368cb2be11bf1ef3cafc39a1f6ba68d",
                "sha256:49a9b4af45e8b925e1cd6f3b15bbba2c81e7dba6dce170c677c9cda547411e14",
                "sha256:4f8b0c78e7aac24979ef09b7f50da871c2de2def043d468c4b41f512d831e912",
                "sha256:52427a7eadc98f9e62cb1368a5079ae826f94f05755d2d567d93ee1bc3ceb354",
                "sha256:5e53d7e6a98b64fe54775d23a7c669763451340c3d44ad5e3a3b48a1efbdc96f",
                "sha256:5fcfbebdb0c5d8d18b84118842f31965d59ee3e66996ac842e21f957eb76138c",
                "sha256:601f4a75797d7a770daed8b42b97cd1bb1ba18bd51a9382077a6a247a12aa38d",
                "sha256:61c5a7edbd7c695e54fca029ceb351fc45cd8860119a0f83e48be44e1c464862",
                "sha256:6a2a2c724d97c1eb8cf966b16ca2915566a4904b9aad2ed9a09c748ffe14f969",
                "sha256:6d48fc57e7c1e3df57be5ae8614bab6d4e7b60f65c5457915c26892c41afc59e",
                "sha256:6f11b77ec0979f7e4dc5ae081325a2946f1fe424148d3945f943ceaede98adb8",
                "sha256:704f5572ff473a5f897745abebc6df40f22d4133c1e0a1f124e4f2bd3330ff7e",
                "sha256:725e171e0b99a66ec8605ac77fa12239dbe061482ac854d25720e2294652eeaa",
                "sha256:7cfced4a069003d8913408e10ca8ed092c49a7f6cefee9bb74b6b3e860683b45",
                "sha256:7ec465e6549ed97e9f1e5ed51c657c9ede767bc1c11552f7f4d022c4df4a977a",
                "sha256:82bddf0e72cb2af3cbba7cec1d2fd11fda0de6be8f4492223d4a268713ef2147",
                "sha256:82cd34f1081ae4ea2ede3d52f71b7be313756e99b4b5f829f89b12da552d3aa3",
                "sha256:843b9c835580d52828d8f69ea4302537337a21e6b4f1ec711a52241ba4a824f3",
                "sha256:877efb968c3d7eb2dad540b6cabf2f1d3c0fbf4b2d309a3c141f79c7e0061324",
                "sha256:8b9f19df998761babaa7f09e6bc169294eefafd6149aaa272081cbddc7ba4ca3",
                "sha256:8cf5877f7ed384dabfdcc37922c3191bf27e55b498fecece9fd5c2c7aaa34c33",
                "sha256:8d2900b7f5318bc7ad8631d3d40190b95ef2aa8cc59473b73b294e4a55e9f30f",
                "sha256:8d7b4beebb178e9183138f552238f7e6613162a42164233e2bda00cb3afac58f",
                "sha256:8f52fe6859b9db71ee609b0c0a70fea5f1e71c3462ecf144ca800d3f434f0764",
                "sha256:98f3f020a2b736566c707c8e034945c02aa94e124c24f77ca097c446f81b01f1",
                "sha256:9aa543980ab1fbf1720969af1d99095a548ea42e00361e727c58a40832439114",
                "sha256:9b99f564659cfa704a2dd82d0684207b1aadf7d02d33e54845f9fc78e06b7581",
                "sha256:9bcf86dfc8ff3e992fed847c077bd875d9e0ba2fa25d859c3a0f0f76f07f0c8d",
                "sha256:9bd0ae7cc2b85320abd5e0abad5ccee5564ed5f0cc90245d2f9a8ef330a8deae",
                "sha256:9d3c0f8567ffe7502d969c2c1b809892dc793b5d0665f602aad19895f8d508da",
                "sha256:9e5ac3437746189a9b4121db2a7b86056ac8786b12e88838696899328fc44bb2",
                "sha256:a36c506e5f8aeb40680491d39ed94670487ce6614b9d27cabe45d94cd5d63e1e",
                "sha256:a5ab722ae5a873d8dcee1f5f45ddd93c34210aed44ff2dc643b5025981908cda",
                "sha256:a96f02ba1bcd330807fc060ed91d1f7a20853da6dd449e5da4b09bfcc08fdcf5",
                "sha256:acb6b2f96f60f70e7f34efe0c3ea34ca63f19ca63ce90019c6cbca6b676e81fa",
                "sha256:ae15347a88cf8af0949a9872b57a320d2605ae069bcdf047677318bc0bba45b1",
                "sha256:af8920ce4a55ff41167ddbc20077f5698c2e710ad3353d32a07d3264f3a2021e",
                "sha256:afd825e30f8d1f521713a5669b63657bcfe5980a916c95855060048b88e1adb7",
                "sha256:b21b4031b53d25b0858d4e124f2f9131ffc1530431c6d1321805c90da78388d1",
                "sha256:b4b68c961b5cc402cbd99cca5eb2547e46ce77260eb705f4d117fd9c3f932b95",
                "sha256:b66aa6357b265670bb574f050ffceefb98549c721cf28351b748be1ef9577d93",
                "sha256:b9e240ae0ba96477682aa87899d94ddec1cc7926f9df29b1dd57b39e797d5ab5",
                "sha256:bc64d1b1dab08f679fb89c368f4c05693f58a9faf744c4d390d7ed1d8223869b",
                "sha256:bf8443781533b8d37b295016a4b53c1494fa9a03573c09ca5104550c138d5c05",
                "sha256:c26aab6ea9c54d3bed716b8851c8bfc40cb249b8e9880e250d1eddde9f709bf5",
                "sha256:c3cd1fc1dc7c376c54440aeaaa0dcc803d2126732ff5c6b68ccd619f2e64be4f",
                "sha256:c7257171bb8d4432fe9d6fdde4d55fdbe663a63636a17f7f9aaba9bcb3153ad7",
                "sha256:d42e3a3fc18acc88b838efded0e6ec3edf3e328a58c68fbd36a7263a874906c8",
                "sha256:d74fcaf87132ffc0447b3c685a9f862ffb5b43e70ea6beec2fb8057d5d2a1fea",
                "sha256:d8c1d679df4361408b628f42b26a5d62bd3e9ba7f0c0e7969f925021554755aa",
                "sha256:e856c1c7255c739434489ec9c8aa9cdf5179785d10ff20add308b5d673bed5cd",
                "sha256:eac68f96539b32fce2c9b47eb7c25bb2582bdaf1bbb360d25f564ee9e04c542b",
                "sha256:ed7326563024b6e91fef6b6c7a1a2ff0a71b97793ac33dbbcf38f6005e51ff6e",
                "sha256:ed8c3d2cd329bf779b7ed38db176738f3f8be637bb395ce9629fc76f78afe3d4",
                "sha256:f4c9bda132ad108b387c33fabfea47866af87f4ea6ffb79418004f0521e63204",
                "sha256:f643ffd2669ffd4b5a3e9b41c909b72b2a1d5e4915da90a77e119b8d48ce867a"
            ],
            "markers": "python_version >= '3.6'",
            "version": "==5.1.0"
        },
        "markdown": {
            "hashes": [
                "sha256:d43323865d89fc0cb9b20c75fc8ad313af307cc087e84b657d9eec768eddeadd",
                "sha256:e1ac7b3dc550ee80e602e71c1d168002f062e49f1b11e26a36264dafd4df2ef8"
            ],
            "version": "==3.5.2"
        },
        "markupsafe": {
            "hashes": [
                "sha256:00e046b6dd71aa03a41079792f8473dc494d564611a8f89bbbd7cb93295ebdcf",
                "sha256:075202fa5b72c86ad32dc7d0b56024ebdbcf2048c0ba09f1cde31bfdd57bcfff",
                "sha256:0e397ac966fdf721b2c528cf028494e86172b4feba51d65f81ffd65c63798f3f",
                "sha256:17b950fccb810b3293638215058e432159d2b71005c74371d784862b7e4683f3",
                "sha256:1f3fbcb7ef1f16e48246f704ab79d79da8a46891e2da03f8783a5b6fa41a9532",
                "sha256:2174c595a0d73a3080ca3257b40096db99799265e1c27cc5a610743acd86d62f",
                "sha256:2b7c57a4dfc4f16f7142221afe5ba4e093e09e728ca65c51f5620c9aaeb9a617",
                "sha256:2d2d793e36e230fd32babe143b04cec8a8b3eb8a3122d2aceb4a371e6b09b8df",
                "sha256:30b600cf0a7ac9234b2638fbc0fb6158ba5bdcdf46aeb631ead21248b9affbc4",
                "sha256:397081c1a0bfb5124355710fe79478cdbeb39626492b15d399526ae53422b906",
                "sha256:3a57fdd7ce31c7ff06cdfbf31dafa96cc533c21e443d57f5b1ecc6cdc668ec7f",
                "sha256:3c6b973f22eb18a789b1460b4b91bf04ae3f0c4234a0a6aa6b0a92f6f7b951d4",
                "sha256:3e53af139f8579a6d5f7b76549125f0d94d7e630761a2111bc431fd820e163b8",
                "sha256:4096e9de5c6fdf43fb4f04c26fb114f61ef0bf2e5604b6ee3019d51b69e8c371",
                "sha256:4275d846e41ecefa46e2015117a9f491e57a71ddd59bbead77e904dc02b1bed2",
                "sha256:4c31f53cdae6ecfa91a77820e8b151dba54ab528ba65dfd235c80b086d68a465",
                "sha256:4f11aa001c540f62c6166c7726f71f7573b52c68c31f014c25cc7901deea0b52",
                "sha256:5049256f536511ee3f7e1b3f87d1d1209d327e818e6ae1365e8653d7e3abb6a6",
                "sha256:58c98fee265677f63a4385256a6d7683ab1832f3ddd1e66fe948d5880c21a169",
                "sha256:598e3276b64aff0e7b3451b72e94fa3c238d452e7ddcd893c3ab324717456bad",
                "sha256:5b7b716f97b52c5a14bffdf688f971b2d5ef4029127f1ad7a513973cfd818df2",
                "sha256:5dedb4db619ba5a2787a94d877bc8ffc0566f92a01c0ef214865e54ecc9ee5e0",
                "sha256:619bc166c4f2de5caa5a633b8b7326fbe98e0ccbfacabd87268a2b15ff73a029",
                "sha256:629ddd2ca402ae6dbedfceeba9c46d5f7b2a61d9749597d4307f943ef198fc1f",
                "sha256:656f7526c69fac7f600bd1f400991cc282b417d17539a1b228617081106feb4a",
                "sha256:6ec585f69cec0aa07d945b20805be741395e28ac1627333b1c5b0105962ffced",
                "sha256:72b6be590cc35924b02c78ef34b467da4ba07e4e0f0454a2c5907f473fc50ce5",
                "sha256:7502934a33b54030eaf1194c21c692a534196063db72176b0c4028e140f8f32c",
                "sha256:7a68b554d356a91cce1236aa7682dc01df0edba8d043fd1ce607c49dd3c1edcf",
                "sha256:7b2e5a267c855eea6b4283940daa6e88a285f5f2a67f2220203786dfa59b37e9",
                "sha256:823b65d8706e32ad2df51ed89496147a42a2a6e01c13cfb6ffb8b1e92bc910bb",
                "sha256:8590b4ae07a35970728874632fed7bd57b26b0102df2d2b233b6d9d82f6c62ad",
                "sha256:8dd717634f5a044f860435c1d8c16a270ddf0ef8588d4887037c5028b859b0c3",
                "sha256:8dec4936e9c3100156f8a2dc89c4b88d5c435175ff03413b443469c7c8c5f4d1",
                "sha256:97cafb1f3cbcd3fd2b6fbfb99ae11cdb14deea0736fc2b0952ee177f2b813a46",
                "sha256:a17a92de5231666cfbe003f0e4b9b3a7ae3afb1ec2845aadc2bacc93ff85febc",
                "sha256:a549b9c31bec33820e885335b451286e2969a2d9e24879f83fe904a5ce59d70a",
                "sha256:ac07bad82163452a6884fe8fa0963fb98c2346ba78d779ec06bd7a6262132aee",
                "sha256:ae2ad8ae6ebee9d2d94b17fb62763125f3f374c25618198f40cbb8b525411900",
                "sha256:b91c037585eba9095565a3556f611e3cbfaa42ca1e865f7b8015fe5c7336d5a5",
                "sha256:bc1667f8b83f48511b94671e0e441401371dfd0f0a795c7daa4a3cd1dde55bea",
                "sha256:bec0a414d016ac1a18862a519e54b2fd0fc8bbfd6890376898a6c0891dd82e9f",
                "sha256:bf50cd79a75d181c9181df03572cdce0fbb75cc353bc350712073108cba98de5",
                "sha256:bff1b4290a66b490a2f4719358c0cdcd9bafb6b8f061e45c7a2460866bf50c2e",
                "sha256:c061bb86a71b42465156a3ee7bd58c8c2ceacdbeb95d05a99893e08b8467359a",
                "sha256:c8b29db45f8fe46ad280a7294f5c3ec36dbac9491f2d1c17345be8e69cc5928f",
                "sha256:ce409136744f6521e39fd8e2a24c53fa18ad67aa5bc7c2cf83645cce5b5c4e50",
                "sha256:d050b3361367a06d752db6ead6e7edeb0009be66bc3bae0ee9d97fb326badc2a",
                "sha256:d283d37a890ba4c1ae73ffadf8046435c76e7bc2247bbb63c00bd1a709c6544b",
                "sha256:d9fad5155d72433c921b782e58892377c44bd6252b5af2f67f16b194987338a4",
                "sha256:daa4ee5a243f0f20d528d939d06670a298dd39b1ad5f8a72a4275124a7819eff",
                "sha256:db0b55e0f3cc0be60c1f19efdde9a637c32740486004f20d1cff53c3c0ece4d2",
                "sha256:e61659ba32cf2cf1481e575d0462554625196a1f2fc06a1c777d3f48e8865d46",
                "sha256:ea3d8a3d18833cf4304cd2fc9cbb1efe188ca9b5efef2bdac7adc20594a0e46b",
                "sha256:ec6a563cff360b50eed26f13adc43e61bc0c04d94b8be985e6fb24b81f6dcfdf",
                "sha256:f5dfb42c4604dddc8e4305050aa6deb084540643ed5804d7455b5df8fe16f5e5",
                "sha256:fa173ec60341d6bb97a89f5ea19c85c5643c1e7dedebc22f5181eb73573142c5",
                "sha256:fa9db3f79de01457b03d4f01b34cf91bc0048eb2c3846ff26f66687c2f6d16ab",
                "sha256:fce659a462a1be54d2ffcacea5e3ba2d74daa74f30f5f143fe0c58636e355fdd",
                "sha256:ffee1f21e5ef0d712f9033568f8344d5da8cc2869dbd08d87c84656e6a2d2f68"
            ],
            "markers": "python_version >= '3.7'",
            "version": "==2.1.5"
        },
        "marshmallow": {
            "hashes": [
                "sha256:4c1daff273513dc5eb24b219a8035559dc573c8f322558ef85f5438ddd1236dd",
                "sha256:c21d4b98fee747c130e6bc8f45c4b3199ea66bc00c12ee1f639f0aeca034d5e9"
            ],
            "markers": "python_version >= '3.8'",
            "version": "==3.20.2"
        },
        "matplotlib": {
            "hashes": [
                "sha256:01a978b871b881ee76017152f1f1a0cbf6bd5f7b8ff8c96df0df1bd57d8755a1",
                "sha256:03f9d160a29e0b65c0790bb07f4f45d6a181b1ac33eb1bb0dd225986450148f0",
                "sha256:091275d18d942cf1ee9609c830a1bc36610607d8223b1b981c37d5c9fc3e46a4",
                "sha256:09796f89fb71a0c0e1e2f4bdaf63fb2cefc84446bb963ecdeb40dfee7dfa98c7",
                "sha256:0f4fc5d72b75e2c18e55eb32292659cf731d9d5b312a6eb036506304f4675630",
                "sha256:172f4d0fbac3383d39164c6caafd3255ce6fa58f08fc392513a0b1d3b89c4f89",
                "sha256:1b0f3b8ea0e99e233a4bcc44590f01604840d833c280ebb8fe5554fd3e6cfe8d",
                "sha256:3773002da767f0a9323ba1a9b9b5d00d6257dbd2a93107233167cfb581f64717",
                "sha256:46a569130ff53798ea5f50afce7406e91fdc471ca1e0e26ba976a8c734c9427a",
                "sha256:4c318c1e95e2f5926fba326f68177dee364aa791d6df022ceb91b8221bd0a627",
                "sha256:4e208f46cf6576a7624195aa047cb344a7f802e113bb1a06cfd4bee431de5e31",
                "sha256:533b0e3b0c6768eef8cbe4b583731ce25a91ab54a22f830db2b031e83cca9213",
                "sha256:5864bdd7da445e4e5e011b199bb67168cdad10b501750367c496420f2ad00843",
                "sha256:5ba9cbd8ac6cf422f3102622b20f8552d601bf8837e49a3afed188d560152788",
                "sha256:6f9c6976748a25e8b9be51ea028df49b8e561eed7809146da7a47dbecebab367",
                "sha256:7c48d9e221b637c017232e3760ed30b4e8d5dfd081daf327e829bf2a72c731b4",
                "sha256:830f00640c965c5b7f6bc32f0d4ce0c36dfe0379f7dd65b07a00c801713ec40a",
                "sha256:9a5430836811b7652991939012f43d2808a2db9b64ee240387e8c43e2e5578c8",
                "sha256:aa11b3c6928a1e496c1a79917d51d4cd5d04f8a2e75f21df4949eeefdf697f4b",
                "sha256:b78e4f2cedf303869b782071b55fdde5987fda3038e9d09e58c91cc261b5ad18",
                "sha256:b9576723858a78751d5aacd2497b8aef29ffea6d1c95981505877f7ac28215c6",
                "sha256:bddfb1db89bfaa855912261c805bd0e10218923cc262b9159a49c29a7a1c1afa",
                "sha256:c7d36c2209d9136cd8e02fab1c0ddc185ce79bc914c45054a9f514e44c787917",
                "sha256:d1095fecf99eeb7384dabad4bf44b965f929a5f6079654b681193edf7169ec20",
                "sha256:d7b1704a530395aaf73912be741c04d181f82ca78084fbd80bc737be04848331",
                "sha256:d86593ccf546223eb75a39b44c32788e6f6440d13cfc4750c1c15d0fcb850b63",
                "sha256:deaed9ad4da0b1aea77fe0aa0cebb9ef611c70b3177be936a95e5d01fa05094f",
                "sha256:ef8345b48e95cee45ff25192ed1f4857273117917a4dcd48e3905619bcd9c9b8"
            ],
            "markers": "python_version >= '3.9'",
            "version": "==3.8.2"
        },
        "mccabe": {
            "hashes": [
                "sha256:348e0240c33b60bbdf4e523192ef919f28cb2c3d7d5c7794f74009290f236325",
                "sha256:6c2d30ab6be0e4a46919781807b4f0d834ebdd6c6e3dca0bda5a15f863427b6e"
            ],
            "markers": "python_version >= '3.6'",
            "version": "==0.7.0"
        },
        "monotonic": {
            "hashes": [
                "sha256:3a55207bcfed53ddd5c5bae174524062935efed17792e9de2ad0205ce9ad63f7",
                "sha256:68687e19a14f11f26d140dd5c86f3dba4bf5df58003000ed467e0e2a69bca96c"
            ],
            "version": "==1.6"
        },
        "mpmath": {
            "hashes": [
                "sha256:7a28eb2a9774d00c7bc92411c19a89209d5da7c4c9a9e227be8330a23a25b91f",
                "sha256:a0b2b9fe80bbcd81a6647ff13108738cfb482d481d826cc0e02f5b35e5c88d2c"
            ],
            "version": "==1.3.0"
        },
        "msg-parser": {
            "hashes": [
                "sha256:0de858d4fcebb6c8f6f028da83a17a20fe01cdce67c490779cf43b3b0162aa66",
                "sha256:d47a2f0b2a359cb189fad83cc991b63ea781ecc70d91410324273fbf93e95375"
            ],
            "version": "==1.2.0"
        },
        "multidict": {
            "hashes": [
                "sha256:01265f5e40f5a17f8241d52656ed27192be03bfa8764d88e8220141d1e4b3556",
                "sha256:0275e35209c27a3f7951e1ce7aaf93ce0d163b28948444bec61dd7badc6d3f8c",
                "sha256:04bde7a7b3de05732a4eb39c94574db1ec99abb56162d6c520ad26f83267de29",
                "sha256:04da1bb8c8dbadf2a18a452639771951c662c5ad03aefe4884775454be322c9b",
                "sha256:09a892e4a9fb47331da06948690ae38eaa2426de97b4ccbfafbdcbe5c8f37ff8",
                "sha256:0d63c74e3d7ab26de115c49bffc92cc77ed23395303d496eae515d4204a625e7",
                "sha256:107c0cdefe028703fb5dafe640a409cb146d44a6ae201e55b35a4af8e95457dd",
                "sha256:141b43360bfd3bdd75f15ed811850763555a251e38b2405967f8e25fb43f7d40",
                "sha256:14c2976aa9038c2629efa2c148022ed5eb4cb939e15ec7aace7ca932f48f9ba6",
                "sha256:19fe01cea168585ba0f678cad6f58133db2aa14eccaf22f88e4a6dccadfad8b3",
                "sha256:1d147090048129ce3c453f0292e7697d333db95e52616b3793922945804a433c",
                "sha256:1d9ea7a7e779d7a3561aade7d596649fbecfa5c08a7674b11b423783217933f9",
                "sha256:215ed703caf15f578dca76ee6f6b21b7603791ae090fbf1ef9d865571039ade5",
                "sha256:21fd81c4ebdb4f214161be351eb5bcf385426bf023041da2fd9e60681f3cebae",
                "sha256:220dd781e3f7af2c2c1053da9fa96d9cf3072ca58f057f4c5adaaa1cab8fc442",
                "sha256:228b644ae063c10e7f324ab1ab6b548bdf6f8b47f3ec234fef1093bc2735e5f9",
                "sha256:29bfeb0dff5cb5fdab2023a7a9947b3b4af63e9c47cae2a10ad58394b517fddc",
                "sha256:2f4848aa3baa109e6ab81fe2006c77ed4d3cd1e0ac2c1fbddb7b1277c168788c",
                "sha256:2faa5ae9376faba05f630d7e5e6be05be22913782b927b19d12b8145968a85ea",
                "sha256:2ffc42c922dbfddb4a4c3b438eb056828719f07608af27d163191cb3e3aa6cc5",
                "sha256:37b15024f864916b4951adb95d3a80c9431299080341ab9544ed148091b53f50",
                "sha256:3cc2ad10255f903656017363cd59436f2111443a76f996584d1077e43ee51182",
                "sha256:3d25f19500588cbc47dc19081d78131c32637c25804df8414463ec908631e453",
                "sha256:403c0911cd5d5791605808b942c88a8155c2592e05332d2bf78f18697a5fa15e",
                "sha256:411bf8515f3be9813d06004cac41ccf7d1cd46dfe233705933dd163b60e37600",
                "sha256:425bf820055005bfc8aa9a0b99ccb52cc2f4070153e34b701acc98d201693733",
                "sha256:435a0984199d81ca178b9ae2c26ec3d49692d20ee29bc4c11a2a8d4514c67eda",
                "sha256:4a6a4f196f08c58c59e0b8ef8ec441d12aee4125a7d4f4fef000ccb22f8d7241",
                "sha256:4cc0ef8b962ac7a5e62b9e826bd0cd5040e7d401bc45a6835910ed699037a461",
                "sha256:51d035609b86722963404f711db441cf7134f1889107fb171a970c9701f92e1e",
                "sha256:53689bb4e102200a4fafa9de9c7c3c212ab40a7ab2c8e474491914d2305f187e",
                "sha256:55205d03e8a598cfc688c71ca8ea5f66447164efff8869517f175ea632c7cb7b",
                "sha256:5c0631926c4f58e9a5ccce555ad7747d9a9f8b10619621f22f9635f069f6233e",
                "sha256:5cb241881eefd96b46f89b1a056187ea8e9ba14ab88ba632e68d7a2ecb7aadf7",
                "sha256:60d698e8179a42ec85172d12f50b1668254628425a6bd611aba022257cac1386",
                "sha256:612d1156111ae11d14afaf3a0669ebf6c170dbb735e510a7438ffe2369a847fd",
                "sha256:6214c5a5571802c33f80e6c84713b2c79e024995b9c5897f794b43e714daeec9",
                "sha256:6939c95381e003f54cd4c5516740faba40cf5ad3eeff460c3ad1d3e0ea2549bf",
                "sha256:69db76c09796b313331bb7048229e3bee7928eb62bab5e071e9f7fcc4879caee",
                "sha256:6bf7a982604375a8d49b6cc1b781c1747f243d91b81035a9b43a2126c04766f5",
                "sha256:766c8f7511df26d9f11cd3a8be623e59cca73d44643abab3f8c8c07620524e4a",
                "sha256:76c0de87358b192de7ea9649beb392f107dcad9ad27276324c24c91774ca5271",
                "sha256:76f067f5121dcecf0d63a67f29080b26c43c71a98b10c701b0677e4a065fbd54",
                "sha256:7901c05ead4b3fb75113fb1dd33eb1253c6d3ee37ce93305acd9d38e0b5f21a4",
                "sha256:79660376075cfd4b2c80f295528aa6beb2058fd289f4c9252f986751a4cd0496",
                "sha256:79a6d2ba910adb2cbafc95dad936f8b9386e77c84c35bc0add315b856d7c3abb",
                "sha256:7afcdd1fc07befad18ec4523a782cde4e93e0a2bf71239894b8d61ee578c1319",
                "sha256:7be7047bd08accdb7487737631d25735c9a04327911de89ff1b26b81745bd4e3",
                "sha256:7c6390cf87ff6234643428991b7359b5f59cc15155695deb4eda5c777d2b880f",
                "sha256:7df704ca8cf4a073334e0427ae2345323613e4df18cc224f647f251e5e75a527",
                "sha256:85f67aed7bb647f93e7520633d8f51d3cbc6ab96957c71272b286b2f30dc70ed",
                "sha256:896ebdcf62683551312c30e20614305f53125750803b614e9e6ce74a96232604",
                "sha256:92d16a3e275e38293623ebf639c471d3e03bb20b8ebb845237e0d3664914caef",
                "sha256:99f60d34c048c5c2fabc766108c103612344c46e35d4ed9ae0673d33c8fb26e8",
                "sha256:9fe7b0653ba3d9d65cbe7698cca585bf0f8c83dbbcc710db9c90f478e175f2d5",
                "sha256:a3145cb08d8625b2d3fee1b2d596a8766352979c9bffe5d7833e0503d0f0b5e5",
                "sha256:aeaf541ddbad8311a87dd695ed9642401131ea39ad7bc8cf3ef3967fd093b626",
                "sha256:b55358304d7a73d7bdf5de62494aaf70bd33015831ffd98bc498b433dfe5b10c",
                "sha256:b82cc8ace10ab5bd93235dfaab2021c70637005e1ac787031f4d1da63d493c1d",
                "sha256:c0868d64af83169e4d4152ec612637a543f7a336e4a307b119e98042e852ad9c",
                "sha256:c1c1496e73051918fcd4f58ff2e0f2f3066d1c76a0c6aeffd9b45d53243702cc",
                "sha256:c9bf56195c6bbd293340ea82eafd0071cb3d450c703d2c93afb89f93b8386ccc",
                "sha256:cbebcd5bcaf1eaf302617c114aa67569dd3f090dd0ce8ba9e35e9985b41ac35b",
                "sha256:cd6c8fca38178e12c00418de737aef1261576bd1b6e8c6134d3e729a4e858b38",
                "sha256:ceb3b7e6a0135e092de86110c5a74e46bda4bd4fbfeeb3a3bcec79c0f861e450",
                "sha256:cf590b134eb70629e350691ecca88eac3e3b8b3c86992042fb82e3cb1830d5e1",
                "sha256:d3eb1ceec286eba8220c26f3b0096cf189aea7057b6e7b7a2e60ed36b373b77f",
                "sha256:d65f25da8e248202bd47445cec78e0025c0fe7582b23ec69c3b27a640dd7a8e3",
                "sha256:d6f6d4f185481c9669b9447bf9d9cf3b95a0e9df9d169bbc17e363b7d5487755",
                "sha256:d84a5c3a5f7ce6db1f999fb9438f686bc2e09d38143f2d93d8406ed2dd6b9226",
                "sha256:d946b0a9eb8aaa590df1fe082cee553ceab173e6cb5b03239716338629c50c7a",
                "sha256:dce1c6912ab9ff5f179eaf6efe7365c1f425ed690b03341911bf4939ef2f3046",
                "sha256:de170c7b4fe6859beb8926e84f7d7d6c693dfe8e27372ce3b76f01c46e489fcf",
                "sha256:e02021f87a5b6932fa6ce916ca004c4d441509d33bbdbeca70d05dff5e9d2479",
                "sha256:e030047e85cbcedbfc073f71836d62dd5dadfbe7531cae27789ff66bc551bd5e",
                "sha256:e0e79d91e71b9867c73323a3444724d496c037e578a0e1755ae159ba14f4f3d1",
                "sha256:e4428b29611e989719874670fd152b6625500ad6c686d464e99f5aaeeaca175a",
                "sha256:e4972624066095e52b569e02b5ca97dbd7a7ddd4294bf4e7247d52635630dd83",
                "sha256:e7be68734bd8c9a513f2b0cfd508802d6609da068f40dc57d4e3494cefc92929",
                "sha256:e8e94e6912639a02ce173341ff62cc1201232ab86b8a8fcc05572741a5dc7d93",
                "sha256:ea1456df2a27c73ce51120fa2f519f1bea2f4a03a917f4a43c8707cf4cbbae1a",
                "sha256:ebd8d160f91a764652d3e51ce0d2956b38efe37c9231cd82cfc0bed2e40b581c",
                "sha256:eca2e9d0cc5a889850e9bbd68e98314ada174ff6ccd1129500103df7a94a7a44",
                "sha256:edd08e6f2f1a390bf137080507e44ccc086353c8e98c657e666c017718561b89",
                "sha256:f285e862d2f153a70586579c15c44656f888806ed0e5b56b64489afe4a2dbfba",
                "sha256:f2a1dee728b52b33eebff5072817176c172050d44d67befd681609b4746e1c2e",
                "sha256:f7e301075edaf50500f0b341543c41194d8df3ae5caf4702f2095f3ca73dd8da",
                "sha256:fb616be3538599e797a2017cccca78e354c767165e8858ab5116813146041a24",
                "sha256:fce28b3c8a81b6b36dfac9feb1de115bab619b3c13905b419ec71d03a3fc1423",
                "sha256:fe5d7785250541f7f5019ab9cba2c71169dc7d74d0f45253f8313f436458a4ef"
            ],
            "markers": "python_version >= '3.7'",
            "version": "==6.0.5"
        },
        "mypy-extensions": {
            "hashes": [
                "sha256:4392f6c0eb8a5668a69e23d168ffa70f0be9ccfd32b5cc2d26a34ae5b844552d",
                "sha256:75dbf8955dc00442a438fc4d0666508a9a97b6bd41aa2f0ffe9d2f2725af0782"
            ],
            "markers": "python_version >= '3.5'",
            "version": "==1.0.0"
        },
        "nest-asyncio": {
            "hashes": [
                "sha256:b9a953fb40dceaa587d109609098db21900182b16440652454a146cffb06e8b8",
                "sha256:d267cc1ff794403f7df692964d1d2a3fa9418ffea2a3f6859a439ff482fef290"
            ],
            "index": "pypi",
            "markers": "python_version >= '3.5'",
            "version": "==1.5.6"
        },
        "networkx": {
            "hashes": [
                "sha256:9f1bb5cf3409bf324e0a722c20bdb4c20ee39bf1c30ce8ae499c8502b0b5e0c6",
                "sha256:f18c69adc97877c42332c170849c96cefa91881c99a7cb3e95b7c659ebdc1ec2"
            ],
            "version": "==3.2.1"
        },
        "newspaper3k": {
            "hashes": [
                "sha256:44a864222633d3081113d1030615991c3dbba87239f6bbf59d91240f71a22e3e",
                "sha256:9f1bd3e1fb48f400c715abf875cc7b0a67b7ddcd87f50c9aeeb8fcbbbd9004fb"
            ],
            "index": "pypi",
            "version": "==0.2.8"
        },
        "nltk": {
            "hashes": [
                "sha256:1834da3d0682cba4f2cede2f9aad6b0fafb6461ba451db0efb6f9c39798d64d3",
                "sha256:fd5c9109f976fa86bcadba8f91e47f5e9293bd034474752e92a520f81c93dda5"
            ],
            "markers": "python_version >= '3.7'",
            "version": "==3.8.1"
        },
        "nodeenv": {
            "hashes": [
                "sha256:d51e0c37e64fbf47d017feac3145cdbb58836d7eee8c6f6d3b6880c5456227d2",
                "sha256:df865724bb3c3adc86b3876fa209771517b0cfe596beff01a92700e0e8be4cec"
            ],
            "markers": "python_version >= '2.7' and python_version not in '3.0, 3.1, 3.2, 3.3, 3.4, 3.5, 3.6'",
            "version": "==1.8.0"
        },
        "numpy": {
            "hashes": [
                "sha256:03a8c78d01d9781b28a6989f6fa1bb2c4f2d51201cf99d3dd875df6fbd96b23b",
                "sha256:08beddf13648eb95f8d867350f6a018a4be2e5ad54c8d8caed89ebca558b2818",
                "sha256:1af303d6b2210eb850fcf03064d364652b7120803a0b872f5211f5234b399f20",
                "sha256:1dda2e7b4ec9dd512f84935c5f126c8bd8b9f2fc001e9f54af255e8c5f16b0e0",
                "sha256:2a02aba9ed12e4ac4eb3ea9421c420301a0c6460d9830d74a9df87efa4912010",
                "sha256:2e4ee3380d6de9c9ec04745830fd9e2eccb3e6cf790d39d7b98ffd19b0dd754a",
                "sha256:3373d5d70a5fe74a2c1bb6d2cfd9609ecf686d47a2d7b1d37a8f3b6bf6003aea",
                "sha256:47711010ad8555514b434df65f7d7b076bb8261df1ca9bb78f53d3b2db02e95c",
                "sha256:4c66707fabe114439db9068ee468c26bbdf909cac0fb58686a42a24de1760c71",
                "sha256:50193e430acfc1346175fcbdaa28ffec49947a06918b7b92130744e81e640110",
                "sha256:52b8b60467cd7dd1e9ed082188b4e6bb35aa5cdd01777621a1658910745b90be",
                "sha256:60dedbb91afcbfdc9bc0b1f3f402804070deed7392c23eb7a7f07fa857868e8a",
                "sha256:62b8e4b1e28009ef2846b4c7852046736bab361f7aeadeb6a5b89ebec3c7055a",
                "sha256:666dbfb6ec68962c033a450943ded891bed2d54e6755e35e5835d63f4f6931d5",
                "sha256:675d61ffbfa78604709862923189bad94014bef562cc35cf61d3a07bba02a7ed",
                "sha256:679b0076f67ecc0138fd2ede3a8fd196dddc2ad3254069bcb9faf9a79b1cebcd",
                "sha256:7349ab0fa0c429c82442a27a9673fc802ffdb7c7775fad780226cb234965e53c",
                "sha256:7ab55401287bfec946ced39700c053796e7cc0e3acbef09993a9ad2adba6ca6e",
                "sha256:7e50d0a0cc3189f9cb0aeb3a6a6af18c16f59f004b866cd2be1c14b36134a4a0",
                "sha256:95a7476c59002f2f6c590b9b7b998306fba6a5aa646b1e22ddfeaf8f78c3a29c",
                "sha256:96ff0b2ad353d8f990b63294c8986f1ec3cb19d749234014f4e7eb0112ceba5a",
                "sha256:9fad7dcb1aac3c7f0584a5a8133e3a43eeb2fe127f47e3632d43d677c66c102b",
                "sha256:9ff0f4f29c51e2803569d7a51c2304de5554655a60c5d776e35b4a41413830d0",
                "sha256:a354325ee03388678242a4d7ebcd08b5c727033fcff3b2f536aea978e15ee9e6",
                "sha256:a4abb4f9001ad2858e7ac189089c42178fcce737e4169dc61321660f1a96c7d2",
                "sha256:ab47dbe5cc8210f55aa58e4805fe224dac469cde56b9f731a4c098b91917159a",
                "sha256:afedb719a9dcfc7eaf2287b839d8198e06dcd4cb5d276a3df279231138e83d30",
                "sha256:b3ce300f3644fb06443ee2222c2201dd3a89ea6040541412b8fa189341847218",
                "sha256:b97fe8060236edf3662adfc2c633f56a08ae30560c56310562cb4f95500022d5",
                "sha256:bfe25acf8b437eb2a8b2d49d443800a5f18508cd811fea3181723922a8a82b07",
                "sha256:cd25bcecc4974d09257ffcd1f098ee778f7834c3ad767fe5db785be9a4aa9cb2",
                "sha256:d209d8969599b27ad20994c8e41936ee0964e6da07478d6c35016bc386b66ad4",
                "sha256:d5241e0a80d808d70546c697135da2c613f30e28251ff8307eb72ba696945764",
                "sha256:edd8b5fe47dab091176d21bb6de568acdd906d1887a4584a15a9a96a1dca06ef",
                "sha256:f870204a840a60da0b12273ef34f7051e98c3b5961b61b0c2c1be6dfd64fbcd3",
                "sha256:ffa75af20b44f8dba823498024771d5ac50620e6915abac414251bd971b4529f"
            ],
            "markers": "python_version >= '3.9'",
            "version": "==1.26.4"
        },
        "olefile": {
            "hashes": [
                "sha256:543c7da2a7adadf21214938bb79c83ea12b473a4b6ee4ad4bf854e7715e13d1f",
                "sha256:599383381a0bf3dfbd932ca0ca6515acd174ed48870cbf7fee123d698c192c1c"
            ],
            "markers": "python_version >= '2.7' and python_version not in '3.0, 3.1, 3.2, 3.3, 3.4'",
            "version": "==0.47"
        },
        "omegaconf": {
            "hashes": [
                "sha256:7b4df175cdb08ba400f45cae3bdcae7ba8365db4d165fc65fd04b050ab63b46b",
                "sha256:d5d4b6d29955cc50ad50c46dc269bcd92c6e00f5f90d23ab5fee7bfca4ba4cc7"
            ],
            "markers": "python_version >= '3.6'",
            "version": "==2.3.0"
        },
        "onnx": {
            "hashes": [
                "sha256:0aee26b6f7f7da7e840de75ad9195a77a147d0662c94eaa6483be13ba468ffc1",
                "sha256:17dcfb86a8c6bdc3971443c29b023dd9c90ff1d15d8baecee0747a6b7f74e650",
                "sha256:1fdf8a3ff75abc2b32c83bf27fb7c18d6b976c9c537263fadd82b9560fe186fa",
                "sha256:233ffdb5ca8cc2d960b10965a763910c0830b64b450376da59207f454701f343",
                "sha256:2bf2de9bef64792e5b8080c678023ac7d2b9e05d79a3e17e92cf6a4a624831d2",
                "sha256:3f472bbe5cb670a0a4a4db08f41fde69b187a009d0cb628f964840d3f83524e9",
                "sha256:49cebebd0020a4b12c1dd0909d426631212ef28606d7e4d49463d36abe7639ad",
                "sha256:51cacb6aafba308aaf462252ced562111f6991cdc7bc57a6c554c3519453a8ff",
                "sha256:51fa79c9ea9af033638ec51f9177b8e76c55fad65bb83ea96ee88fafade18ee7",
                "sha256:60a3e28747e305cd2e766e6a53a0a6d952cf9e72005ec6023ce5e07666676a4e",
                "sha256:6b5c798d9e0907eaf319e3d3e7c89a2ed9a854bcb83da5fefb6d4c12d5e90721",
                "sha256:763e55c26e8de3a2dce008d55ae81b27fa8fb4acbb01a29b9f3c01f200c4d676",
                "sha256:95d7a3e2d79d371e272e39ae3f7547e0b116d0c7f774a4004e97febe6c93507f",
                "sha256:96ed899fe6000edc05bb2828863d3841cfddd5a7cf04c1a771f112e94de75d9f",
                "sha256:9a9cfbb5e5d5d88f89d0dfc9df5fb858899db874e1d5ed21e76c481f3cafc90d",
                "sha256:a4f774ff50092fe19bd8f46b2c9b27b1d30fbd700c22abde48a478142d464322",
                "sha256:b18461a7d38f286618ca2a6e78062a2a9c634ce498e631e708a8041b00094825",
                "sha256:b2b0e7f3938f2d994c34616bfb8b4b1cebbc4a0398483344fe5e9f2fe95175e6",
                "sha256:b2d5e802837629fc9c86f19448d19dd04d206578328bce202aeb3d4bedab43c4",
                "sha256:baf6ef6c93b3b843edb97a8d5b3d229a1301984f3f8dee859c29634d2083e6f9",
                "sha256:ca4ebc4f47109bfb12c8c9e83dd99ec5c9f07d2e5f05976356c6ccdce3552010",
                "sha256:d8a7c94d2ebead8f739fdb70d1ce5a71726f4e17b3e5b8ad64455ea1b2801a85",
                "sha256:ef4d9eb44b111e69e4534f3233fc2c13d1e26920d24ae4359d513bd54694bc6d",
                "sha256:f1ad3d77fc2f4b4296f0ac2c8cadd8c1dcf765fc586b737462d3a0fe8f7c696a",
                "sha256:f277d4861729f5253a51fa41ce91bfec1c4574ee41b5637056b43500917295ce"
            ],
            "version": "==1.15.0"
        },
        "onnxruntime": {
            "hashes": [
                "sha256:2bafc112a36db25c821b90ab747644041cb4218f6575889775a2c12dd958b8c3",
                "sha256:2f748cce6a70ed38c19658615c55f4eedb9192765a4e9c4bd2682adfe980698d",
                "sha256:345986cfdbd6f4b20a89b6a6cd9abd3e2ced2926ae0b6e91fefa8149f95c0f09",
                "sha256:3603d07b829bcc1c14963a76103e257aade8861eb208173b300cc26e118ec2f8",
                "sha256:3cef43737b2cd886d5d718d100f56ec78c9c476c5db5f8f946e95024978fe754",
                "sha256:45db7f96febb0cf23e3af147f35c4f8de1a37dd252d1cef853c242c2780250cd",
                "sha256:52d762d297cc3f731f54fa65a3e329b813164970671547bef6414d0ed52765c9",
                "sha256:568c2db848f619a0a93e843c028e9fb4879929d40b04bd60f9ba6eb8d2e93421",
                "sha256:652b2cb777f76446e3cc41072dd3d1585a6388aeff92b9de656724bc22e241e4",
                "sha256:69088d7784bb04dedfd9e883e2c96e4adf8ae0451acdd0abb78d68f59ecc6d9d",
                "sha256:708eb31b0c04724bf0f01c1309a9e69bbc09b85beb750e5662c8aed29f1ff9fd",
                "sha256:73d6de4c42dfde1e9dbea04773e6dc23346c8cda9c7e08c6554fafc97ac60138",
                "sha256:79d7e65abb44a47c633ede8e53fe7b9756c272efaf169758c482c983cca98d7e",
                "sha256:89b86dbed15740abc385055a29c9673a212600248d702737ce856515bdeddc88",
                "sha256:8bc4c47682933a7a2c79808688aad5f12581305e182be552de50783b5438e6bd",
                "sha256:985693d18f2d46aa34fd44d7f65ff620660b2c8fa4b8ec365c2ca353f0fbdb27",
                "sha256:99228f9f03dc1fc8af89a28c9f942e8bd3e97e894e263abe1a32e4ddb1f6363b",
                "sha256:a4d7b3ad75e040f1e95757f69826a11051737b31584938a26d466a0234c6de98",
                "sha256:baad59e6a763237fa39545325d29c16f98b8a45d2dfc524c67631e2e3ba44d16",
                "sha256:d3df0625b9295daf1f7409ea55f72e1eeb38d54f5769add53372e79ddc3cf98d",
                "sha256:e0312046e814c40066e7823da58075992d51364cbe739eeeb2345ec440c3ac59",
                "sha256:ed5cdd9ee748149a57f4cdfa67187a0d68f75240645a3c688299dcd08742cc98",
                "sha256:f0980969689cb956c22bd1318b271e1be260060b37f3ddd82c7d63bd7f2d9a79",
                "sha256:f68b47fdf1a0406c0292f81ac993e2a2ae3e8b166b436d590eb221f64e8e187a"
            ],
            "version": "==1.15.1"
        },
        "openai": {
            "hashes": [
                "sha256:99c5d257d09ea6533d689d1cc77caa0ac679fa21efef8893d8b0832a86877f1b",
                "sha256:a54002c814e05222e413664f651b5916714e4700d041d5cf5724d3ae1a3e3481"
            ],
            "index": "pypi",
            "markers": "python_full_version >= '3.7.1'",
            "version": "==1.12.0"
        },
        "opencv-python": {
            "hashes": [
                "sha256:1a9f0e6267de3a1a1db0c54213d022c7c8b5b9ca4b580e80bdc58516c922c9e1",
                "sha256:3f16f08e02b2a2da44259c7cc712e779eff1dd8b55fdb0323e8cab09548086c0",
                "sha256:71dfb9555ccccdd77305fc3dcca5897fbf0cf28b297c51ee55e079c065d812a3",
                "sha256:7b34a52e9da36dda8c151c6394aed602e4b17fa041df0b9f5b93ae10b0fcca2a",
                "sha256:7e5f7aa4486651a6ebfa8ed4b594b65bd2d2f41beeb4241a3e4b1b85acbbbadb",
                "sha256:dcf000c36dd1651118a2462257e3a9e76db789a78432e1f303c7bac54f63ef6c",
                "sha256:e4088cab82b66a3b37ffc452976b14a3c599269c247895ae9ceb4066d8188a57"
            ],
            "markers": "python_version >= '3.6'",
            "version": "==4.9.0.80"
        },
        "opencv-python": {
            "hashes": [
                "sha256:1a9f0e6267de3a1a1db0c54213d022c7c8b5b9ca4b580e80bdc58516c922c9e1",
                "sha256:3f16f08e02b2a2da44259c7cc712e779eff1dd8b55fdb0323e8cab09548086c0",
                "sha256:71dfb9555ccccdd77305fc3dcca5897fbf0cf28b297c51ee55e079c065d812a3",
                "sha256:7b34a52e9da36dda8c151c6394aed602e4b17fa041df0b9f5b93ae10b0fcca2a",
                "sha256:7e5f7aa4486651a6ebfa8ed4b594b65bd2d2f41beeb4241a3e4b1b85acbbbadb",
                "sha256:dcf000c36dd1651118a2462257e3a9e76db789a78432e1f303c7bac54f63ef6c",
                "sha256:e4088cab82b66a3b37ffc452976b14a3c599269c247895ae9ceb4066d8188a57"
            ],
            "markers": "python_version >= '3.6'",
            "version": "==4.9.0.80"
        },
        "openpyxl": {
            "hashes": [
                "sha256:a6f5977418eff3b2d5500d54d9db50c8277a368436f4e4f8ddb1be3422870184",
                "sha256:f91456ead12ab3c6c2e9491cf33ba6d08357d802192379bb482f1033ade496f5"
            ],
            "version": "==3.1.2"
        },
        "opentelemetry-api": {
            "hashes": [
                "sha256:15ae4ca925ecf9cfdfb7a709250846fbb08072260fca08ade78056c502b86bed",
                "sha256:43621514301a7e9f5d06dd8013a1b450f30c2e9372b8e30aaeb4562abf2ce034"
            ],
            "markers": "python_version >= '3.7'",
            "version": "==1.22.0"
        },
        "packaging": {
            "hashes": [
                "sha256:048fb0e9405036518eaaf48a55953c750c11e1a1b68e0dd1a9d62ed0c092cfc5",
                "sha256:8c491190033a9af7e1d931d0b5dacc2ef47509b34dd0de67ed209b5203fc88c7"
            ],
            "markers": "python_version >= '3.7'",
            "version": "==23.2"
        },
        "pandas": {
            "hashes": [
                "sha256:159205c99d7a5ce89ecfc37cb08ed179de7783737cea403b295b5eda8e9c56d1",
                "sha256:20404d2adefe92aed3b38da41d0847a143a09be982a31b85bc7dd565bdba0f4e",
                "sha256:2707514a7bec41a4ab81f2ccce8b382961a29fbe9492eab1305bb075b2b1ff4f",
                "sha256:30b83f7c3eb217fb4d1b494a57a2fda5444f17834f5df2de6b2ffff68dc3c8e2",
                "sha256:38e0b4fc3ddceb56ec8a287313bc22abe17ab0eb184069f08fc6a9352a769b18",
                "sha256:3de918a754bbf2da2381e8a3dcc45eede8cd7775b047b923f9006d5f876802ae",
                "sha256:52826b5f4ed658fa2b729264d63f6732b8b29949c7fd234510d57c61dbeadfcd",
                "sha256:57abcaeda83fb80d447f28ab0cc7b32b13978f6f733875ebd1ed14f8fbc0f4ab",
                "sha256:5a946f210383c7e6d16312d30b238fd508d80d927014f3b33fb5b15c2f895430",
                "sha256:736da9ad4033aeab51d067fc3bd69a0ba36f5a60f66a527b3d72e2030e63280a",
                "sha256:761cb99b42a69005dec2b08854fb1d4888fdf7b05db23a8c5a099e4b886a2106",
                "sha256:7ea3ee3f125032bfcade3a4cf85131ed064b4f8dd23e5ce6fa16473e48ebcaf5",
                "sha256:8108ee1712bb4fa2c16981fba7e68b3f6ea330277f5ca34fa8d557e986a11670",
                "sha256:85793cbdc2d5bc32620dc8ffa715423f0c680dacacf55056ba13454a5be5de88",
                "sha256:8ce2fbc8d9bf303ce54a476116165220a1fedf15985b09656b4b4275300e920b",
                "sha256:9f66419d4a41132eb7e9a73dcec9486cf5019f52d90dd35547af11bc58f8637d",
                "sha256:a146b9dcacc3123aa2b399df1a284de5f46287a4ab4fbfc237eac98a92ebcb71",
                "sha256:a1b438fa26b208005c997e78672f1aa8138f67002e833312e6230f3e57fa87d5",
                "sha256:a20628faaf444da122b2a64b1e5360cde100ee6283ae8effa0d8745153809a2e",
                "sha256:a41d06f308a024981dcaa6c41f2f2be46a6b186b902c94c2674e8cb5c42985bc",
                "sha256:a626795722d893ed6aacb64d2401d017ddc8a2341b49e0384ab9bf7112bdec30",
                "sha256:bde2bc699dbd80d7bc7f9cab1e23a95c4375de615860ca089f34e7c64f4a8de7",
                "sha256:cfd6c2491dc821b10c716ad6776e7ab311f7df5d16038d0b7458bc0b67dc10f3",
                "sha256:e60f1f7dba3c2d5ca159e18c46a34e7ca7247a73b5dd1a22b6d59707ed6b899a",
                "sha256:eb1e1f3861ea9132b32f2133788f3b14911b68102d562715d71bd0013bc45440",
                "sha256:eb61dc8567b798b969bcc1fc964788f5a68214d333cade8319c7ab33e2b5d88a",
                "sha256:f5be5d03ea2073627e7111f61b9f1f0d9625dc3c4d8dda72cc827b0c58a1d042",
                "sha256:f9670b3ac00a387620489dfc1bca66db47a787f4e55911f1293063a78b108df1",
                "sha256:fbc1b53c0e1fdf16388c33c3cca160f798d38aea2978004dd3f4d3dec56454c9"
            ],
<<<<<<< HEAD
=======
            "markers": "python_version >= '3.8'",
>>>>>>> 2ba3bc1f
            "version": "==2.2.0"
        },
        "pathspec": {
            "hashes": [
                "sha256:a0d503e138a4c123b27490a4f7beda6a01c6f288df0e4a8b79c7eb0dc7b4cc08",
                "sha256:a482d51503a1ab33b1c67a6c3813a26953dbdc71c31dacaef9a838c4e29f5712"
            ],
            "markers": "python_version >= '3.8'",
            "version": "==0.12.1"
        },
        "pdf2image": {
            "hashes": [
                "sha256:74208810c2cef4d9e347769b8e62a52303982ddb4f2dfd744c7ab4b940ae287e",
                "sha256:b6154164af3677211c22cbb38b2bd778b43aca02758e962fe1e231f6d3b0e380"
            ],
            "index": "pypi",
            "version": "==1.16.3"
        },
        "pdfminer.six": {
            "hashes": [
                "sha256:1eaddd712d5b2732f8ac8486824533514f8ba12a0787b3d5fe1e686cd826532d",
                "sha256:8448ab7b939d18b64820478ecac5394f482d7a79f5f7eaa7703c6c959c175e1d"
            ],
<<<<<<< HEAD
=======
            "markers": "python_version >= '3.6'",
>>>>>>> 2ba3bc1f
            "version": "==20221105"
        },
        "pdfplumber": {
            "hashes": [
                "sha256:1c83a4e1fe75525ce1f161fa55a8142209a2da69b45542ce2c45be879e804fd6",
                "sha256:c8f200259703324cd39a5c93b181a0d2370a6b2b6da670c117e75c3da6aca4a4"
            ],
            "markers": "python_version >= '3.8'",
            "version": "==0.10.4"
        },
        "pikepdf": {
            "hashes": [
                "sha256:0586b9aec4f78a4f6ab2497b47639744ce47b7ad9b96e149194b7ada2d34b848",
                "sha256:0718f822dd75574e8c015983d870d8336fe7e62d20f1f726e86fc3156d62c921",
                "sha256:0c7b1404f9c7714377c3df7c756cff03ac237b2bf3273c1193d0a1849e1b83f0",
                "sha256:119c18de07040cbbdf9f06a3a06fe89c8f321d3386fb96b2f68455bb2f7cab46",
                "sha256:19867ff1c4db1da7a74aad0fc9455a6ca1b7a45ee460c1e7fce1dd1962c0251d",
                "sha256:238cce9d9bbda606eb7050096251753b32f84c758633212d62ed5f1ecf8f5091",
                "sha256:32b033345d0979e8a0dfd7c3af76013b3a3632da50d419545d012535f0cfd3e1",
                "sha256:4802e48046a059b26949b16c53adb9ce8c0137a265cb8b1083957a3fadc0418b",
                "sha256:480c69fabe958b56843dc38953c8568a4da2cc819d88b3b1080a470c114e622a",
                "sha256:485760bb22bcf25f338ab7dc003e6b5f522783f5f00bab0079ea3383152b2d98",
                "sha256:54eeaeaa4bdca7320511f00f403ea1ae33ef2e006fd5b5c2b92d92ab7eb77641",
                "sha256:5f09c4263bfcad2ba9836b578c42218d6d8cf751331f5cc9639b68d60ab7a05d",
                "sha256:711064313c00a5dccc5306877844f4e12b33355a9f496d870158d7f906330fd2",
                "sha256:7209d3cb07d238ef81d438644363a19974697ab6c0d3360292c3c1cb4f2915e6",
                "sha256:73fdaa359262feda7f62aa87bfb97c66f9a30d80bcb592d2c4c5e7714f2ab30e",
                "sha256:744903f2a34f8feeb781e3e5ca86b3ea60aae92246c9085392666eaa878ca7fc",
                "sha256:75de10328d6558e7821aadabb63cadbb40eec3cdc407b01ef990760343ad4305",
                "sha256:78f0d79548e56636deb4749fb3fa73458dcdf86e634a1ce1b6e5155f97c4155f",
                "sha256:7fd20e259c2192ca1b718d8f78bbeff1b37340b6a2c9764068c2112449895d85",
                "sha256:8bc82d766f09fafd986d9410c7d53345b3e2963fe3253a9ba09b50812b60e9c4",
                "sha256:93ba53c05d511a5e8a1d5ccf00b71a3c89e9285ec92e8f9a86995b022e667346",
                "sha256:98c04283649b09c8c8d5f18389787dfe48224a3b99758d984ace9c1f1940dd33",
                "sha256:9b2f8f518d7d4ee374deccc27cb65494c33cbc600885253e4454ab31dc466a04",
                "sha256:9f2cff2ed901b5dd6ea704a24e88dfb9e3303019473ffc224d4d72a294e7c43b",
                "sha256:b2d9957e188785a5913deedf6f12dc7eafb5764a3cc3996e044f0e9044b28889",
                "sha256:b879e240b4d4b34822a0390fe4f30e6388d0f776e12376f043dc102fe11e9499",
                "sha256:b8a91610cf07d29ef06992cdfae902fecef3712100f25796c553e1e3a0553a33",
                "sha256:c1e13a4f4c7a596ad4157b93453de4dfcb7abc14c58ce9ee110b0e2ee7a0813e",
                "sha256:c60e8b28b9e96137adc79eade42a764ff508291270e99ac84290808a85a12d94",
                "sha256:d9ee83f20559c63413fed0059ea159a11116af098f976b8480e82018d954bba9",
                "sha256:ea368bb11c1b57b773f349e8a1283617a66227a628f94023bb4a16ed53a1adf3",
                "sha256:fc8dcbdb7ba95ef1e8318eb2ebd2869d53e9e9f8b81d9d7b7b5f9acbc4e6557b"
            ],
            "version": "==8.12.0"
        },
        "pillow": {
            "hashes": [
                "sha256:0304004f8067386b477d20a518b50f3fa658a28d44e4116970abfcd94fac34a8",
                "sha256:0689b5a8c5288bc0504d9fcee48f61a6a586b9b98514d7d29b840143d6734f39",
                "sha256:0eae2073305f451d8ecacb5474997c08569fb4eb4ac231ffa4ad7d342fdc25ac",
                "sha256:0fb3e7fc88a14eacd303e90481ad983fd5b69c761e9e6ef94c983f91025da869",
                "sha256:11fa2e5984b949b0dd6d7a94d967743d87c577ff0b83392f17cb3990d0d2fd6e",
                "sha256:127cee571038f252a552760076407f9cff79761c3d436a12af6000cd182a9d04",
                "sha256:154e939c5f0053a383de4fd3d3da48d9427a7e985f58af8e94d0b3c9fcfcf4f9",
                "sha256:15587643b9e5eb26c48e49a7b33659790d28f190fc514a322d55da2fb5c2950e",
                "sha256:170aeb00224ab3dc54230c797f8404507240dd868cf52066f66a41b33169bdbe",
                "sha256:1b5e1b74d1bd1b78bc3477528919414874748dd363e6272efd5abf7654e68bef",
                "sha256:1da3b2703afd040cf65ec97efea81cfba59cdbed9c11d8efc5ab09df9509fc56",
                "sha256:1e23412b5c41e58cec602f1135c57dfcf15482013ce6e5f093a86db69646a5aa",
                "sha256:2247178effb34a77c11c0e8ac355c7a741ceca0a732b27bf11e747bbc950722f",
                "sha256:257d8788df5ca62c980314053197f4d46eefedf4e6175bc9412f14412ec4ea2f",
                "sha256:3031709084b6e7852d00479fd1d310b07d0ba82765f973b543c8af5061cf990e",
                "sha256:322209c642aabdd6207517e9739c704dc9f9db943015535783239022002f054a",
                "sha256:322bdf3c9b556e9ffb18f93462e5f749d3444ce081290352c6070d014c93feb2",
                "sha256:33870dc4653c5017bf4c8873e5488d8f8d5f8935e2f1fb9a2208c47cdd66efd2",
                "sha256:35bb52c37f256f662abdfa49d2dfa6ce5d93281d323a9af377a120e89a9eafb5",
                "sha256:3c31822339516fb3c82d03f30e22b1d038da87ef27b6a78c9549888f8ceda39a",
                "sha256:3eedd52442c0a5ff4f887fab0c1c0bb164d8635b32c894bc1faf4c618dd89df2",
                "sha256:3ff074fc97dd4e80543a3e91f69d58889baf2002b6be64347ea8cf5533188213",
                "sha256:47c0995fc4e7f79b5cfcab1fc437ff2890b770440f7696a3ba065ee0fd496563",
                "sha256:49d9ba1ed0ef3e061088cd1e7538a0759aab559e2e0a80a36f9fd9d8c0c21591",
                "sha256:51f1a1bffc50e2e9492e87d8e09a17c5eea8409cda8d3f277eb6edc82813c17c",
                "sha256:52a50aa3fb3acb9cf7213573ef55d31d6eca37f5709c69e6858fe3bc04a5c2a2",
                "sha256:54f1852cd531aa981bc0965b7d609f5f6cc8ce8c41b1139f6ed6b3c54ab82bfb",
                "sha256:609448742444d9290fd687940ac0b57fb35e6fd92bdb65386e08e99af60bf757",
                "sha256:69ffdd6120a4737710a9eee73e1d2e37db89b620f702754b8f6e62594471dee0",
                "sha256:6fad5ff2f13d69b7e74ce5b4ecd12cc0ec530fcee76356cac6742785ff71c452",
                "sha256:7049e301399273a0136ff39b84c3678e314f2158f50f517bc50285fb5ec847ad",
                "sha256:70c61d4c475835a19b3a5aa42492409878bbca7438554a1f89d20d58a7c75c01",
                "sha256:716d30ed977be8b37d3ef185fecb9e5a1d62d110dfbdcd1e2a122ab46fddb03f",
                "sha256:753cd8f2086b2b80180d9b3010dd4ed147efc167c90d3bf593fe2af21265e5a5",
                "sha256:773efe0603db30c281521a7c0214cad7836c03b8ccff897beae9b47c0b657d61",
                "sha256:7823bdd049099efa16e4246bdf15e5a13dbb18a51b68fa06d6c1d4d8b99a796e",
                "sha256:7c8f97e8e7a9009bcacbe3766a36175056c12f9a44e6e6f2d5caad06dcfbf03b",
                "sha256:823ef7a27cf86df6597fa0671066c1b596f69eba53efa3d1e1cb8b30f3533068",
                "sha256:8373c6c251f7ef8bda6675dd6d2b3a0fcc31edf1201266b5cf608b62a37407f9",
                "sha256:83b2021f2ade7d1ed556bc50a399127d7fb245e725aa0113ebd05cfe88aaf588",
                "sha256:870ea1ada0899fd0b79643990809323b389d4d1d46c192f97342eeb6ee0b8483",
                "sha256:8d12251f02d69d8310b046e82572ed486685c38f02176bd08baf216746eb947f",
                "sha256:9c23f307202661071d94b5e384e1e1dc7dfb972a28a2310e4ee16103e66ddb67",
                "sha256:9d189550615b4948f45252d7f005e53c2040cea1af5b60d6f79491a6e147eef7",
                "sha256:a086c2af425c5f62a65e12fbf385f7c9fcb8f107d0849dba5839461a129cf311",
                "sha256:a2b56ba36e05f973d450582fb015594aaa78834fefe8dfb8fcd79b93e64ba4c6",
                "sha256:aebb6044806f2e16ecc07b2a2637ee1ef67a11840a66752751714a0d924adf72",
                "sha256:b1b3020d90c2d8e1dae29cf3ce54f8094f7938460fb5ce8bc5c01450b01fbaf6",
                "sha256:b4b6b1e20608493548b1f32bce8cca185bf0480983890403d3b8753e44077129",
                "sha256:b6f491cdf80ae540738859d9766783e3b3c8e5bd37f5dfa0b76abdecc5081f13",
                "sha256:b792a349405fbc0163190fde0dc7b3fef3c9268292586cf5645598b48e63dc67",
                "sha256:b7c2286c23cd350b80d2fc9d424fc797575fb16f854b831d16fd47ceec078f2c",
                "sha256:babf5acfede515f176833ed6028754cbcd0d206f7f614ea3447d67c33be12516",
                "sha256:c365fd1703040de1ec284b176d6af5abe21b427cb3a5ff68e0759e1e313a5e7e",
                "sha256:c4225f5220f46b2fde568c74fca27ae9771536c2e29d7c04f4fb62c83275ac4e",
                "sha256:c570f24be1e468e3f0ce7ef56a89a60f0e05b30a3669a459e419c6eac2c35364",
                "sha256:c6dafac9e0f2b3c78df97e79af707cdc5ef8e88208d686a4847bab8266870023",
                "sha256:c8de2789052ed501dd829e9cae8d3dcce7acb4777ea4a479c14521c942d395b1",
                "sha256:cb28c753fd5eb3dd859b4ee95de66cc62af91bcff5db5f2571d32a520baf1f04",
                "sha256:cb4c38abeef13c61d6916f264d4845fab99d7b711be96c326b84df9e3e0ff62d",
                "sha256:d1b35bcd6c5543b9cb547dee3150c93008f8dd0f1fef78fc0cd2b141c5baf58a",
                "sha256:d8e6aeb9201e655354b3ad049cb77d19813ad4ece0df1249d3c793de3774f8c7",
                "sha256:d8ecd059fdaf60c1963c58ceb8997b32e9dc1b911f5da5307aab614f1ce5c2fb",
                "sha256:da2b52b37dad6d9ec64e653637a096905b258d2fc2b984c41ae7d08b938a67e4",
                "sha256:e87f0b2c78157e12d7686b27d63c070fd65d994e8ddae6f328e0dcf4a0cd007e",
                "sha256:edca80cbfb2b68d7b56930b84a0e45ae1694aeba0541f798e908a49d66b837f1",
                "sha256:f379abd2f1e3dddb2b61bc67977a6b5a0a3f7485538bcc6f39ec76163891ee48",
                "sha256:fe4c15f6c9285dc54ce6553a3ce908ed37c8f3825b5a51a15c91442bb955b868"
            ],
            "markers": "python_version >= '3.8'",
            "version": "==10.2.0"
        },
        "pillow-heif": {
            "hashes": [
                "sha256:004f189469b377f08fbc2c4d37481f0c3d24c52c40b6226cb03330d6f7637e86",
                "sha256:08e5d1517227275859f69d1ff9f0418b60c8bc639830dbbbc3c845f63c04bf42",
                "sha256:091da60c52f994cab75d9d7451241a39574a4dfa5ed6903020bdc8d112dacfd5",
                "sha256:0dfe22c7939df165a43ba9109e5495744d39560dd9ee2b0edffa7c8e9e841468",
                "sha256:105e5f4f9b91bf525dbb3cf794c452b19b9812364ec7904b58ac21a4889c709d",
                "sha256:1cb9a3f17ce6efd36c2a28970e15dc4b499c44f69ae4f25d509ef78f1d977017",
                "sha256:2067cd473d55efced2a7523488ce8b7d1d74d517e496a2cd262b3aa3e755f1fb",
                "sha256:2478cce1dd6319ac5015e820203f665152786cacac0c67d7346f585f87b8e4ec",
                "sha256:2772f480308b96a546c11dc6cf3aeaf5fa9a9eb6292c253fb21bf07f309240cb",
                "sha256:28a498bb533bb8f43cb2df2f77bd9189df453f6d6a9f4058e4e21915c64a5613",
                "sha256:299f8205ccd44462822cdd2b8c13f9ad965febc8d78e5e9d65d859a1f2ba70c2",
                "sha256:2e69067755d535cb9128c2bacdf23c88b2e6fdb2c14615d7b1211d67823a3363",
                "sha256:3f1cc33d60caa86d383255e0b2b6a802624c3d82a47eb3b3c2655080b5ce1522",
                "sha256:44602b5dd44a0372f6efe19cf68ac4201974eecebd831e90b8bad68aa04d7563",
                "sha256:4c2e0bc5655daa3ff4a0708e9243ff76a1f8195080808ce1d716947738c3163a",
                "sha256:4e2905fe18040e7d2e97915eddf522007db222604b46c02bc3309ae7141d2c80",
                "sha256:54a56b0956736b2e0726b38d8042beffdda2293af6aea7c026f67ce32f8151a1",
                "sha256:566bdd6b4ff9e670001545ebbd1aff427980934150b036d68077b547cda4b2e8",
                "sha256:5970aab5933d4fe79b67984d71cb033960ddece6bfbb393eb137c9f8e8f6d0d1",
                "sha256:5a0947f19681c23e156cf9f05b8ab71508f71c3983fea3907f9d37f3ac57f8d0",
                "sha256:5b4416daccd43dd498fd2282545d612b7052238b2d36f319b581cf31a6dfdf09",
                "sha256:6a1c2954cb56cbaccd6aa2b5698794355870e1f93350c2721645dbe009221f99",
                "sha256:6b6226505fe66a689f30e60766a987c18641d5c8304d3e2ddbff1933cf48f263",
                "sha256:794f98504cf1053418e959677a9237c7a8e4cde5b76a60f5292d305e8dde780c",
                "sha256:84051e503e610a6f0730f0302f94981d2098ba7d944d17707f216c3a880e1f0c",
                "sha256:873a6632e60eb8276002a021f486c758ebbdfe047c050b476c70927484bbabbf",
                "sha256:8c76ac217ccbbfc315dc8785a3f517f4e8e8161145d47a9449852c50ca7b9399",
                "sha256:95966de504b485787443817582d7d35dda36d947439d23aee7221b7d79effa1a",
                "sha256:97a3ad62515fa7945ff0d7e4951ea7375eed2d7dc1cc258f0585709df89517e3",
                "sha256:984dbb5d09b30b6872474f12a7be7f2c33947184ef0e299d420118ad6c3deec8",
                "sha256:9d2856a76adb9839001b6490dde5ae8f1bc36ff347cdce03d91518174af1efeb",
                "sha256:a96f7e8551cb5ff9643a4ef54185b28fbbfc505e0510084d51e26ac5c8323da1",
                "sha256:a99ea7850963a0eace136dafa7bdc589f9ff49084815f1f6b23b47aba300ab7f",
                "sha256:ad72544dd58ce43776102697ab8c42e866ab4a1fefee2c96d8024c2e3eb4a738",
                "sha256:c24f435a25ce99c50f4a648fb71c84476f672aeb67db1ef62143c445a98bd619",
                "sha256:c651f45552851fd2910f3778020cb6e1d25464b12ad3370351d0265d75577c09",
                "sha256:c70e57392259e9baefc75c91d54ef68909987a6d83346f17e291acc87c8bc5e6",
                "sha256:c9ab847e931756d02433f12c73c5d65e5e9bd19e042655b149a0dab72f23dbc7",
                "sha256:cad848cb3f737d35b93f6966ec0a689c0121b291083b3c5b9712c6b0949c3c9a",
                "sha256:cd2aa9c489d9484fb8f2b0a82d8f0394e5856628290a4d85e1c58a0865f4ca23",
                "sha256:cd8fa25a182847f01c273f1a5d3120bcc0f3d9c5bee70b99c754000f5a593dc8",
                "sha256:d8e27c470d12158ff23d4430adb3091678fc771ae810892cb100f91d599ba206",
                "sha256:dc9911450f3aeea183a4e3e7a771f5d3c38d7b3453c31019324f3e9cd905a23c",
                "sha256:ddffabd96df3d538830421418f4ee63b0b0c1275b0fdbb9ce6da3649bdec0940",
                "sha256:eb2b3e3735d88c48a49fc744d310e77fab76b42a7e9b9a8a5cd8948bfac81f20",
                "sha256:ec15e68e6e238468aa3445eff1a25582c9637f21191e834b0ed4523009e62b28",
                "sha256:f17207cd3e53fa22863eec6ba1bdd83781d708ab0bbc7bc80bc80966a5b69905",
                "sha256:f541b2167e75870a582399e83b634d42812b21842da6c4338616f2819fb50363",
                "sha256:f6c1989da65f8ec7902da92faab569e0e74d177acfdc58a3c491b09e4cc5e592",
                "sha256:fae9efb35c8d5bce403d2ee1b185ca15fc9fdeed64e6f47fbce1f22ed38d921c",
                "sha256:fc7d499c6256b5173744509340db27c1d69d899b3c6db52b0d092c704b2c36c2"
            ],
            "version": "==0.15.0"
        },
        "platformdirs": {
            "hashes": [
                "sha256:0614df2a2f37e1a662acbd8e2b25b92ccf8632929bc6d43467e17fe89c75e068",
                "sha256:ef0cc731df711022c174543cb70a9b5bd22e5a9337c8624ef2c2ceb8ddad8768"
            ],
            "markers": "python_version >= '3.8'",
            "version": "==4.2.0"
        },
        "pluggy": {
            "hashes": [
                "sha256:7db9f7b503d67d1c5b95f59773ebb58a8c1c288129a88665838012cfb07b8981",
                "sha256:8c85c2876142a764e5b7548e7d9a0e0ddb46f5185161049a79b7e974454223be"
            ],
            "markers": "python_version >= '3.8'",
            "version": "==1.4.0"
        },
        "portalocker": {
            "hashes": [
                "sha256:2b035aa7828e46c58e9b31390ee1f169b98e1066ab10b9a6a861fe7e25ee4f33",
                "sha256:cfb86acc09b9aa7c3b43594e19be1345b9d16af3feb08bf92f23d4dce513a28e"
            ],
            "markers": "python_version >= '3.8'",
            "version": "==2.8.2"
        },
        "postgrest": {
            "hashes": [
                "sha256:2e6b4b2b721be2c4e2dbc8de49f8b6a8ed74663b3b0f6b04976c04e222b283cb",
                "sha256:f405b3c4adfa3fe61732fabb1d5d7c55111159d25fc595663ea75ff992cafd5b"
            ],
            "markers": "python_version >= '3.8' and python_version < '4.0'",
            "version": "==0.15.0"
        },
        "posthog": {
            "hashes": [
                "sha256:8f9e01fc223d113ad1b7fc66516bd2b7b745cb460802b757795d4cec16d91696",
                "sha256:cbdae309e65172dcb7b921c611914139eb46a8a8f38266c2b51d78b60582af9d"
            ],
            "index": "pypi",
            "version": "==3.4.1"
        },
        "prometheus-client": {
            "hashes": [
                "sha256:4585b0d1223148c27a225b10dbec5ae9bc4c81a99a3fa80774fa6209935324e1",
                "sha256:c88b1e6ecf6b41cd8fb5731c7ae919bf66df6ec6fafa555cd6c0e16ca169ae92"
            ],
            "markers": "python_version >= '3.8'",
            "version": "==0.19.0"
        },
        "prompt-toolkit": {
            "hashes": [
                "sha256:3527b7af26106cbc65a040bcc84839a3566ec1b051bb0bfe953631e704b0ff7d",
                "sha256:a11a29cb3bf0a28a387fe5122cdb649816a957cd9261dcedf8c9f1fef33eacf6"
            ],
            "markers": "python_full_version >= '3.7.0'",
            "version": "==3.0.43"
        },
        "protobuf": {
            "hashes": [
                "sha256:10894a2885b7175d3984f2be8d9850712c57d5e7587a2410720af8be56cdaf62",
                "sha256:2db9f8fa64fbdcdc93767d3cf81e0f2aef176284071507e3ede160811502fd3d",
                "sha256:33a1aeef4b1927431d1be780e87b641e322b88d654203a9e9d93f218ee359e61",
                "sha256:47f3de503fe7c1245f6f03bea7e8d3ec11c6c4a2ea9ef910e3221c8a15516d62",
                "sha256:5e5c933b4c30a988b52e0b7c02641760a5ba046edc5e43d3b94a74c9fc57c1b3",
                "sha256:8f62574857ee1de9f770baf04dde4165e30b15ad97ba03ceac65f760ff018ac9",
                "sha256:a8b7a98d4ce823303145bf3c1a8bdb0f2f4642a414b196f04ad9853ed0c8f830",
                "sha256:b50c949608682b12efb0b2717f53256f03636af5f60ac0c1d900df6213910fd6",
                "sha256:d66a769b8d687df9024f2985d5137a337f957a0916cf5464d1513eee96a63ff0",
                "sha256:fc381d1dd0516343f1440019cedf08a7405f791cd49eef4ae1ea06520bc1c020",
                "sha256:fe599e175cb347efc8ee524bcd4b902d11f7262c0e569ececcb89995c15f0a5e"
            ],
            "markers": "python_version >= '3.8'",
            "version": "==4.25.2"
        },
        "pyasn1": {
            "hashes": [
                "sha256:4439847c58d40b1d0a573d07e3856e95333f1976294494c325775aeca506eb58",
                "sha256:6d391a96e59b23130a5cfa74d6fd7f388dbbe26cc8f1edf39fdddf08d9d6676c"
            ],
            "markers": "python_version >= '2.7' and python_version not in '3.0, 3.1, 3.2, 3.3, 3.4, 3.5'",
            "version": "==0.5.1"
        },
        "pycocotools": {
            "hashes": [
                "sha256:0ac4f30bac1503c780072053e6922971392fa3628b2e6967192bfca1f14736e2",
                "sha256:121017ca87e2eec4e9081636d1a79519b50f473959defc5671c2d1ce0eec482e",
                "sha256:1dbc429018149dc34e206ea32ee6297ff30b55a8615a3f7f4c6e3842f9df73db",
                "sha256:254506c0eecabb3abbde17640f82103c0c04d53148ae920657664cab9cd649fc",
                "sha256:363a6be808125306ace1a163c0b9ba479ee08eceec1fbd3889a88bd8245f73dc",
                "sha256:3e6f7bfa1c5fb206a614bf2382c923d56092219a12dfd0fec3b5f83c13e29e00",
                "sha256:4a8ec6f439638120e11f49120e1ddb6c66e0b1f293d7884207d02703a73d25a1",
                "sha256:4d517ec315e53ef8df9f6b0899ebc4c79bd61fd715383861949bb1c3fca2c6d5",
                "sha256:623b941bbafecbfee574aedbf3cb257f7a879f4fdb79394e6d3fb9c76e7ad6cf",
                "sha256:625388f52e543f6f798f75f1ec125fe519580f22e72ccbd75eee0355ce336e18",
                "sha256:6469089b9b36a1f645dc9ee830f29d261e99b4b3be73cb260688fd8b6d02760c",
                "sha256:6541340f26bae32e044eedc5d8ccdac5bd0cb64eb2b0a342dac859b696edd0aa",
                "sha256:66864bec8b30d47faa946bb55c8e8d6b7acb9fba0c17ff6aaa37abd78cda962a",
                "sha256:73dc251ae4a06b7c10747ca7e2d29faabb4f13e5fc43760945966845581e79ae",
                "sha256:8def3c46349e919999d6d5a1d6b7e587e6891524cc28f8b4a11e463bf0914621",
                "sha256:9eb5d46900375adaba88eedb5cbc29d8cbcf43e82505d67378df1c3b720a8c5f",
                "sha256:a6683a002fcb4500edbcec94bdf48be69f578a9aa5c638db38614df1f45cc935",
                "sha256:b29086b6ce7b73e4ddaf3045006f5c059f344a2720605cd4474814017ff2af53",
                "sha256:da8b7815196eebf0adabf67fcc459126cbc6498bbc6ab1fd144c371465d86879",
                "sha256:f1a675728e459d72be6e3bb3546672bb37c7daffdc2e5335aa7b834aece2b560"
            ],
            "markers": "python_version >= '3.5'",
            "version": "==2.0.7"
        },
        "pycodestyle": {
            "hashes": [
                "sha256:41ba0e7afc9752dfb53ced5489e89f8186be00e599e712660695b7a75ff2663f",
                "sha256:44fe31000b2d866f2e41841b18528a505fbd7fef9017b04eff4e2648a0fadc67"
            ],
            "markers": "python_version >= '3.8'",
            "version": "==2.11.1"
        },
        "pycparser": {
            "hashes": [
                "sha256:8ee45429555515e1f6b185e78100aea234072576aa43ab53aefcae078162fca9",
                "sha256:e644fdec12f7872f86c58ff790da456218b10f863970249516d60a5eaca77206"
            ],
            "version": "==2.21"
        },
        "pycurl": {
            "hashes": [
                "sha256:5730590be0271364a5bddd9e245c9cc0fb710c4cbacbdd95264a3122d23224ca"
            ],
            "version": "==7.45.2"
        },
        "pydantic": {
            "hashes": [
                "sha256:0b6a909df3192245cb736509a92ff69e4fef76116feffec68e93a567347bae6f",
                "sha256:4fd5c182a2488dc63e6d32737ff19937888001e2a6d86e94b3f233104a5d1fa9"
            ],
            "markers": "python_version >= '3.8'",
            "version": "==2.6.1"
        },
        "pydantic-core": {
            "hashes": [
                "sha256:02906e7306cb8c5901a1feb61f9ab5e5c690dbbeaa04d84c1b9ae2a01ebe9379",
                "sha256:0ba503850d8b8dcc18391f10de896ae51d37fe5fe43dbfb6a35c5c5cad271a06",
                "sha256:16aa02e7a0f539098e215fc193c8926c897175d64c7926d00a36188917717a05",
                "sha256:18de31781cdc7e7b28678df7c2d7882f9692ad060bc6ee3c94eb15a5d733f8f7",
                "sha256:22c5f022799f3cd6741e24f0443ead92ef42be93ffda0d29b2597208c94c3753",
                "sha256:2924b89b16420712e9bb8192396026a8fbd6d8726224f918353ac19c4c043d2a",
                "sha256:308974fdf98046db28440eb3377abba274808bf66262e042c412eb2adf852731",
                "sha256:396fdf88b1b503c9c59c84a08b6833ec0c3b5ad1a83230252a9e17b7dfb4cffc",
                "sha256:3ac426704840877a285d03a445e162eb258924f014e2f074e209d9b4ff7bf380",
                "sha256:3b052c753c4babf2d1edc034c97851f867c87d6f3ea63a12e2700f159f5c41c3",
                "sha256:3fab4e75b8c525a4776e7630b9ee48aea50107fea6ca9f593c98da3f4d11bf7c",
                "sha256:406fac1d09edc613020ce9cf3f2ccf1a1b2f57ab00552b4c18e3d5276c67eb11",
                "sha256:40a0bd0bed96dae5712dab2aba7d334a6c67cbcac2ddfca7dbcc4a8176445990",
                "sha256:41dac3b9fce187a25c6253ec79a3f9e2a7e761eb08690e90415069ea4a68ff7a",
                "sha256:459c0d338cc55d099798618f714b21b7ece17eb1a87879f2da20a3ff4c7628e2",
                "sha256:459d6be6134ce3b38e0ef76f8a672924460c455d45f1ad8fdade36796df1ddc8",
                "sha256:46b0d5520dbcafea9a8645a8164658777686c5c524d381d983317d29687cce97",
                "sha256:47924039e785a04d4a4fa49455e51b4eb3422d6eaacfde9fc9abf8fdef164e8a",
                "sha256:4bfcbde6e06c56b30668a0c872d75a7ef3025dc3c1823a13cf29a0e9b33f67e8",
                "sha256:4f9ee4febb249c591d07b2d4dd36ebcad0ccd128962aaa1801508320896575ef",
                "sha256:55749f745ebf154c0d63d46c8c58594d8894b161928aa41adbb0709c1fe78b77",
                "sha256:5864b0242f74b9dd0b78fd39db1768bc3f00d1ffc14e596fd3e3f2ce43436a33",
                "sha256:5f60f920691a620b03082692c378661947d09415743e437a7478c309eb0e4f82",
                "sha256:60eb8ceaa40a41540b9acae6ae7c1f0a67d233c40dc4359c256ad2ad85bdf5e5",
                "sha256:69a7b96b59322a81c2203be537957313b07dd333105b73db0b69212c7d867b4b",
                "sha256:6ad84731a26bcfb299f9eab56c7932d46f9cad51c52768cace09e92a19e4cf55",
                "sha256:6db58c22ac6c81aeac33912fb1af0e930bc9774166cdd56eade913d5f2fff35e",
                "sha256:70651ff6e663428cea902dac297066d5c6e5423fda345a4ca62430575364d62b",
                "sha256:72f7919af5de5ecfaf1eba47bf9a5d8aa089a3340277276e5636d16ee97614d7",
                "sha256:732bd062c9e5d9582a30e8751461c1917dd1ccbdd6cafb032f02c86b20d2e7ec",
                "sha256:7924e54f7ce5d253d6160090ddc6df25ed2feea25bfb3339b424a9dd591688bc",
                "sha256:7afb844041e707ac9ad9acad2188a90bffce2c770e6dc2318be0c9916aef1469",
                "sha256:7b883af50eaa6bb3299780651e5be921e88050ccf00e3e583b1e92020333304b",
                "sha256:7beec26729d496a12fd23cf8da9944ee338c8b8a17035a560b585c36fe81af20",
                "sha256:7bf26c2e2ea59d32807081ad51968133af3025c4ba5753e6a794683d2c91bf6e",
                "sha256:7c31669e0c8cc68400ef0c730c3a1e11317ba76b892deeefaf52dcb41d56ed5d",
                "sha256:7e6231aa5bdacda78e96ad7b07d0c312f34ba35d717115f4b4bff6cb87224f0f",
                "sha256:870dbfa94de9b8866b37b867a2cb37a60c401d9deb4a9ea392abf11a1f98037b",
                "sha256:88646cae28eb1dd5cd1e09605680c2b043b64d7481cdad7f5003ebef401a3039",
                "sha256:8aafeedb6597a163a9c9727d8a8bd363a93277701b7bfd2749fbefee2396469e",
                "sha256:8bde5b48c65b8e807409e6f20baee5d2cd880e0fad00b1a811ebc43e39a00ab2",
                "sha256:8f9142a6ed83d90c94a3efd7af8873bf7cefed2d3d44387bf848888482e2d25f",
                "sha256:936a787f83db1f2115ee829dd615c4f684ee48ac4de5779ab4300994d8af325b",
                "sha256:98dc6f4f2095fc7ad277782a7c2c88296badcad92316b5a6e530930b1d475ebc",
                "sha256:9957433c3a1b67bdd4c63717eaf174ebb749510d5ea612cd4e83f2d9142f3fc8",
                "sha256:99af961d72ac731aae2a1b55ccbdae0733d816f8bfb97b41909e143de735f522",
                "sha256:9b5f13857da99325dcabe1cc4e9e6a3d7b2e2c726248ba5dd4be3e8e4a0b6d0e",
                "sha256:9d776d30cde7e541b8180103c3f294ef7c1862fd45d81738d156d00551005784",
                "sha256:9da90d393a8227d717c19f5397688a38635afec89f2e2d7af0df037f3249c39a",
                "sha256:a3b7352b48fbc8b446b75f3069124e87f599d25afb8baa96a550256c031bb890",
                "sha256:a477932664d9611d7a0816cc3c0eb1f8856f8a42435488280dfbf4395e141485",
                "sha256:a7e41e3ada4cca5f22b478c08e973c930e5e6c7ba3588fb8e35f2398cdcc1545",
                "sha256:a90fec23b4b05a09ad988e7a4f4e081711a90eb2a55b9c984d8b74597599180f",
                "sha256:a9e523474998fb33f7c1a4d55f5504c908d57add624599e095c20fa575b8d943",
                "sha256:aa057095f621dad24a1e906747179a69780ef45cc8f69e97463692adbcdae878",
                "sha256:aa6c8c582036275997a733427b88031a32ffa5dfc3124dc25a730658c47a572f",
                "sha256:ae34418b6b389d601b31153b84dce480351a352e0bb763684a1b993d6be30f17",
                "sha256:b0d7a9165167269758145756db43a133608a531b1e5bb6a626b9ee24bc38a8f7",
                "sha256:b30b0dd58a4509c3bd7eefddf6338565c4905406aee0c6e4a5293841411a1286",
                "sha256:b8f9186ca45aee030dc8234118b9c0784ad91a0bb27fc4e7d9d6608a5e3d386c",
                "sha256:b94cbda27267423411c928208e89adddf2ea5dd5f74b9528513f0358bba019cb",
                "sha256:cc6f6c9be0ab6da37bc77c2dda5f14b1d532d5dbef00311ee6e13357a418e646",
                "sha256:ce232a6170dd6532096cadbf6185271e4e8c70fc9217ebe105923ac105da9978",
                "sha256:cf903310a34e14651c9de056fcc12ce090560864d5a2bb0174b971685684e1d8",
                "sha256:d5362d099c244a2d2f9659fb3c9db7c735f0004765bbe06b99be69fbd87c3f15",
                "sha256:dffaf740fe2e147fedcb6b561353a16243e654f7fe8e701b1b9db148242e1272",
                "sha256:e0f686549e32ccdb02ae6f25eee40cc33900910085de6aa3790effd391ae10c2",
                "sha256:e4b52776a2e3230f4854907a1e0946eec04d41b1fc64069ee774876bbe0eab55",
                "sha256:e4ba0884a91f1aecce75202473ab138724aa4fb26d7707f2e1fa6c3e68c84fbf",
                "sha256:e6294e76b0380bb7a61eb8a39273c40b20beb35e8c87ee101062834ced19c545",
                "sha256:ebb892ed8599b23fa8f1799e13a12c87a97a6c9d0f497525ce9858564c4575a4",
                "sha256:eca58e319f4fd6df004762419612122b2c7e7d95ffafc37e890252f869f3fb2a",
                "sha256:ed957db4c33bc99895f3a1672eca7e80e8cda8bd1e29a80536b4ec2153fa9804",
                "sha256:ef551c053692b1e39e3f7950ce2296536728871110e7d75c4e7753fb30ca87f4",
                "sha256:ef6113cd31411eaf9b39fc5a8848e71c72656fd418882488598758b2c8c6dfa0",
                "sha256:f685dbc1fdadb1dcd5b5e51e0a378d4685a891b2ddaf8e2bba89bd3a7144e44a",
                "sha256:f8ed79883b4328b7f0bd142733d99c8e6b22703e908ec63d930b06be3a0e7113",
                "sha256:fe56851c3f1d6f5384b3051c536cc81b3a93a73faf931f404fef95217cf1e10d",
                "sha256:ff7c97eb7a29aba230389a2661edf2e9e06ce616c7e35aa764879b6894a44b25"
            ],
            "markers": "python_version >= '3.8'",
            "version": "==2.16.2"
        },
        "pydantic-settings": {
            "hashes": [
                "sha256:26b1492e0a24755626ac5e6d715e9077ab7ad4fb5f19a8b7ed7011d52f36141c",
                "sha256:7621c0cb5d90d1140d2f0ef557bdf03573aac7035948109adf2574770b77605a"
            ],
            "index": "pypi",
            "markers": "python_version >= '3.8'",
            "version": "==2.1.0"
        },
<<<<<<< HEAD
        "pyflakes": {
            "hashes": [
                "sha256:1c61603ff154621fb2a9172037d84dca3500def8c8b630657d1701f026f8af3f",
                "sha256:84b5be138a2dfbb40689ca07e2152deb896a65c3a3e24c251c5c62489568074a"
            ],
            "markers": "python_version >= '3.8'",
            "version": "==3.2.0"
        },
=======
>>>>>>> 2ba3bc1f
        "pypandoc": {
            "hashes": [
                "sha256:7f6d68db0e57e0f6961bec2190897118c4d305fc2d31c22cd16037f22ee084a5",
                "sha256:b260596934e9cfc6513056110a7c8600171d414f90558bf4407e68b209be8007"
            ],
            "index": "pypi",
            "markers": "python_version >= '3.6'",
            "version": "==1.11"
        },
        "pyparsing": {
            "hashes": [
                "sha256:32c7c0b711493c72ff18a981d24f28aaf9c1fb7ed5e9667c9e84e3db623bdbfb",
                "sha256:ede28a1a32462f5a9705e07aea48001a08f7cf81a021585011deba701581a0db"
            ],
            "markers": "python_full_version >= '3.6.8'",
            "version": "==3.1.1"
        },
        "pypdf": {
            "hashes": [
                "sha256:06136b9ed99525159482a1397a49f3fc0fd55ffd700d1ad4393e3f42d192a035",
                "sha256:a2a0859483687deb01c29180587a5028bc3595402001107c870085a1976131e3"
            ],
            "index": "pypi",
            "markers": "python_version >= '3.6'",
            "version": "==3.9.0"
        },
        "pypdfium2": {
            "hashes": [
                "sha256:1ff6ac30b98850558c0d163e37fdb868f683b1b2e8ae734072138571a0546222",
                "sha256:2938f423c79b49df9057993f747e537a05b71bc2c847801ac743f27c3220d363",
                "sha256:40fe503afef2a4c8180c75c1bb3c98eead4c60158b859c440c4c4bf4fa5b3ece",
                "sha256:4d593649fd787c4521f3b8e84892a070d62c19ae3dee7995f38e760e4e14c7c5",
                "sha256:597d262152e4aff36f6b2a395826c74c28977055b3b7233963cc91b243c74c78",
                "sha256:5c3413d4eeab8f2618b7af7d827dde5b7d40e752033c555e5889508b94f42090",
                "sha256:69c76670e62db707fa5374eb8c71c2e9f9e4d6518707cd47725f7c2725129f8a",
                "sha256:83c5c12714a5302b9947fe8fe97b003e9b934dec2529e5c10414d3ef5a3c8f19",
                "sha256:abb16df75dd0ba1c92553bbc9127edce46d59008047bb68abbf002963495d561",
                "sha256:bfeb8337c1435ecaa584649b21b691152e06be3b01db761a2cd863fb2fdfda04",
                "sha256:c85e6f4fe5475665237da8a698e92c68339bdbc3257e2bcb325feacde5873dbc",
                "sha256:ee4f4f433c9896953ef2ff8622a0912775b88380f91c6a2b8126fc5387d05620",
                "sha256:f396941e070bf6c245890f2ffb2cb04f39585e3cda93ebb1648f1ed0e99b921f"
            ],
            "markers": "python_version >= '3.6'",
            "version": "==4.27.0"
        },
        "pyright": {
            "hashes": [
                "sha256:7259d73287c882f933d8cd88c238ef02336e172171ae95117a963a962a1fed4a",
                "sha256:bac1baf8567b90f2082ec95b61fc1cb50a68917119212c5608a72210870c6a9a"
            ],
            "index": "pypi",
            "markers": "python_version >= '3.7'",
            "version": "==1.1.316"
        },
        "pytesseract": {
            "hashes": [
                "sha256:8f22cc98f765bf13517ead0c70effedb46c153540d25783e04014f28b55a5fc6",
                "sha256:f1c3a8b0f07fd01a1085d451f5b8315be6eec1d5577a6796d46dc7a62bd4120f"
            ],
            "index": "pypi",
            "markers": "python_version >= '3.7'",
            "version": "==0.3.10"
        },
        "pytest": {
            "hashes": [
                "sha256:249b1b0864530ba251b7438274c4d251c58d868edaaec8762893ad4a0d71c36c",
                "sha256:50fb9cbe836c3f20f0dfa99c565201fb75dc54c8d76373cd1bde06b06657bdb6"
            ],
            "index": "pypi",
            "markers": "python_version >= '3.8'",
            "version": "==8.0.0"
        },
        "pytest-celery": {
            "hashes": [
                "sha256:63dec132df3a839226ecb003ffdbb0c2cb88dd328550957e979c942766578060",
                "sha256:cfd060fc32676afa1e4f51b2938f903f7f75d952186b8c6cf631628c4088f406"
            ],
            "index": "pypi",
            "version": "==0.0.0"
        },
        "pytest-mock": {
            "hashes": [
                "sha256:0972719a7263072da3a21c7f4773069bcc7486027d7e8e1f81d98a47e701bc4f",
                "sha256:31a40f038c22cad32287bb43932054451ff5583ff094bca6f675df2f8bc1a6e9"
            ],
            "index": "pypi",
            "markers": "python_version >= '3.8'",
            "version": "==3.12.0"
        },
        "python-dateutil": {
            "hashes": [
                "sha256:0123cacc1627ae19ddf3c27a5de5bd67ee4586fbdd6440d9748f8abb483d3e86",
                "sha256:961d03dc3453ebbc59dbdea9e4e11c5651520a876d0f4db161e8674aae935da9"
            ],
            "markers": "python_version >= '2.7' and python_version not in '3.0, 3.1, 3.2, 3.3'",
            "version": "==2.8.2"
        },
        "python-docx": {
            "hashes": [
                "sha256:5829b722141cf1ab79aedf0c34d9fe9924b29764584c0f2164eb2b02dcdf17c9",
                "sha256:bac9773278098a1ddc43a52d84e22f5909c4a3080a624530b3ecb3771b07c6cd"
            ],
            "version": "==1.1.0"
        },
        "python-dotenv": {
            "hashes": [
                "sha256:e324ee90a023d808f1959c46bcbc04446a10ced277783dc6ee09987c37ec10ca",
                "sha256:f7b63ef50f1b690dddf550d03497b66d609393b40b564ed0d674909a68ebf16a"
            ],
            "index": "pypi",
            "markers": "python_version >= '3.8'",
            "version": "==1.0.1"
        },
        "python-iso639": {
            "hashes": [
                "sha256:7b149623ff74230f4ee3061fb01d18e57a8d07c5fee2aa72907f39b7f6d16cbc",
                "sha256:c323233348c34d57c601e3e6d824088e492896bcb97a61a87f7d93401a305377"
            ],
            "markers": "python_version >= '3.8'",
            "version": "==2024.2.7"
        },
        "python-jose": {
            "hashes": [
                "sha256:55779b5e6ad599c6336191246e95eb2293a9ddebd555f796a65f838f07e5d78a",
                "sha256:9b1376b023f8b298536eedd47ae1089bcdb848f1535ab30555cd92002d78923a"
            ],
            "index": "pypi",
            "version": "==3.3.0"
        },
        "python-magic": {
            "hashes": [
                "sha256:c1ba14b08e4a5f5c31a302b7721239695b2f0f058d125bd5ce1ee36b9d9d3c3b",
                "sha256:c212960ad306f700aa0d01e5d7a325d20548ff97eb9920dcd29513174f0294d3"
            ],
            "markers": "python_version >= '2.7' and python_version not in '3.0, 3.1, 3.2, 3.3, 3.4'",
            "version": "==0.4.27"
        },
        "python-multipart": {
            "hashes": [
                "sha256:e9925a80bb668529f1b67c7fdb0a5dacdd7cbfc6fb0bff3ea443fe22bdd62132",
                "sha256:ee698bab5ef148b0a760751c261902cd096e57e10558e11aca17646b74ee1c18"
            ],
            "index": "pypi",
            "markers": "python_version >= '3.7'",
            "version": "==0.0.6"
        },
        "python-pptx": {
            "hashes": [
                "sha256:587497ff28e779ab18dbb074f6d4052893c85dedc95ed75df319364f331fedee",
                "sha256:dd0527194627a2b7cc05f3ba23ecaa2d9a0d5ac9b6193a28ed1b7a716f4217d4"
            ],
            "version": "==0.6.23"
        },
        "pytz": {
            "hashes": [
                "sha256:2a29735ea9c18baf14b448846bde5a48030ed267578472d8955cd0e7443a9812",
                "sha256:328171f4e3623139da4983451950b28e95ac706e13f3f2630a879749e7a8b319"
            ],
            "version": "==2024.1"
        },
        "pyyaml": {
            "hashes": [
                "sha256:04ac92ad1925b2cff1db0cfebffb6ffc43457495c9b3c39d3fcae417d7125dc5",
                "sha256:062582fca9fabdd2c8b54a3ef1c978d786e0f6b3a1510e0ac93ef59e0ddae2bc",
                "sha256:0d3304d8c0adc42be59c5f8a4d9e3d7379e6955ad754aa9d6ab7a398b59dd1df",
                "sha256:1635fd110e8d85d55237ab316b5b011de701ea0f29d07611174a1b42f1444741",
                "sha256:184c5108a2aca3c5b3d3bf9395d50893a7ab82a38004c8f61c258d4428e80206",
                "sha256:18aeb1bf9a78867dc38b259769503436b7c72f7a1f1f4c93ff9a17de54319b27",
                "sha256:1d4c7e777c441b20e32f52bd377e0c409713e8bb1386e1099c2415f26e479595",
                "sha256:1e2722cc9fbb45d9b87631ac70924c11d3a401b2d7f410cc0e3bbf249f2dca62",
                "sha256:1fe35611261b29bd1de0070f0b2f47cb6ff71fa6595c077e42bd0c419fa27b98",
                "sha256:28c119d996beec18c05208a8bd78cbe4007878c6dd15091efb73a30e90539696",
                "sha256:326c013efe8048858a6d312ddd31d56e468118ad4cdeda36c719bf5bb6192290",
                "sha256:40df9b996c2b73138957fe23a16a4f0ba614f4c0efce1e9406a184b6d07fa3a9",
                "sha256:42f8152b8dbc4fe7d96729ec2b99c7097d656dc1213a3229ca5383f973a5ed6d",
                "sha256:49a183be227561de579b4a36efbb21b3eab9651dd81b1858589f796549873dd6",
                "sha256:4fb147e7a67ef577a588a0e2c17b6db51dda102c71de36f8549b6816a96e1867",
                "sha256:50550eb667afee136e9a77d6dc71ae76a44df8b3e51e41b77f6de2932bfe0f47",
                "sha256:510c9deebc5c0225e8c96813043e62b680ba2f9c50a08d3724c7f28a747d1486",
                "sha256:5773183b6446b2c99bb77e77595dd486303b4faab2b086e7b17bc6bef28865f6",
                "sha256:596106435fa6ad000c2991a98fa58eeb8656ef2325d7e158344fb33864ed87e3",
                "sha256:6965a7bc3cf88e5a1c3bd2e0b5c22f8d677dc88a455344035f03399034eb3007",
                "sha256:69b023b2b4daa7548bcfbd4aa3da05b3a74b772db9e23b982788168117739938",
                "sha256:6c22bec3fbe2524cde73d7ada88f6566758a8f7227bfbf93a408a9d86bcc12a0",
                "sha256:704219a11b772aea0d8ecd7058d0082713c3562b4e271b849ad7dc4a5c90c13c",
                "sha256:7e07cbde391ba96ab58e532ff4803f79c4129397514e1413a7dc761ccd755735",
                "sha256:81e0b275a9ecc9c0c0c07b4b90ba548307583c125f54d5b6946cfee6360c733d",
                "sha256:855fb52b0dc35af121542a76b9a84f8d1cd886ea97c84703eaa6d88e37a2ad28",
                "sha256:8d4e9c88387b0f5c7d5f281e55304de64cf7f9c0021a3525bd3b1c542da3b0e4",
                "sha256:9046c58c4395dff28dd494285c82ba00b546adfc7ef001486fbf0324bc174fba",
                "sha256:9eb6caa9a297fc2c2fb8862bc5370d0303ddba53ba97e71f08023b6cd73d16a8",
                "sha256:a08c6f0fe150303c1c6b71ebcd7213c2858041a7e01975da3a99aed1e7a378ef",
                "sha256:a0cd17c15d3bb3fa06978b4e8958dcdc6e0174ccea823003a106c7d4d7899ac5",
                "sha256:afd7e57eddb1a54f0f1a974bc4391af8bcce0b444685d936840f125cf046d5bd",
                "sha256:b1275ad35a5d18c62a7220633c913e1b42d44b46ee12554e5fd39c70a243d6a3",
                "sha256:b786eecbdf8499b9ca1d697215862083bd6d2a99965554781d0d8d1ad31e13a0",
                "sha256:ba336e390cd8e4d1739f42dfe9bb83a3cc2e80f567d8805e11b46f4a943f5515",
                "sha256:baa90d3f661d43131ca170712d903e6295d1f7a0f595074f151c0aed377c9b9c",
                "sha256:bc1bf2925a1ecd43da378f4db9e4f799775d6367bdb94671027b73b393a7c42c",
                "sha256:bd4af7373a854424dabd882decdc5579653d7868b8fb26dc7d0e99f823aa5924",
                "sha256:bf07ee2fef7014951eeb99f56f39c9bb4af143d8aa3c21b1677805985307da34",
                "sha256:bfdf460b1736c775f2ba9f6a92bca30bc2095067b8a9d77876d1fad6cc3b4a43",
                "sha256:c8098ddcc2a85b61647b2590f825f3db38891662cfc2fc776415143f599bb859",
                "sha256:d2b04aac4d386b172d5b9692e2d2da8de7bfb6c387fa4f801fbf6fb2e6ba4673",
                "sha256:d483d2cdf104e7c9fa60c544d92981f12ad66a457afae824d146093b8c294c54",
                "sha256:d858aa552c999bc8a8d57426ed01e40bef403cd8ccdd0fc5f6f04a00414cac2a",
                "sha256:e7d73685e87afe9f3b36c799222440d6cf362062f78be1013661b00c5c6f678b",
                "sha256:f003ed9ad21d6a4713f0a9b5a7a0a79e08dd0f221aff4525a2be4c346ee60aab",
                "sha256:f22ac1c3cac4dbc50079e965eba2c1058622631e526bd9afd45fedd49ba781fa",
                "sha256:faca3bdcf85b2fc05d06ff3fbc1f83e1391b3e724afa3feba7d13eeab355484c",
                "sha256:fca0e3a251908a499833aa292323f32437106001d436eca0e6e7833256674585",
                "sha256:fd1592b3fdf65fff2ad0004b5e363300ef59ced41c2e6b3a99d4089fa8c5435d",
                "sha256:fd66fc5d0da6d9815ba2cebeb4205f95818ff4b79c3ebe268e75d961704af52f"
            ],
            "markers": "python_version >= '3.6'",
            "version": "==6.0.1"
        },
        "rapidfuzz": {
            "hashes": [
                "sha256:01835d02acd5d95c1071e1da1bb27fe213c84a013b899aba96380ca9962364bc",
                "sha256:01eb03cd880a294d1bf1a583fdd00b87169b9cc9c9f52587411506658c864d73",
                "sha256:03f73b381bdeccb331a12c3c60f1e41943931461cdb52987f2ecf46bfc22f50d",
                "sha256:0402f1629e91a4b2e4aee68043a30191e5e1b7cd2aa8dacf50b1a1bcf6b7d3ab",
                "sha256:060bd7277dc794279fa95522af355034a29c90b42adcb7aa1da358fc839cdb11",
                "sha256:064c1d66c40b3a0f488db1f319a6e75616b2e5fe5430a59f93a9a5e40a656d15",
                "sha256:06e98ff000e2619e7cfe552d086815671ed09b6899408c2c1b5103658261f6f3",
                "sha256:08b6fb47dd889c69fbc0b915d782aaed43e025df6979b6b7f92084ba55edd526",
                "sha256:0a9fc714b8c290261669f22808913aad49553b686115ad0ee999d1cb3df0cd66",
                "sha256:0bbfae35ce4de4c574b386c43c78a0be176eeddfdae148cb2136f4605bebab89",
                "sha256:12ff8eaf4a9399eb2bebd838f16e2d1ded0955230283b07376d68947bbc2d33d",
                "sha256:1936d134b6c513fbe934aeb668b0fee1ffd4729a3c9d8d373f3e404fbb0ce8a0",
                "sha256:1c47d592e447738744905c18dda47ed155620204714e6df20eb1941bb1ba315e",
                "sha256:1dfc557c0454ad22382373ec1b7df530b4bbd974335efe97a04caec936f2956a",
                "sha256:1e12319c6b304cd4c32d5db00b7a1e36bdc66179c44c5707f6faa5a889a317c0",
                "sha256:23de71e7f05518b0bbeef55d67b5dbce3bcd3e2c81e7e533051a2e9401354eb0",
                "sha256:266dd630f12696ea7119f31d8b8e4959ef45ee2cbedae54417d71ae6f47b9848",
                "sha256:2963f4a3f763870a16ee076796be31a4a0958fbae133dbc43fc55c3968564cf5",
                "sha256:2a791168e119cfddf4b5a40470620c872812042f0621e6a293983a2d52372db0",
                "sha256:2b155e67fff215c09f130555002e42f7517d0ea72cbd58050abb83cb7c880cec",
                "sha256:2b19795b26b979c845dba407fe79d66975d520947b74a8ab6cee1d22686f7967",
                "sha256:2e03038bfa66d2d7cffa05d81c2f18fd6acbb25e7e3c068d52bb7469e07ff382",
                "sha256:3028ee8ecc48250607fa8a0adce37b56275ec3b1acaccd84aee1f68487c8557b",
                "sha256:35660bee3ce1204872574fa041c7ad7ec5175b3053a4cb6e181463fc07013de7",
                "sha256:3c772d04fb0ebeece3109d91f6122b1503023086a9591a0b63d6ee7326bd73d9",
                "sha256:3c84294f4470fcabd7830795d754d808133329e0a81d62fcc2e65886164be83b",
                "sha256:40cced1a8852652813f30fb5d4b8f9b237112a0bbaeebb0f4cc3611502556764",
                "sha256:4243a9c35667a349788461aae6471efde8d8800175b7db5148a6ab929628047f",
                "sha256:42f211e366e026de110a4246801d43a907cd1a10948082f47e8a4e6da76fef52",
                "sha256:4381023fa1ff32fd5076f5d8321249a9aa62128eb3f21d7ee6a55373e672b261",
                "sha256:484759b5dbc5559e76fefaa9170147d1254468f555fd9649aea3bad46162a88b",
                "sha256:49b9ed2472394d306d5dc967a7de48b0aab599016aa4477127b20c2ed982dbf9",
                "sha256:53251e256017e2b87f7000aee0353ba42392c442ae0bafd0f6b948593d3f68c6",
                "sha256:588c4b20fa2fae79d60a4e438cf7133d6773915df3cc0a7f1351da19eb90f720",
                "sha256:5a2f3e9df346145c2be94e4d9eeffb82fab0cbfee85bd4a06810e834fe7c03fa",
                "sha256:5d82b9651e3d34b23e4e8e201ecd3477c2baa17b638979deeabbb585bcb8ba74",
                "sha256:5dd95b6b7bfb1584f806db89e1e0c8dbb9d25a30a4683880c195cc7f197eaf0c",
                "sha256:692c9a50bea7a8537442834f9bc6b7d29d8729a5b6379df17c31b6ab4df948c2",
                "sha256:6b0ccc2ec1781c7e5370d96aef0573dd1f97335343e4982bdb3a44c133e27786",
                "sha256:6dede83a6b903e3ebcd7e8137e7ff46907ce9316e9d7e7f917d7e7cdc570ee05",
                "sha256:7142ee354e9c06e29a2636b9bbcb592bb00600a88f02aa5e70e4f230347b373e",
                "sha256:7183157edf0c982c0b8592686535c8b3e107f13904b36d85219c77be5cefd0d8",
                "sha256:7420e801b00dee4a344ae2ee10e837d603461eb180e41d063699fb7efe08faf0",
                "sha256:757dfd7392ec6346bd004f8826afb3bf01d18a723c97cbe9958c733ab1a51791",
                "sha256:76c23ceaea27e790ddd35ef88b84cf9d721806ca366199a76fd47cfc0457a81b",
                "sha256:7fec74c234d3097612ea80f2a80c60720eec34947066d33d34dc07a3092e8105",
                "sha256:82300e5f8945d601c2daaaac139d5524d7c1fdf719aa799a9439927739917460",
                "sha256:841eafba6913c4dfd53045835545ba01a41e9644e60920c65b89c8f7e60c00a9",
                "sha256:8d7a072f10ee57c8413c8ab9593086d42aaff6ee65df4aa6663eecdb7c398dca",
                "sha256:8e4da90e4c2b444d0a171d7444ea10152e07e95972bb40b834a13bdd6de1110c",
                "sha256:96cd19934f76a1264e8ecfed9d9f5291fde04ecb667faef5f33bdbfd95fe2d1f",
                "sha256:a03863714fa6936f90caa7b4b50ea59ea32bb498cc91f74dc25485b3f8fccfe9",
                "sha256:a1788ebb5f5b655a15777e654ea433d198f593230277e74d51a2a1e29a986283",
                "sha256:a3ee4f8f076aa92184e80308fc1a079ac356b99c39408fa422bbd00145be9854",
                "sha256:a490cd645ef9d8524090551016f05f052e416c8adb2d8b85d35c9baa9d0428ab",
                "sha256:a553cc1a80d97459d587529cc43a4c7c5ecf835f572b671107692fe9eddf3e24",
                "sha256:a59472b43879012b90989603aa5a6937a869a72723b1bf2ff1a0d1edee2cc8e6",
                "sha256:ac434fc71edda30d45db4a92ba5e7a42c7405e1a54cb4ec01d03cc668c6dcd40",
                "sha256:ad9d74ef7c619b5b0577e909582a1928d93e07d271af18ba43e428dc3512c2a1",
                "sha256:ae598a172e3a95df3383634589660d6b170cc1336fe7578115c584a99e0ba64d",
                "sha256:b2ef4c0fd3256e357b70591ffb9e8ed1d439fb1f481ba03016e751a55261d7c1",
                "sha256:b3e5af946f419c30f5cb98b69d40997fe8580efe78fc83c2f0f25b60d0e56efb",
                "sha256:b53137d81e770c82189e07a8f32722d9e4260f13a0aec9914029206ead38cac3",
                "sha256:b7e3375e4f2bfec77f907680328e4cd16cc64e137c84b1886d547ab340ba6928",
                "sha256:bcc957c0a8bde8007f1a8a413a632a1a409890f31f73fe764ef4eac55f59ca87",
                "sha256:be156f51f3a4f369e758505ed4ae64ea88900dcb2f89d5aabb5752676d3f3d7e",
                "sha256:be368573255f8fbb0125a78330a1a40c65e9ba3c5ad129a426ff4289099bfb41",
                "sha256:c1a23eee225dfb21c07f25c9fcf23eb055d0056b48e740fe241cbb4b22284379",
                "sha256:c65f92881753aa1098c77818e2b04a95048f30edbe9c3094dc3707d67df4598b",
                "sha256:ca3dfcf74f2b6962f411c33dd95b0adf3901266e770da6281bc96bb5a8b20de9",
                "sha256:cd4ba4c18b149da11e7f1b3584813159f189dc20833709de5f3df8b1342a9759",
                "sha256:d056e342989248d2bdd67f1955bb7c3b0ecfa239d8f67a8dfe6477b30872c607",
                "sha256:d2f0274595cc5b2b929c80d4e71b35041104b577e118cf789b3fe0a77b37a4c5",
                "sha256:d73dcfe789d37c6c8b108bf1e203e027714a239e50ad55572ced3c004424ed3b",
                "sha256:d79aec8aeee02ab55d0ddb33cea3ecd7b69813a48e423c966a26d7aab025cdfe",
                "sha256:da3e8c9f7e64bb17faefda085ff6862ecb3ad8b79b0f618a6cf4452028aa2222",
                "sha256:dad55a514868dae4543ca48c4e1fc0fac704ead038dafedf8f1fc0cc263746c1",
                "sha256:dec307b57ec2d5054d77d03ee4f654afcd2c18aee00c48014cb70bfed79597d6",
                "sha256:e06c4242a1354cf9d48ee01f6f4e6e19c511d50bb1e8d7d20bcadbb83a2aea90",
                "sha256:e19d519386e9db4a5335a4b29f25b8183a1c3f78cecb4c9c3112e7f86470e37f",
                "sha256:e49b9575d16c56c696bc7b06a06bf0c3d4ef01e89137b3ddd4e2ce709af9fe06",
                "sha256:ebcfb5bfd0a733514352cfc94224faad8791e576a80ffe2fd40b2177bf0e7198",
                "sha256:ed0f712e0bb5fea327e92aec8a937afd07ba8de4c529735d82e4c4124c10d5a0",
                "sha256:edf97c321fd641fea2793abce0e48fa4f91f3c202092672f8b5b4e781960b891",
                "sha256:eef8b346ab331bec12bbc83ac75641249e6167fab3d84d8f5ca37fd8e6c7a08c",
                "sha256:f056ba42fd2f32e06b2c2ba2443594873cfccc0c90c8b6327904fc2ddf6d5799",
                "sha256:f382f7ffe384ce34345e1c0b2065451267d3453cadde78946fbd99a59f0cc23c",
                "sha256:f59d19078cc332dbdf3b7b210852ba1f5db8c0a2cd8cc4c0ed84cc00c76e6802",
                "sha256:fbc07e2e4ac696497c5f66ec35c21ddab3fc7a406640bffed64c26ab2f7ce6d6",
                "sha256:fde9b14302a31af7bdafbf5cfbb100201ba21519be2b9dedcf4f1048e4fbe65d"
            ],
            "markers": "python_version >= '3.8'",
            "version": "==3.6.1"
        },
        "realtime": {
            "hashes": [
                "sha256:776170a4329edc869b91e104c554cda02c8bf8e052cbb93c377e22482870959c",
                "sha256:8f8375199fd917cd0ded818702321f91b208ab72794ade0a33cee9d55ae30f11"
            ],
            "markers": "python_version >= '3.8' and python_version < '4.0'",
            "version": "==1.0.2"
        },
        "redis": {
            "hashes": [
                "sha256:0dab495cd5753069d3bc650a0dde8a8f9edde16fc5691b689a566eda58100d0f",
                "sha256:ed4802971884ae19d640775ba3b03aa2e7bd5e8fb8dfaed2decce4d0fc48391f"
            ],
            "index": "pypi",
            "markers": "python_version >= '3.7'",
            "version": "==5.0.1"
        },
        "regex": {
            "hashes": [
                "sha256:0694219a1d54336fd0445ea382d49d36882415c0134ee1e8332afd1529f0baa5",
                "sha256:086dd15e9435b393ae06f96ab69ab2d333f5d65cbe65ca5a3ef0ec9564dfe770",
                "sha256:094ba386bb5c01e54e14434d4caabf6583334090865b23ef58e0424a6286d3dc",
                "sha256:09da66917262d9481c719599116c7dc0c321ffcec4b1f510c4f8a066f8768105",
                "sha256:0ecf44ddf9171cd7566ef1768047f6e66975788258b1c6c6ca78098b95cf9a3d",
                "sha256:0fda75704357805eb953a3ee15a2b240694a9a514548cd49b3c5124b4e2ad01b",
                "sha256:11a963f8e25ab5c61348d090bf1b07f1953929c13bd2309a0662e9ff680763c9",
                "sha256:150c39f5b964e4d7dba46a7962a088fbc91f06e606f023ce57bb347a3b2d4630",
                "sha256:1b9d811f72210fa9306aeb88385b8f8bcef0dfbf3873410413c00aa94c56c2b6",
                "sha256:1e0eabac536b4cc7f57a5f3d095bfa557860ab912f25965e08fe1545e2ed8b4c",
                "sha256:22a86d9fff2009302c440b9d799ef2fe322416d2d58fc124b926aa89365ec482",
                "sha256:22f3470f7524b6da61e2020672df2f3063676aff444db1daa283c2ea4ed259d6",
                "sha256:263ef5cc10979837f243950637fffb06e8daed7f1ac1e39d5910fd29929e489a",
                "sha256:283fc8eed679758de38fe493b7d7d84a198b558942b03f017b1f94dda8efae80",
                "sha256:29171aa128da69afdf4bde412d5bedc335f2ca8fcfe4489038577d05f16181e5",
                "sha256:298dc6354d414bc921581be85695d18912bea163a8b23cac9a2562bbcd5088b1",
                "sha256:2aae8101919e8aa05ecfe6322b278f41ce2994c4a430303c4cd163fef746e04f",
                "sha256:2f4e475a80ecbd15896a976aa0b386c5525d0ed34d5c600b6d3ebac0a67c7ddf",
                "sha256:34e4af5b27232f68042aa40a91c3b9bb4da0eeb31b7632e0091afc4310afe6cb",
                "sha256:37f8e93a81fc5e5bd8db7e10e62dc64261bcd88f8d7e6640aaebe9bc180d9ce2",
                "sha256:3a17d3ede18f9cedcbe23d2daa8a2cd6f59fe2bf082c567e43083bba3fb00347",
                "sha256:3b1de218d5375cd6ac4b5493e0b9f3df2be331e86520f23382f216c137913d20",
                "sha256:43f7cd5754d02a56ae4ebb91b33461dc67be8e3e0153f593c509e21d219c5060",
                "sha256:4558410b7a5607a645e9804a3e9dd509af12fb72b9825b13791a37cd417d73a5",
                "sha256:4719bb05094d7d8563a450cf8738d2e1061420f79cfcc1fa7f0a44744c4d8f73",
                "sha256:4bfc2b16e3ba8850e0e262467275dd4d62f0d045e0e9eda2bc65078c0110a11f",
                "sha256:518440c991f514331f4850a63560321f833979d145d7d81186dbe2f19e27ae3d",
                "sha256:51f4b32f793812714fd5307222a7f77e739b9bc566dc94a18126aba3b92b98a3",
                "sha256:531ac6cf22b53e0696f8e1d56ce2396311254eb806111ddd3922c9d937151dae",
                "sha256:5cd05d0f57846d8ba4b71d9c00f6f37d6b97d5e5ef8b3c3840426a475c8f70f4",
                "sha256:5dd58946bce44b53b06d94aa95560d0b243eb2fe64227cba50017a8d8b3cd3e2",
                "sha256:60080bb3d8617d96f0fb7e19796384cc2467447ef1c491694850ebd3670bc457",
                "sha256:636ba0a77de609d6510235b7f0e77ec494d2657108f777e8765efc060094c98c",
                "sha256:67d3ccfc590e5e7197750fcb3a2915b416a53e2de847a728cfa60141054123d4",
                "sha256:68191f80a9bad283432385961d9efe09d783bcd36ed35a60fb1ff3f1ec2efe87",
                "sha256:7502534e55c7c36c0978c91ba6f61703faf7ce733715ca48f499d3dbbd7657e0",
                "sha256:7aa47c2e9ea33a4a2a05f40fcd3ea36d73853a2aae7b4feab6fc85f8bf2c9704",
                "sha256:7d2af3f6b8419661a0c421584cfe8aaec1c0e435ce7e47ee2a97e344b98f794f",
                "sha256:7e316026cc1095f2a3e8cc012822c99f413b702eaa2ca5408a513609488cb62f",
                "sha256:88ad44e220e22b63b0f8f81f007e8abbb92874d8ced66f32571ef8beb0643b2b",
                "sha256:88d1f7bef20c721359d8675f7d9f8e414ec5003d8f642fdfd8087777ff7f94b5",
                "sha256:89723d2112697feaa320c9d351e5f5e7b841e83f8b143dba8e2d2b5f04e10923",
                "sha256:8a0ccf52bb37d1a700375a6b395bff5dd15c50acb745f7db30415bae3c2b0715",
                "sha256:8c2c19dae8a3eb0ea45a8448356ed561be843b13cbc34b840922ddf565498c1c",
                "sha256:905466ad1702ed4acfd67a902af50b8db1feeb9781436372261808df7a2a7bca",
                "sha256:9852b76ab558e45b20bf1893b59af64a28bd3820b0c2efc80e0a70a4a3ea51c1",
                "sha256:98a2636994f943b871786c9e82bfe7883ecdaba2ef5df54e1450fa9869d1f756",
                "sha256:9aa1a67bbf0f957bbe096375887b2505f5d8ae16bf04488e8b0f334c36e31360",
                "sha256:9eda5f7a50141291beda3edd00abc2d4a5b16c29c92daf8d5bd76934150f3edc",
                "sha256:a6d1047952c0b8104a1d371f88f4ab62e6275567d4458c1e26e9627ad489b445",
                "sha256:a9b6d73353f777630626f403b0652055ebfe8ff142a44ec2cf18ae470395766e",
                "sha256:a9cc99d6946d750eb75827cb53c4371b8b0fe89c733a94b1573c9dd16ea6c9e4",
                "sha256:ad83e7545b4ab69216cef4cc47e344d19622e28aabec61574b20257c65466d6a",
                "sha256:b014333bd0217ad3d54c143de9d4b9a3ca1c5a29a6d0d554952ea071cff0f1f8",
                "sha256:b43523d7bc2abd757119dbfb38af91b5735eea45537ec6ec3a5ec3f9562a1c53",
                "sha256:b521dcecebc5b978b447f0f69b5b7f3840eac454862270406a39837ffae4e697",
                "sha256:b77e27b79448e34c2c51c09836033056a0547aa360c45eeeb67803da7b0eedaf",
                "sha256:b7a635871143661feccce3979e1727c4e094f2bdfd3ec4b90dfd4f16f571a87a",
                "sha256:b7fca9205b59c1a3d5031f7e64ed627a1074730a51c2a80e97653e3e9fa0d415",
                "sha256:ba1b30765a55acf15dce3f364e4928b80858fa8f979ad41f862358939bdd1f2f",
                "sha256:ba99d8077424501b9616b43a2d208095746fb1284fc5ba490139651f971d39d9",
                "sha256:c25a8ad70e716f96e13a637802813f65d8a6760ef48672aa3502f4c24ea8b400",
                "sha256:c3c4a78615b7762740531c27cf46e2f388d8d727d0c0c739e72048beb26c8a9d",
                "sha256:c40281f7d70baf6e0db0c2f7472b31609f5bc2748fe7275ea65a0b4601d9b392",
                "sha256:c7ad32824b7f02bb3c9f80306d405a1d9b7bb89362d68b3c5a9be53836caebdb",
                "sha256:cb3fe77aec8f1995611f966d0c656fdce398317f850d0e6e7aebdfe61f40e1cd",
                "sha256:cc038b2d8b1470364b1888a98fd22d616fba2b6309c5b5f181ad4483e0017861",
                "sha256:cc37b9aeebab425f11f27e5e9e6cf580be7206c6582a64467a14dda211abc232",
                "sha256:cc6bb9aa69aacf0f6032c307da718f61a40cf970849e471254e0e91c56ffca95",
                "sha256:d126361607b33c4eb7b36debc173bf25d7805847346dd4d99b5499e1fef52bc7",
                "sha256:d15b274f9e15b1a0b7a45d2ac86d1f634d983ca40d6b886721626c47a400bf39",
                "sha256:d166eafc19f4718df38887b2bbe1467a4f74a9830e8605089ea7a30dd4da8887",
                "sha256:d498eea3f581fbe1b34b59c697512a8baef88212f92e4c7830fcc1499f5b45a5",
                "sha256:d6f7e255e5fa94642a0724e35406e6cb7001c09d476ab5fce002f652b36d0c39",
                "sha256:d78bd484930c1da2b9679290a41cdb25cc127d783768a0369d6b449e72f88beb",
                "sha256:d865984b3f71f6d0af64d0d88f5733521698f6c16f445bb09ce746c92c97c586",
                "sha256:d902a43085a308cef32c0d3aea962524b725403fd9373dea18110904003bac97",
                "sha256:d94a1db462d5690ebf6ae86d11c5e420042b9898af5dcf278bd97d6bda065423",
                "sha256:da695d75ac97cb1cd725adac136d25ca687da4536154cdc2815f576e4da11c69",
                "sha256:db2a0b1857f18b11e3b0e54ddfefc96af46b0896fb678c85f63fb8c37518b3e7",
                "sha256:df26481f0c7a3f8739fecb3e81bc9da3fcfae34d6c094563b9d4670b047312e1",
                "sha256:e14b73607d6231f3cc4622809c196b540a6a44e903bcfad940779c80dffa7be7",
                "sha256:e2610e9406d3b0073636a3a2e80db05a02f0c3169b5632022b4e81c0364bcda5",
                "sha256:e692296c4cc2873967771345a876bcfc1c547e8dd695c6b89342488b0ea55cd8",
                "sha256:e693e233ac92ba83a87024e1d32b5f9ab15ca55ddd916d878146f4e3406b5c91",
                "sha256:e81469f7d01efed9b53740aedd26085f20d49da65f9c1f41e822a33992cb1590",
                "sha256:e8c7e08bb566de4faaf11984af13f6bcf6a08f327b13631d41d62592681d24fe",
                "sha256:ed19b3a05ae0c97dd8f75a5d8f21f7723a8c33bbc555da6bbe1f96c470139d3c",
                "sha256:efb2d82f33b2212898f1659fb1c2e9ac30493ac41e4d53123da374c3b5541e64",
                "sha256:f44dd4d68697559d007462b0a3a1d9acd61d97072b71f6d1968daef26bc744bd",
                "sha256:f72cbae7f6b01591f90814250e636065850c5926751af02bb48da94dfced7baa",
                "sha256:f7bc09bc9c29ebead055bcba136a67378f03d66bf359e87d0f7c759d6d4ffa31",
                "sha256:ff100b203092af77d1a5a7abe085b3506b7eaaf9abf65b73b7d6905b6cb76988"
            ],
            "markers": "python_version >= '3.7'",
            "version": "==2023.12.25"
        },
        "requests": {
            "hashes": [
                "sha256:58cd2187c01e70e6e26505bca751777aa9f2ee0b7f4300988b709f44e013003f",
                "sha256:942c5a758f98d790eaed1a29cb6eefc7ffb0d1cf7af05c3d2791656dbd6ad1e1"
            ],
            "markers": "python_version >= '3.7'",
            "version": "==2.31.0"
        },
        "requests-file": {
            "hashes": [
                "sha256:20c5931629c558fda566cacc10cfe2cd502433e628f568c34c80d96a0cc95972",
                "sha256:3e493d390adb44aa102ebea827a48717336d5268968c370eaf19abaf5cae13bf"
            ],
            "version": "==2.0.0"
        },
        "resend": {
            "hashes": [
                "sha256:4f16711e11b007da7f8826283af6cdc34c99bd77c1dfad92afe9466a90d06c61",
                "sha256:bb10522a5ef1235b6cc2d74902df39c4863ac12b89dc48b46dd5c6f980574622"
            ],
            "index": "pypi",
            "markers": "python_version >= '3.7'",
<<<<<<< HEAD
            "version": "==0.7.2"
=======
            "version": "==0.5.1"
>>>>>>> 2ba3bc1f
        },
        "rsa": {
            "hashes": [
                "sha256:90260d9058e514786967344d0ef75fa8727eed8a7d2e43ce9f4bcf1b536174f7",
                "sha256:e38464a49c6c85d7f1351b0126661487a7e0a14a50f1675ec50eb34d4f20ef21"
            ],
            "markers": "python_version >= '3.6' and python_version < '4'",
            "version": "==4.9"
        },
        "s3transfer": {
            "hashes": [
                "sha256:3cdb40f5cfa6966e812209d0994f2a4709b561c88e90cf00c2696d2df4e56b2e",
                "sha256:d0c8bbf672d5eebbe4e57945e23b972d963f07d82f661cabf678a5c88831595b"
            ],
            "markers": "python_version >= '3.8'",
            "version": "==0.10.0"
        },
        "safetensors": {
            "hashes": [
                "sha256:01b5e71d3754d2201294f1eb7a6d59cce3a5702ff96d83d226571b2ca2183837",
                "sha256:02697f8f2be8ca3c37a4958702dbdb1864447ef765e18b5328a1617022dcf164",
                "sha256:039a42ab33c9d68b39706fd38f1922ace26866eff246bf20271edb619f5f848b",
                "sha256:04e6af4a6dbeb06c4e6e7d46cf9c716cbc4cc5ef62584fd8a7c0fe558562df45",
                "sha256:04fcd6fcf7d9c13c7e5dc7e08de5e492ee4daa8f4ad74b4d8299d3eb0224292f",
                "sha256:05b5a461cc68ecd42d9d546e5e1268a39d8ede7934a68d1ce17c3c659cb829d6",
                "sha256:0911315bbcc5289087d063c2c2c7ccd711ea97a7e557a7bce005ac2cf80146aa",
                "sha256:0ceeff9ddbab4f78738489eb6682867ae946178776f33699737b2129b5394dc1",
                "sha256:11be6e7afed29e5a5628f0aa6214e34bc194da73f558dc69fc7d56e07037422a",
                "sha256:13f2e57be007b7ea9329133d2399e6bdfcf1910f655440a4da17df3a45afcd30",
                "sha256:160ba1b1e11cf874602c233ab80a14f588571d09556cbc3586900121d622b5ed",
                "sha256:16b6b3884f7876c6b3b23a742428223a7170a5a9dac819d8c12a1569422c4b5a",
                "sha256:18930ec1d1ecb526d3d9835abc2489b8f1530877518f0c541e77ef0b7abcbd99",
                "sha256:1b6fa399f251bbeb52029bf5a0ac2878d7705dd3612a2f8895b48e9c11f0367d",
                "sha256:1ebc3cd401e4eb54e7c0a70346be565e81942d9a41fafd5f4bf7ab3a55d10378",
                "sha256:1efe31673be91832d73439a2af426743e1395fc9ef7b081914e9e1d567bd7b5f",
                "sha256:233436fd30f27ffeb3c3780d0b84f496518868445c7a8db003639a649cc98453",
                "sha256:278a1a3414c020785decdcd741c578725721274d2f9f787fcc930882e83b89cc",
                "sha256:27f53f70106224d32d874aacecbeb4a6e4c5b16a1d2006d0e876d97229086d71",
                "sha256:27fd8f65cf7c80e4280cae1ee6bcd85c483882f6580821abe71ee1a0d3dcfca7",
                "sha256:2b3e55adb6bd9dc1c2a341e72f48f075953fa35d173dd8e29a95b3b02d0d1462",
                "sha256:2bd979642e6c3a517ef4b84ff36c2fee4015664fea05a61154fc565978347553",
                "sha256:2f7a6e5d29bd2cc340cffaa391fa437b1be9d21a2bd8b8724d2875d13a6ef2a9",
                "sha256:3497ac3895acf17c5f98197f1fa4769f09c5e7ede07fcb102f1c201e663e052c",
                "sha256:3517d568486ab3508a7acc360b82d7a4a3e26b86efdf210a9ecd9d233c40708a",
                "sha256:36239a0060b537a3e8c473df78cffee14c3ec4f51d5f1a853af99371a2fb2a35",
                "sha256:3627dbd1ea488dd8046a0491de5087f3c0d641e7acc80c0189a33c69398f1cd1",
                "sha256:3d420e19fcef96d0067f4de4699682b4bbd85fc8fea0bd45fcd961fdf3e8c82c",
                "sha256:41911087d20a7bbd78cb4ad4f98aab0c431533107584df6635d8b54b99945573",
                "sha256:42f743b3cca863fba53ca57a193f510e5ec359b97f38c282437716b6768e4a25",
                "sha256:44feb8cb156d6803dcd19fc6b81b27235f29b877660605a6ac35e1da7d64f0e4",
                "sha256:4c888bf71d5ca12a720f1ed87d407c4918afa022fb247a6546d8fac15b1f112b",
                "sha256:4d1361a097ac430b310ce9eed8ed4746edee33ddafdfbb965debc8966fc34dc2",
                "sha256:4e70d442ad17e8b153ef9095bf48ea64f15a66bf26dc2b6ca94660c154edbc24",
                "sha256:4f4bfc7ea19b446bfad41510d4b4c76101698c00caaa8a332c8edd8090a412ef",
                "sha256:4ff88f194fe4ac50b463a4a6f0c03af9ad72eb5d24ec6d6730af59522e37fedb",
                "sha256:50771c662aab909f31e94d048e76861fd027d66076ea773eef2e66c717766e24",
                "sha256:51b7228e46c0a483c40ba4b9470dea00fb1ff8685026bb4766799000f6328ac2",
                "sha256:523a241c33e7c827ab9a3a23760d75c7d062f43dfe55b6b019409f89b0fb52d1",
                "sha256:52a7012f6cb9cb4a132760b6308daede18a9f5f8952ce08adc7c67a7d865c2d8",
                "sha256:55969fd2e6fdb38dc221b0ab380668c21b0efa12a7562db9924759faa3c51757",
                "sha256:5bc384a0309b706aa0425c93abb0390508a61bf029ce99c7d9df4220f25871a5",
                "sha256:5ca76f13fb1cef242ea3ad2cb37388e7d005994f42af8b44bee56ba48b2d45ce",
                "sha256:69d8bb8384dc2cb5b72c36c4d6980771b293d1a1377b378763f5e37b6bb8d133",
                "sha256:6ae429bfaecc10ab5fe78c93009b3d1656c1581da560041e700eadb497dbe7a4",
                "sha256:77af8aa0edcc2863760fd6febbfdb82e88fd75d0e60c1ce4ba57208ba5e4a89b",
                "sha256:77b72d17754c93bb68f3598182f14d78776e0b9b31682ca5bb2c7c5bd9a75267",
                "sha256:7a09237a795d11cd11f9dae505d170a29b5616151db1e10c14f892b11caadc7d",
                "sha256:7a73b3649456d09ca8506140d44484b63154a7378434cc1e8719f8056550b224",
                "sha256:846666c1c5a8c8888d2dfda8d3921cb9cb8e2c5f78365be756c11021e75a0a2a",
                "sha256:8523b9c5777d771bcde5c2389c03f1cdf7ebe8797432a1bd5e345efe25c55987",
                "sha256:880e6865cf72cb67f9ab8d04a3c4b49dd95ae92fb1583929ce65aed94e1f685f",
                "sha256:88250922401b5ae4e37de929178caf46be47ed16c817b2237b81679bec07c120",
                "sha256:88d6beb7f811a081e0e5f1d9669fdac816c45340c04b1eaf7ebfda0ce93ea403",
                "sha256:8b47aa643afdfd66cf7ce4c184092ae734e15d10aba2c2948f24270211801c3c",
                "sha256:8c1f25c5069ee42a5bcffdc66c300a407941edd73f3239e9fdefd26216407391",
                "sha256:8c7ac9ad3728838006598e296b3ae9f27d80b489effd4685b92d97b3fc4c98f6",
                "sha256:8f74c86b25615cb24ad4cff765a2eefc09d71bf0fed97588cf585aad9c38fbb4",
                "sha256:906d14c4a677d35834fb0f3a5455ef8305e1bba10a5e0f2e0f357b3d1ad989f2",
                "sha256:91290f83daf80ce6d1a7f629b244443c200060a80f908b29d879021409e5ea94",
                "sha256:91ca1056decc4e981248786e87b2a202d4841ee5f99d433f1adf3d44d4bcfa0e",
                "sha256:96ad3d7d472612e26cbe413922b4fb13933310f0511d346ea5cc9a1e856e52eb",
                "sha256:9be1918eb8d43a11a6f8806759fccfa0eeb0542b12924caba66af8a7800ad01a",
                "sha256:9ca54742122fa3c4821754adb67318e1cd25c3a22bbf0c5520d5176e77a099ac",
                "sha256:9d56f0ef53afad26ec54ceede78a43e9a23a076dadbbda7b44d304c591abf4c1",
                "sha256:9d87a1c98803c16cf113b9ba03f07b2dce5e8eabfd1811a7f7323fcaa2a1bf47",
                "sha256:a26fae748a7488cb3aac381eddfa818c42052c87b5e689fb4c6e82ed58cec209",
                "sha256:a492ba21b5c8f14ee5ec9b20f42ba969e53ca1f909a4d04aad736b66a341dcc2",
                "sha256:a5a921b4fe6925f9942adff3ebae8c16e0487908c54586a5a42f35b59fd69794",
                "sha256:a80cb48d0a447f8dd18e61813efa7d3f8f8d52edf0f05806abc0c59b83431f57",
                "sha256:ab1f5d84185f9fefaf21413efb764e4908057b8a9a0b987ede890c353490fd70",
                "sha256:acc85dcb09ec5e8aa787f588d7ad4d55c103f31e4ff060e17d92cc0e8b8cac73",
                "sha256:af2d8f7235d8a08fbccfb8394387890e7fa38942b349a94e6eff13c52ac98087",
                "sha256:b259ca73d42daf658a1bda463f1f83885ae4d93a60869be80d7f7dfcc9d8bbb5",
                "sha256:b25b8233a1a85dc67e39838951cfb01595d792f3b7b644add63edb652992e030",
                "sha256:b286fb7adfee70a4189898ac2342b8a67d5f493e6b21b0af89ca8eac1b967cbf",
                "sha256:b3a3e1f5b85859e398773f064943b62a4059f225008a2a8ee6add1edcf77cacf",
                "sha256:b57fc5b1b54cb12d8690a58a4cf4b7144730d4bde9d98aa0e1dab6295a1cd579",
                "sha256:b684d9818aa5d63fddc65f7d0151968037d255d91adf74eba82125b41c680aaa",
                "sha256:b691727228c28f2d82d8a92b2bc26e7a1f129ee40b2f2a3185b5974e038ed47c",
                "sha256:b8a628e0ae2bbc334b62952c384aa5f41621d01850f8d67b04a96b9c39dd7326",
                "sha256:b90f1d9809caf4ff395951b4703295a68d12907f6945bbc3129e934ff8ae46f6",
                "sha256:c2341411412a41671d25e26bed59ec121e46bf4fadb8132895e610411c4b9681",
                "sha256:c487b5f113b0924c9534a07dc034830fb4ef05ce9bb6d78cfe016a7dedfe281f",
                "sha256:c5dd2ed788730ed56b415d1a11c62026b8cc8c573f55a2092afb3ab383e94fff",
                "sha256:c772147e6395bc829842e0a98e1b30c67fe25d816299c28196488511d5a5e951",
                "sha256:cc068afe23734dfb26ce19db0a7877499ddf73b1d55ceb762417e8da4a1b05fb",
                "sha256:cc41791b33efb9c83a59b731619f3d15f543dfe71f3a793cb8fbf9bd5d0d5d71",
                "sha256:ce6cb86133dc8930a7ab5e7438545a7f205f7a1cdd5aaf108c1d0da6bdcfbc2b",
                "sha256:d0cbb7664fad2c307f95195f951b7059e95dc23e0e1822e5978c8b500098543c",
                "sha256:d36ee3244d461cd655aeef493792c3bccf4875282f8407fd9af99e9a41cf2530",
                "sha256:d40443554142fc0ab30652d5cc8554c4b7a613513bde00373e18afd5de8cbe4b",
                "sha256:d88a16bbc330f27e7f2d4caaf6fb061ad0b8a756ecc4033260b0378e128ce8a2",
                "sha256:d9304a0934ced5a5d272f39de36291dc141dfc152d277f03fb4d65f2fb2ffa7c",
                "sha256:da7f6483f3fe67ff39b3a55552552c67930ea10a36e9f2539d36fc205273d767",
                "sha256:dcff0243e1737a21f83d664c63fed89d1f532c23fc6830d0427279fabd789ccb",
                "sha256:de01c9a3a3b7b69627d624ff69d9f11d28ce9908eea2fb6245adafa4b1d43df6",
                "sha256:de5730d77e6ff7f4c7039e20913661ad0ea2f86c09e71c039e73dfdd1f394f08",
                "sha256:de642d46b459e4afd5c2020b26c0d6d869a171ea00411897d5776c127cac74f0",
                "sha256:df3fcdec0cd543084610d1f09c65cdb10fb3079f79bceddc092b0d187c6a265b",
                "sha256:e1625a8d07d046e968bd5c4961810aba1225984e4fb9243626f9d04a06ed3fee",
                "sha256:e1f43a77eb38540f782999e5dc5645164fe9027d3f0194f6c9a5126168017efa",
                "sha256:e6b2feb4b47226a16a792e6fac3f49442714884a3d4c1008569d5068a3941be9",
                "sha256:e9223b8ac21085db614a510eb3445e7083cae915a9202357555fa939695d4f57",
                "sha256:ee25d311493fbbe0be9d395faee46e9d79e8948f461e388ff39e59875ed9a350",
                "sha256:eed8097968585cd752a1171f86fce9aa1d89a29033e5cd8bec5a502e29f6b7af",
                "sha256:f41cc0ee4b838ae8f4d8364a1b162067693d11a3893f0863be8c228d40e4d0ee",
                "sha256:fb18300e8eb74291225214f26c9a8ae2110fd61a6c9b5a2ff4c4e0eb1bb9a998",
                "sha256:fd27e063fbdafe776f7b1714da59110e88f270e86db00788a8fd65f4eacfeba7",
                "sha256:fe5437ff9fb116e44f2ab558981249ae63f978392b4576e62fcfe167d353edbc"
            ],
            "markers": "python_version >= '3.7'",
            "version": "==0.4.2"
        },
        "scipy": {
            "hashes": [
                "sha256:196ebad3a4882081f62a5bf4aeb7326aa34b110e533aab23e4374fcccb0890dc",
                "sha256:408c68423f9de16cb9e602528be4ce0d6312b05001f3de61fe9ec8b1263cad08",
                "sha256:4bf5abab8a36d20193c698b0f1fc282c1d083c94723902c447e5d2f1780936a3",
                "sha256:4c1020cad92772bf44b8e4cdabc1df5d87376cb219742549ef69fc9fd86282dd",
                "sha256:5adfad5dbf0163397beb4aca679187d24aec085343755fcdbdeb32b3679f254c",
                "sha256:5e32847e08da8d895ce09d108a494d9eb78974cf6de23063f93306a3e419960c",
                "sha256:6546dc2c11a9df6926afcbdd8a3edec28566e4e785b915e849348c6dd9f3f490",
                "sha256:730badef9b827b368f351eacae2e82da414e13cf8bd5051b4bdfd720271a5371",
                "sha256:75ea2a144096b5e39402e2ff53a36fecfd3b960d786b7efd3c180e29c39e53f2",
                "sha256:78e4402e140879387187f7f25d91cc592b3501a2e51dfb320f48dfb73565f10b",
                "sha256:8b8066bce124ee5531d12a74b617d9ac0ea59245246410e19bca549656d9a40a",
                "sha256:8bee4993817e204d761dba10dbab0774ba5a8612e57e81319ea04d84945375ba",
                "sha256:913d6e7956c3a671de3b05ccb66b11bc293f56bfdef040583a7221d9e22a2e35",
                "sha256:95e5c750d55cf518c398a8240571b0e0782c2d5a703250872f36eaf737751338",
                "sha256:9c39f92041f490422924dfdb782527a4abddf4707616e07b021de33467f917bc",
                "sha256:a24024d45ce9a675c1fb8494e8e5244efea1c7a09c60beb1eeb80373d0fecc70",
                "sha256:a7ebda398f86e56178c2fa94cad15bf457a218a54a35c2a7b4490b9f9cb2676c",
                "sha256:b360f1b6b2f742781299514e99ff560d1fe9bd1bff2712894b52abe528d1fd1e",
                "sha256:bba1b0c7256ad75401c73e4b3cf09d1f176e9bd4248f0d3112170fb2ec4db067",
                "sha256:c3003652496f6e7c387b1cf63f4bb720951cfa18907e998ea551e6de51a04467",
                "sha256:e53958531a7c695ff66c2e7bb7b79560ffdc562e2051644c5576c39ff8efb563",
                "sha256:e646d8571804a304e1da01040d21577685ce8e2db08ac58e543eaca063453e1c",
                "sha256:e7e76cc48638228212c747ada851ef355c2bb5e7f939e10952bc504c11f4e372",
                "sha256:f5f00ebaf8de24d14b8449981a2842d404152774c1a1d880c901bf454cb8e2a1",
                "sha256:f7ce148dffcd64ade37b2df9315541f9adad6efcaa86866ee7dd5db0c8f041c3"
            ],
            "markers": "python_version >= '3.9'",
            "version": "==1.12.0"
        },
        "safetensors": {
            "hashes": [
                "sha256:01b5e71d3754d2201294f1eb7a6d59cce3a5702ff96d83d226571b2ca2183837",
                "sha256:02697f8f2be8ca3c37a4958702dbdb1864447ef765e18b5328a1617022dcf164",
                "sha256:039a42ab33c9d68b39706fd38f1922ace26866eff246bf20271edb619f5f848b",
                "sha256:04e6af4a6dbeb06c4e6e7d46cf9c716cbc4cc5ef62584fd8a7c0fe558562df45",
                "sha256:04fcd6fcf7d9c13c7e5dc7e08de5e492ee4daa8f4ad74b4d8299d3eb0224292f",
                "sha256:05b5a461cc68ecd42d9d546e5e1268a39d8ede7934a68d1ce17c3c659cb829d6",
                "sha256:0911315bbcc5289087d063c2c2c7ccd711ea97a7e557a7bce005ac2cf80146aa",
                "sha256:0ceeff9ddbab4f78738489eb6682867ae946178776f33699737b2129b5394dc1",
                "sha256:11be6e7afed29e5a5628f0aa6214e34bc194da73f558dc69fc7d56e07037422a",
                "sha256:13f2e57be007b7ea9329133d2399e6bdfcf1910f655440a4da17df3a45afcd30",
                "sha256:160ba1b1e11cf874602c233ab80a14f588571d09556cbc3586900121d622b5ed",
                "sha256:16b6b3884f7876c6b3b23a742428223a7170a5a9dac819d8c12a1569422c4b5a",
                "sha256:18930ec1d1ecb526d3d9835abc2489b8f1530877518f0c541e77ef0b7abcbd99",
                "sha256:1b6fa399f251bbeb52029bf5a0ac2878d7705dd3612a2f8895b48e9c11f0367d",
                "sha256:1ebc3cd401e4eb54e7c0a70346be565e81942d9a41fafd5f4bf7ab3a55d10378",
                "sha256:1efe31673be91832d73439a2af426743e1395fc9ef7b081914e9e1d567bd7b5f",
                "sha256:233436fd30f27ffeb3c3780d0b84f496518868445c7a8db003639a649cc98453",
                "sha256:278a1a3414c020785decdcd741c578725721274d2f9f787fcc930882e83b89cc",
                "sha256:27f53f70106224d32d874aacecbeb4a6e4c5b16a1d2006d0e876d97229086d71",
                "sha256:27fd8f65cf7c80e4280cae1ee6bcd85c483882f6580821abe71ee1a0d3dcfca7",
                "sha256:2b3e55adb6bd9dc1c2a341e72f48f075953fa35d173dd8e29a95b3b02d0d1462",
                "sha256:2bd979642e6c3a517ef4b84ff36c2fee4015664fea05a61154fc565978347553",
                "sha256:2f7a6e5d29bd2cc340cffaa391fa437b1be9d21a2bd8b8724d2875d13a6ef2a9",
                "sha256:3497ac3895acf17c5f98197f1fa4769f09c5e7ede07fcb102f1c201e663e052c",
                "sha256:3517d568486ab3508a7acc360b82d7a4a3e26b86efdf210a9ecd9d233c40708a",
                "sha256:36239a0060b537a3e8c473df78cffee14c3ec4f51d5f1a853af99371a2fb2a35",
                "sha256:3627dbd1ea488dd8046a0491de5087f3c0d641e7acc80c0189a33c69398f1cd1",
                "sha256:3d420e19fcef96d0067f4de4699682b4bbd85fc8fea0bd45fcd961fdf3e8c82c",
                "sha256:41911087d20a7bbd78cb4ad4f98aab0c431533107584df6635d8b54b99945573",
                "sha256:42f743b3cca863fba53ca57a193f510e5ec359b97f38c282437716b6768e4a25",
                "sha256:44feb8cb156d6803dcd19fc6b81b27235f29b877660605a6ac35e1da7d64f0e4",
                "sha256:4c888bf71d5ca12a720f1ed87d407c4918afa022fb247a6546d8fac15b1f112b",
                "sha256:4d1361a097ac430b310ce9eed8ed4746edee33ddafdfbb965debc8966fc34dc2",
                "sha256:4e70d442ad17e8b153ef9095bf48ea64f15a66bf26dc2b6ca94660c154edbc24",
                "sha256:4f4bfc7ea19b446bfad41510d4b4c76101698c00caaa8a332c8edd8090a412ef",
                "sha256:4ff88f194fe4ac50b463a4a6f0c03af9ad72eb5d24ec6d6730af59522e37fedb",
                "sha256:50771c662aab909f31e94d048e76861fd027d66076ea773eef2e66c717766e24",
                "sha256:51b7228e46c0a483c40ba4b9470dea00fb1ff8685026bb4766799000f6328ac2",
                "sha256:523a241c33e7c827ab9a3a23760d75c7d062f43dfe55b6b019409f89b0fb52d1",
                "sha256:52a7012f6cb9cb4a132760b6308daede18a9f5f8952ce08adc7c67a7d865c2d8",
                "sha256:55969fd2e6fdb38dc221b0ab380668c21b0efa12a7562db9924759faa3c51757",
                "sha256:5bc384a0309b706aa0425c93abb0390508a61bf029ce99c7d9df4220f25871a5",
                "sha256:5ca76f13fb1cef242ea3ad2cb37388e7d005994f42af8b44bee56ba48b2d45ce",
                "sha256:69d8bb8384dc2cb5b72c36c4d6980771b293d1a1377b378763f5e37b6bb8d133",
                "sha256:6ae429bfaecc10ab5fe78c93009b3d1656c1581da560041e700eadb497dbe7a4",
                "sha256:77af8aa0edcc2863760fd6febbfdb82e88fd75d0e60c1ce4ba57208ba5e4a89b",
                "sha256:77b72d17754c93bb68f3598182f14d78776e0b9b31682ca5bb2c7c5bd9a75267",
                "sha256:7a09237a795d11cd11f9dae505d170a29b5616151db1e10c14f892b11caadc7d",
                "sha256:7a73b3649456d09ca8506140d44484b63154a7378434cc1e8719f8056550b224",
                "sha256:846666c1c5a8c8888d2dfda8d3921cb9cb8e2c5f78365be756c11021e75a0a2a",
                "sha256:8523b9c5777d771bcde5c2389c03f1cdf7ebe8797432a1bd5e345efe25c55987",
                "sha256:880e6865cf72cb67f9ab8d04a3c4b49dd95ae92fb1583929ce65aed94e1f685f",
                "sha256:88250922401b5ae4e37de929178caf46be47ed16c817b2237b81679bec07c120",
                "sha256:88d6beb7f811a081e0e5f1d9669fdac816c45340c04b1eaf7ebfda0ce93ea403",
                "sha256:8b47aa643afdfd66cf7ce4c184092ae734e15d10aba2c2948f24270211801c3c",
                "sha256:8c1f25c5069ee42a5bcffdc66c300a407941edd73f3239e9fdefd26216407391",
                "sha256:8c7ac9ad3728838006598e296b3ae9f27d80b489effd4685b92d97b3fc4c98f6",
                "sha256:8f74c86b25615cb24ad4cff765a2eefc09d71bf0fed97588cf585aad9c38fbb4",
                "sha256:906d14c4a677d35834fb0f3a5455ef8305e1bba10a5e0f2e0f357b3d1ad989f2",
                "sha256:91290f83daf80ce6d1a7f629b244443c200060a80f908b29d879021409e5ea94",
                "sha256:91ca1056decc4e981248786e87b2a202d4841ee5f99d433f1adf3d44d4bcfa0e",
                "sha256:96ad3d7d472612e26cbe413922b4fb13933310f0511d346ea5cc9a1e856e52eb",
                "sha256:9be1918eb8d43a11a6f8806759fccfa0eeb0542b12924caba66af8a7800ad01a",
                "sha256:9ca54742122fa3c4821754adb67318e1cd25c3a22bbf0c5520d5176e77a099ac",
                "sha256:9d56f0ef53afad26ec54ceede78a43e9a23a076dadbbda7b44d304c591abf4c1",
                "sha256:9d87a1c98803c16cf113b9ba03f07b2dce5e8eabfd1811a7f7323fcaa2a1bf47",
                "sha256:a26fae748a7488cb3aac381eddfa818c42052c87b5e689fb4c6e82ed58cec209",
                "sha256:a492ba21b5c8f14ee5ec9b20f42ba969e53ca1f909a4d04aad736b66a341dcc2",
                "sha256:a5a921b4fe6925f9942adff3ebae8c16e0487908c54586a5a42f35b59fd69794",
                "sha256:a80cb48d0a447f8dd18e61813efa7d3f8f8d52edf0f05806abc0c59b83431f57",
                "sha256:ab1f5d84185f9fefaf21413efb764e4908057b8a9a0b987ede890c353490fd70",
                "sha256:acc85dcb09ec5e8aa787f588d7ad4d55c103f31e4ff060e17d92cc0e8b8cac73",
                "sha256:af2d8f7235d8a08fbccfb8394387890e7fa38942b349a94e6eff13c52ac98087",
                "sha256:b259ca73d42daf658a1bda463f1f83885ae4d93a60869be80d7f7dfcc9d8bbb5",
                "sha256:b25b8233a1a85dc67e39838951cfb01595d792f3b7b644add63edb652992e030",
                "sha256:b286fb7adfee70a4189898ac2342b8a67d5f493e6b21b0af89ca8eac1b967cbf",
                "sha256:b3a3e1f5b85859e398773f064943b62a4059f225008a2a8ee6add1edcf77cacf",
                "sha256:b57fc5b1b54cb12d8690a58a4cf4b7144730d4bde9d98aa0e1dab6295a1cd579",
                "sha256:b684d9818aa5d63fddc65f7d0151968037d255d91adf74eba82125b41c680aaa",
                "sha256:b691727228c28f2d82d8a92b2bc26e7a1f129ee40b2f2a3185b5974e038ed47c",
                "sha256:b8a628e0ae2bbc334b62952c384aa5f41621d01850f8d67b04a96b9c39dd7326",
                "sha256:b90f1d9809caf4ff395951b4703295a68d12907f6945bbc3129e934ff8ae46f6",
                "sha256:c2341411412a41671d25e26bed59ec121e46bf4fadb8132895e610411c4b9681",
                "sha256:c487b5f113b0924c9534a07dc034830fb4ef05ce9bb6d78cfe016a7dedfe281f",
                "sha256:c5dd2ed788730ed56b415d1a11c62026b8cc8c573f55a2092afb3ab383e94fff",
                "sha256:c772147e6395bc829842e0a98e1b30c67fe25d816299c28196488511d5a5e951",
                "sha256:cc068afe23734dfb26ce19db0a7877499ddf73b1d55ceb762417e8da4a1b05fb",
                "sha256:cc41791b33efb9c83a59b731619f3d15f543dfe71f3a793cb8fbf9bd5d0d5d71",
                "sha256:ce6cb86133dc8930a7ab5e7438545a7f205f7a1cdd5aaf108c1d0da6bdcfbc2b",
                "sha256:d0cbb7664fad2c307f95195f951b7059e95dc23e0e1822e5978c8b500098543c",
                "sha256:d36ee3244d461cd655aeef493792c3bccf4875282f8407fd9af99e9a41cf2530",
                "sha256:d40443554142fc0ab30652d5cc8554c4b7a613513bde00373e18afd5de8cbe4b",
                "sha256:d88a16bbc330f27e7f2d4caaf6fb061ad0b8a756ecc4033260b0378e128ce8a2",
                "sha256:d9304a0934ced5a5d272f39de36291dc141dfc152d277f03fb4d65f2fb2ffa7c",
                "sha256:da7f6483f3fe67ff39b3a55552552c67930ea10a36e9f2539d36fc205273d767",
                "sha256:dcff0243e1737a21f83d664c63fed89d1f532c23fc6830d0427279fabd789ccb",
                "sha256:de01c9a3a3b7b69627d624ff69d9f11d28ce9908eea2fb6245adafa4b1d43df6",
                "sha256:de5730d77e6ff7f4c7039e20913661ad0ea2f86c09e71c039e73dfdd1f394f08",
                "sha256:de642d46b459e4afd5c2020b26c0d6d869a171ea00411897d5776c127cac74f0",
                "sha256:df3fcdec0cd543084610d1f09c65cdb10fb3079f79bceddc092b0d187c6a265b",
                "sha256:e1625a8d07d046e968bd5c4961810aba1225984e4fb9243626f9d04a06ed3fee",
                "sha256:e1f43a77eb38540f782999e5dc5645164fe9027d3f0194f6c9a5126168017efa",
                "sha256:e6b2feb4b47226a16a792e6fac3f49442714884a3d4c1008569d5068a3941be9",
                "sha256:e9223b8ac21085db614a510eb3445e7083cae915a9202357555fa939695d4f57",
                "sha256:ee25d311493fbbe0be9d395faee46e9d79e8948f461e388ff39e59875ed9a350",
                "sha256:eed8097968585cd752a1171f86fce9aa1d89a29033e5cd8bec5a502e29f6b7af",
                "sha256:f41cc0ee4b838ae8f4d8364a1b162067693d11a3893f0863be8c228d40e4d0ee",
                "sha256:fb18300e8eb74291225214f26c9a8ae2110fd61a6c9b5a2ff4c4e0eb1bb9a998",
                "sha256:fd27e063fbdafe776f7b1714da59110e88f270e86db00788a8fd65f4eacfeba7",
                "sha256:fe5437ff9fb116e44f2ab558981249ae63f978392b4576e62fcfe167d353edbc"
            ],
            "markers": "python_version >= '3.7'",
            "version": "==0.4.2"
        },
        "scipy": {
            "hashes": [
                "sha256:196ebad3a4882081f62a5bf4aeb7326aa34b110e533aab23e4374fcccb0890dc",
                "sha256:408c68423f9de16cb9e602528be4ce0d6312b05001f3de61fe9ec8b1263cad08",
                "sha256:4bf5abab8a36d20193c698b0f1fc282c1d083c94723902c447e5d2f1780936a3",
                "sha256:4c1020cad92772bf44b8e4cdabc1df5d87376cb219742549ef69fc9fd86282dd",
                "sha256:5adfad5dbf0163397beb4aca679187d24aec085343755fcdbdeb32b3679f254c",
                "sha256:5e32847e08da8d895ce09d108a494d9eb78974cf6de23063f93306a3e419960c",
                "sha256:6546dc2c11a9df6926afcbdd8a3edec28566e4e785b915e849348c6dd9f3f490",
                "sha256:730badef9b827b368f351eacae2e82da414e13cf8bd5051b4bdfd720271a5371",
                "sha256:75ea2a144096b5e39402e2ff53a36fecfd3b960d786b7efd3c180e29c39e53f2",
                "sha256:78e4402e140879387187f7f25d91cc592b3501a2e51dfb320f48dfb73565f10b",
                "sha256:8b8066bce124ee5531d12a74b617d9ac0ea59245246410e19bca549656d9a40a",
                "sha256:8bee4993817e204d761dba10dbab0774ba5a8612e57e81319ea04d84945375ba",
                "sha256:913d6e7956c3a671de3b05ccb66b11bc293f56bfdef040583a7221d9e22a2e35",
                "sha256:95e5c750d55cf518c398a8240571b0e0782c2d5a703250872f36eaf737751338",
                "sha256:9c39f92041f490422924dfdb782527a4abddf4707616e07b021de33467f917bc",
                "sha256:a24024d45ce9a675c1fb8494e8e5244efea1c7a09c60beb1eeb80373d0fecc70",
                "sha256:a7ebda398f86e56178c2fa94cad15bf457a218a54a35c2a7b4490b9f9cb2676c",
                "sha256:b360f1b6b2f742781299514e99ff560d1fe9bd1bff2712894b52abe528d1fd1e",
                "sha256:bba1b0c7256ad75401c73e4b3cf09d1f176e9bd4248f0d3112170fb2ec4db067",
                "sha256:c3003652496f6e7c387b1cf63f4bb720951cfa18907e998ea551e6de51a04467",
                "sha256:e53958531a7c695ff66c2e7bb7b79560ffdc562e2051644c5576c39ff8efb563",
                "sha256:e646d8571804a304e1da01040d21577685ce8e2db08ac58e543eaca063453e1c",
                "sha256:e7e76cc48638228212c747ada851ef355c2bb5e7f939e10952bc504c11f4e372",
                "sha256:f5f00ebaf8de24d14b8449981a2842d404152774c1a1d880c901bf454cb8e2a1",
                "sha256:f7ce148dffcd64ade37b2df9315541f9adad6efcaa86866ee7dd5db0c8f041c3"
            ],
            "markers": "python_version >= '3.9'",
            "version": "==1.12.0"
        },
        "sentry-sdk": {
            "extras": [
                "fastapi"
            ],
            "hashes": [
<<<<<<< HEAD
                "sha256:657abae98b0050a0316f0873d7149f951574ae6212f71d2e3a1c4c88f62d6456",
                "sha256:ac5cf56bb897ec47135d239ddeedf7c1c12d406fb031a4c0caa07399ed014d7e"
            ],
            "version": "==1.40.4"
=======
                "sha256:3c2b027979bb400cd65a47970e64f8cef8acda86b288a27f42a98692505086cd",
                "sha256:73383f28311ae55602bb6cc3b013830811135ba5521e41333a6e68f269413502"
            ],
            "version": "==1.40.3"
>>>>>>> 2ba3bc1f
        },
        "setuptools": {
            "hashes": [
                "sha256:850894c4195f09c4ed30dba56213bf7c3f21d86ed6bdaafb5df5972593bfc401",
                "sha256:c054629b81b946d63a9c6e732bc8b2513a7c3ea645f11d0139a2191d735c60c6"
            ],
            "markers": "python_version >= '3.8'",
            "version": "==69.1.0"
        },
        "sgmllib3k": {
            "hashes": [
                "sha256:7868fb1c8bfa764c1ac563d3cf369c381d1325d36124933a726f29fcdaa812e9"
            ],
            "version": "==1.0.0"
        },
        "six": {
            "hashes": [
                "sha256:1e61c37477a1626458e36f7b1d82aa5c9b094fa4802892072e49de9c60c4c926",
                "sha256:8abb2f1d86890a2dfb989f9a77cfcfd3e47c2a354b01111771326f8aa26e0254"
            ],
            "markers": "python_version >= '2.7' and python_version not in '3.0, 3.1, 3.2, 3.3'",
            "version": "==1.16.0"
        },
        "smmap": {
            "hashes": [
                "sha256:dceeb6c0028fdb6734471eb07c0cd2aae706ccaecab45965ee83f11c8d3b1f62",
                "sha256:e6d8668fa5f93e706934a62d7b4db19c8d9eb8cf2adbb75ef1b675aa332b69da"
            ],
            "markers": "python_version >= '3.7'",
            "version": "==5.0.1"
        },
        "sniffio": {
            "hashes": [
                "sha256:e60305c5e5d314f5389259b7f22aaa33d8f7dee49763119234af3755c55b9101",
                "sha256:eecefdce1e5bbfb7ad2eeaabf7c1eeb404d7757c379bd1f7e5cce9d8bf425384"
            ],
            "markers": "python_version >= '3.7'",
            "version": "==1.3.0"
        },
        "soupsieve": {
            "hashes": [
                "sha256:5663d5a7b3bfaeee0bc4372e7fc48f9cff4940b3eec54a6451cc5299f1097690",
                "sha256:eaa337ff55a1579b6549dc679565eac1e3d000563bcb1c8ab0d0fefbc0c2cdc7"
            ],
            "markers": "python_version >= '3.8'",
            "version": "==2.5"
        },
        "sqlalchemy": {
            "hashes": [
<<<<<<< HEAD
                "sha256:03f448ffb731b48323bda68bcc93152f751436ad6037f18a42b7e16af9e91c07",
                "sha256:0de1263aac858f288a80b2071990f02082c51d88335a1db0d589237a3435fe71",
                "sha256:0fb3bffc0ced37e5aa4ac2416f56d6d858f46d4da70c09bb731a246e70bff4d5",
                "sha256:120af1e49d614d2525ac247f6123841589b029c318b9afbfc9e2b70e22e1827d",
                "sha256:1306102f6d9e625cebaca3d4c9c8f10588735ef877f0360b5cdb4fdfd3fd7131",
                "sha256:15e19a84b84528f52a68143439d0c7a3a69befcd4f50b8ef9b7b69d2628ae7c4",
                "sha256:1ab4e0448018d01b142c916cc7119ca573803a4745cfe341b8f95657812700ac",
                "sha256:1fc19ae2e07a067663dd24fca55f8ed06a288384f0e6e3910420bf4b1270cc51",
                "sha256:2f5c9dfb0b9ab5e3a8a00249534bdd838d943ec4cfb9abe176a6c33408430230",
                "sha256:30d81cc1192dc693d49d5671cd40cdec596b885b0ce3b72f323888ab1c3863d5",
                "sha256:33e8bde8fff203de50399b9039c4e14e42d4d227759155c21f8da4a47fc8053c",
                "sha256:4535c49d961fe9a77392e3a630a626af5baa967172d42732b7a43496c8b28876",
                "sha256:48217be1de7d29a5600b5c513f3f7664b21d32e596d69582be0a94e36b8309cb",
                "sha256:5ada0438f5b74c3952d916c199367c29ee4d6858edff18eab783b3978d0db16d",
                "sha256:5b78aa9f4f68212248aaf8943d84c0ff0f74efc65a661c2fc68b82d498311fd5",
                "sha256:5cd20f58c29bbf2680039ff9f569fa6d21453fbd2fa84dbdb4092f006424c2e6",
                "sha256:611068511b5531304137bcd7fe8117c985d1b828eb86043bd944cebb7fae3910",
                "sha256:680b9a36029b30cf063698755d277885d4a0eab70a2c7c6e71aab601323cba45",
                "sha256:6c5bad7c60a392850d2f0fee8f355953abaec878c483dd7c3836e0089f046bf6",
                "sha256:6c7a596d0be71b7baa037f4ac10d5e057d276f65a9a611c46970f012752ebf2d",
                "sha256:7f470327d06400a0aa7926b375b8e8c3c31d335e0884f509fe272b3c700a7254",
                "sha256:86a6ed69a71fe6b88bf9331594fa390a2adda4a49b5c06f98e47bf0d392534f8",
                "sha256:8dfc936870507da96aebb43e664ae3a71a7b96278382bcfe84d277b88e379b18",
                "sha256:954d9735ee9c3fa74874c830d089a815b7b48df6f6b6e357a74130e478dbd951",
                "sha256:9e56afce6431450442f3ab5973156289bd5ec33dd618941283847c9fd5ff06bf",
                "sha256:a3012ab65ea42de1be81fff5fb28d6db893ef978950afc8130ba707179b4284a",
                "sha256:ad862295ad3f644e3c2c0d8b10a988e1600d3123ecb48702d2c0f26771f1c396",
                "sha256:b1d9d1bfd96eef3c3faedb73f486c89e44e64e40e5bfec304ee163de01cf996f",
                "sha256:b86abba762ecfeea359112b2bb4490802b340850bbee1948f785141a5e020de8",
                "sha256:b90053be91973a6fb6020a6e44382c97739736a5a9d74e08cc29b196639eb979",
                "sha256:c4fbe6a766301f2e8a4519f4500fe74ef0a8509a59e07a4085458f26228cd7cc",
                "sha256:ca891af9f3289d24a490a5fde664ea04fe2f4984cd97e26de7442a4251bd4b7c",
                "sha256:cb0845e934647232b6ff5150df37ceffd0b67b754b9fdbb095233deebcddbd4a",
                "sha256:ce850db091bf7d2a1f2fdb615220b968aeff3849007b1204bf6e3e50a57b3d32",
                "sha256:d04e579e911562f1055d26dab1868d3e0bb905db3bccf664ee8ad109f035618a",
                "sha256:d07ee7793f2aeb9b80ec8ceb96bc8cc08a2aec8a1b152da1955d64e4825fcbac",
                "sha256:d177b7e82f6dd5e1aebd24d9c3297c70ce09cd1d5d37b43e53f39514379c029c",
                "sha256:d7b5a3e2120982b8b6bd1d5d99e3025339f7fb8b8267551c679afb39e9c7c7f1",
                "sha256:d873c21b356bfaf1589b89090a4011e6532582b3a8ea568a00e0c3aab09399dd",
                "sha256:d997c5938a08b5e172c30583ba6b8aad657ed9901fc24caf3a7152eeccb2f1b4",
                "sha256:dbcd77c4d94b23e0753c5ed8deba8c69f331d4fd83f68bfc9db58bc8983f49cd",
                "sha256:e36aa62b765cf9f43a003233a8c2d7ffdeb55bc62eaa0a0380475b228663a38f",
                "sha256:e97cf143d74a7a5a0f143aa34039b4fecf11343eed66538610debc438685db4a",
                "sha256:eb15ef40b833f5b2f19eeae65d65e191f039e71790dd565c2af2a3783f72262f",
                "sha256:ec1f5a328464daf7a1e4e385e4f5652dd9b1d12405075ccba1df842f7774b4fc",
                "sha256:f9374e270e2553653d710ece397df67db9d19c60d2647bcd35bfc616f1622dcd",
                "sha256:fa67d821c1fd268a5a87922ef4940442513b4e6c377553506b9db3b83beebbd8",
                "sha256:fd8aafda7cdff03b905d4426b714601c0978725a19efc39f5f207b86d188ba01",
                "sha256:ff2f1b7c963961d41403b650842dc2039175b906ab2093635d8319bef0b7d620"
            ],
            "markers": "python_version >= '3.7'",
            "version": "==2.0.27"
=======
                "sha256:02a4f954ccb17bd8cff56662efc806c5301508233dc38d0253a5fdb2f33ca3ba",
                "sha256:06ed4d6bb2365222fb9b0a05478a2d23ad8c1dd874047a9ae1ca1d45f18a255e",
                "sha256:1128b2cdf49107659f6d1f452695f43a20694cc9305a86e97b70793a1c74eeb4",
                "sha256:1a870e6121a052f826f7ae1e4f0b54ca4c0ccd613278218ca036fa5e0f3be7df",
                "sha256:379af901ceb524cbee5e15c1713bf9fd71dc28053286b7917525d01b938b9628",
                "sha256:3f06afe8e96d7f221cc0b59334dc400151be22f432785e895e37030579d253c3",
                "sha256:3fc557f5402206c18ec3d288422f8e5fa764306d49f4efbc6090a7407bf54938",
                "sha256:4b4d848b095173e0a9e377127b814490499e55f5168f617ae2c07653c326b9d1",
                "sha256:4f57af0866f6629eae2d24d022ba1a4c1bac9b16d45027bbfcda4c9d5b0d8f26",
                "sha256:4fc0628d2026926404dabc903dc5628f7d936a792aa3a1fc54a20182df8e2172",
                "sha256:5310958d08b4bafc311052be42a3b7d61a93a2bf126ddde07b85f712e7e4ac7b",
                "sha256:56524d767713054f8758217b3a811f6a736e0ae34e7afc33b594926589aa9609",
                "sha256:5901eed6d0e23ca4b04d66a561799d4f0fe55fcbfc7ca203bb8c3277f442085b",
                "sha256:651d10fdba7984bf100222d6e4acc496fec46493262b6170be1981ef860c6184",
                "sha256:691d68a4fca30c9a676623d094b600797699530e175b6524a9f57e3273f5fa8d",
                "sha256:6d68e6b507a3dd20c0add86ac0a0ca061d43c9a0162a122baa5fe952f14240f1",
                "sha256:6e25f029e8ad6d893538b5abe8537e7f09e21d8e96caee46a7e2199f3ddd77b0",
                "sha256:750d1ef39d50520527c45c309c3cb10bbfa6131f93081b4e93858abb5ece2501",
                "sha256:79a74a4ca4310c812f97bf0f13ce00ed73c890954b5a20b32484a9ab60e567e9",
                "sha256:79e629df3f69f849a1482a2d063596b23e32036b83547397e68725e6e0d0a9ab",
                "sha256:84d377645913d47f0dc802b415bcfe7fb085d86646a12278d77c12eb75b5e1b4",
                "sha256:872f2907ade52601a1e729e85d16913c24dc1f6e7c57d11739f18dcfafde29db",
                "sha256:8b39462c9588d4780f041e1b84d2ba038ac01c441c961bbee622dd8f53dec69f",
                "sha256:8cbeb0e49b605cd75f825fb9239a554803ef2bef1a7b2a8b428926ed518b6b63",
                "sha256:8f95ede696ab0d7328862d69f29b643d35b668c4f3619cb2f0281adc16e64c1b",
                "sha256:94a78f56ea13f4d6e9efcd2a2d08cc13531918e0516563f6303c4ad98c81e21d",
                "sha256:98f4d0d2bda2921af5b0c2ca99207cdab00f2922da46a6336c62c8d6814303a7",
                "sha256:996b41c38e34a980e9f810d6e2709a3196e29ee34e46e3c16f96c63da10a9da1",
                "sha256:99a9a8204b8937aa72421e31c493bfc12fd063a8310a0522e5a9b98e6323977c",
                "sha256:a481cc2eec83776ff7b6bb12c8e85d0378af0e2ec4584ac3309365a2a380c64b",
                "sha256:a678f728fb075e74aaa7fdc27f8af8f03f82d02e7419362cc8c2a605c16a4114",
                "sha256:a9846ffee3283cff4ec476e7ee289314290fcb2384aab5045c6f481c5c4d011f",
                "sha256:b39503c3a56e1b2340a7d09e185ddb60b253ad0210877a9958ac64208eb23674",
                "sha256:b7ee16afd083bb6bb5ab3962ac7f0eafd1d196c6399388af35fef3d1c6d6d9bb",
                "sha256:ba46fa770578b3cf3b5b77dadb7e94fda7692dd4d1989268ef3dcb65f31c40a3",
                "sha256:c2d8a2c68b279617f13088bdc0fc0e9b5126f8017f8882ff08ee41909fab0713",
                "sha256:caa79a6caeb4a3cc4ddb9aba9205c383f5d3bcb60d814e87e74570514754e073",
                "sha256:d25fe55aab9b20ae4a9523bb269074202be9d92a145fcc0b752fff409754b5f6",
                "sha256:dc32ecf643c4904dd413e6a95a3f2c8a89ccd6f15083e586dcf8f42eb4e317ae",
                "sha256:e1a532bc33163fb19c4759a36504a23e63032bc8d47cee1c66b0b70a04a0957b",
                "sha256:e1bcd8fcb30305e27355d553608c2c229d3e589fb7ff406da7d7e5d50fa14d0d",
                "sha256:e70cce65239089390c193a7b0d171ce89d2e3dedf797f8010031b2aa2b1e9c80",
                "sha256:ec3717c1efee8ad4b97f6211978351de3abe1e4b5f73e32f775c7becec021c5c",
                "sha256:ed4667d3d5d6e203a271d684d5b213ebcd618f7a8bc605752a8865eb9e67a79a",
                "sha256:f2efbbeb18c0e1c53b670a46a009fbde7b58e05b397a808c7e598532b17c6f4b",
                "sha256:f75ac12d302205e60f77f46bd162d40dc37438f1f8db160d2491a78b19a0bd61",
                "sha256:fab1bb909bd24accf2024a69edd4f885ded182c079c4dbcd515b4842f86b07cb",
                "sha256:fb97a9b93b953084692a52a7877957b7a88dfcedc0c5652124f5aebf5999f7fe",
                "sha256:fd133afb7e6c59fad365ffa97fb06b1001f88e29e1de351bef3d2b1224e2f132"
            ],
            "markers": "python_version >= '3.7'",
            "version": "==2.0.26"
>>>>>>> 2ba3bc1f
        },
        "starlette": {
            "hashes": [
                "sha256:13d429aa93a61dc40bf503e8c801db1f1bca3dc706b10ef2434a36123568f044",
                "sha256:90a671733cfb35771d8cc605e0b679d23b992f8dcfad48cc60b38cb29aeb7080"
            ],
            "markers": "python_version >= '3.8'",
            "version": "==0.36.3"
        },
        "storage3": {
            "hashes": [
                "sha256:9ddecc775cdc04514413bd44b9ec61bc25aad9faadabefdb6e6e88b33756f5fd",
                "sha256:dd2d6e68f7a3dc038047ed62fa8bdc5c2e3d6b6e56ee2951195d084bcce71605"
            ],
            "markers": "python_version >= '3.8' and python_version < '4.0'",
            "version": "==0.7.0"
        },
        "strenum": {
            "hashes": [
                "sha256:878fb5ab705442070e4dd1929bb5e2249511c0bcf2b0eeacf3bcd80875c82eff",
                "sha256:a30cda4af7cc6b5bf52c8055bc4bf4b2b6b14a93b574626da33df53cf7740659"
            ],
            "version": "==0.4.15"
        },
        "supabase": {
            "hashes": [
                "sha256:2a19b2de2bc1571213658cd1239c2f2b01ddc188e64afcbb9dd46336df4b817f",
                "sha256:976a0f1a21e103395e6c90086bade56aff40144f3e8a99e47a8da8ea0816025a"
            ],
            "index": "pypi",
            "markers": "python_version >= '3.8' and python_version < '4.0'",
            "version": "==2.3.4"
        },
        "supafunc": {
            "hashes": [
                "sha256:8260b4742335932f9cab64c8f66fb6998681b7e8ca7a46b559a4eb640cc0af80",
                "sha256:c35897a2f40465b40d7a08ae11f872f08eb8d1390c3ebc72c80e27d33ba91b99"
            ],
            "markers": "python_version >= '3.8' and python_version < '4.0'",
            "version": "==0.3.3"
        },
        "sympy": {
            "hashes": [
                "sha256:c3588cd4295d0c0f603d0f2ae780587e64e2efeedb3521e46b9bb1d08d184fa5",
                "sha256:ebf595c8dac3e0fdc4152c51878b498396ec7f30e7a914d6071e674d49420fb8"
            ],
            "markers": "python_version >= '3.8'",
            "version": "==1.12"
        },
        "tabulate": {
            "hashes": [
                "sha256:0095b12bf5966de529c0feb1fa08671671b3368eec77d7ef7ab114be2c068b3c",
                "sha256:024ca478df22e9340661486f85298cff5f6dcdba14f3813e8830015b9ed1948f"
            ],
            "markers": "python_version >= '3.7'",
            "version": "==0.9.0"
        },
        "sympy": {
            "hashes": [
                "sha256:c3588cd4295d0c0f603d0f2ae780587e64e2efeedb3521e46b9bb1d08d184fa5",
                "sha256:ebf595c8dac3e0fdc4152c51878b498396ec7f30e7a914d6071e674d49420fb8"
            ],
            "markers": "python_version >= '3.8'",
            "version": "==1.12"
        },
        "tabulate": {
            "hashes": [
                "sha256:0095b12bf5966de529c0feb1fa08671671b3368eec77d7ef7ab114be2c068b3c",
                "sha256:024ca478df22e9340661486f85298cff5f6dcdba14f3813e8830015b9ed1948f"
            ],
            "markers": "python_version >= '3.7'",
            "version": "==0.9.0"
        },
        "tenacity": {
            "hashes": [
                "sha256:5398ef0d78e63f40007c1fb4c0bff96e1911394d2fa8d194f77619c05ff6cc8a",
                "sha256:ce510e327a630c9e1beaf17d42e6ffacc88185044ad85cf74c0a8887c6a0f88c"
            ],
            "markers": "python_version >= '3.7'",
            "version": "==8.2.3"
        },
        "tiktoken": {
            "hashes": [
                "sha256:05b344c61779f815038292a19a0c6eb7098b63c8f865ff205abb9ea1b656030e",
                "sha256:07f229a5eb250b6403a61200199cecf0aac4aa23c3ecc1c11c1ca002cbb8f159",
                "sha256:0c1a3a5d33846f8cd9dd3b7897c1d45722f48625a587f8e6f3d3e85080559be8",
                "sha256:0ef917fad0bccda07bfbad835525bbed5f3ab97a8a3e66526e48cdc3e7beacf7",
                "sha256:168d718f07a39b013032741867e789971346df8e89983fe3c0ef3fbd5a0b1cb9",
                "sha256:17cc8a4a3245ab7d935c83a2db6bb71619099d7284b884f4b2aea4c74f2f83e3",
                "sha256:1ccb7a111ee76af5d876a729a347f8747d5ad548e1487eeea90eaf58894b3138",
                "sha256:1f5f0f2ed67ba16373f9a6013b68da298096b27cd4e1cf276d2d3868b5c7efd1",
                "sha256:277de84ccd8fa12730a6b4067456e5cf72fef6300bea61d506c09e45658d41ac",
                "sha256:284aebcccffe1bba0d6571651317df6a5b376ff6cfed5aeb800c55df44c78177",
                "sha256:293cb8669757301a3019a12d6770bd55bec38a4d3ee9978ddbe599d68976aca7",
                "sha256:430bc4e650a2d23a789dc2cdca3b9e5e7eb3cd3935168d97d43518cbb1f9a911",
                "sha256:432aa3be8436177b0db5a2b3e7cc28fd6c693f783b2f8722539ba16a867d0c6a",
                "sha256:45577faf9a9d383b8fd683e313cf6df88b6076c034f0a16da243bb1c139340c3",
                "sha256:47fdcfe11bd55376785a6aea8ad1db967db7f66ea81aed5c43fad497521819a4",
                "sha256:5f1495450a54e564d236769d25bfefbf77727e232d7a8a378f97acddee08c1ae",
                "sha256:6318b2bb2337f38ee954fd5efa82632c6e5ced1d52a671370fa4b2eff1355e91",
                "sha256:6c4e4857d99f6fb4670e928250835b21b68c59250520a1941618b5b4194e20c3",
                "sha256:702950d33d8cabc039845674107d2e6dcabbbb0990ef350f640661368df481bb",
                "sha256:75af4c0b16609c2ad02581f3cdcd1fb698c7565091370bf6c0cf8624ffaba6dc",
                "sha256:7bd1a288b7903aadc054b0e16ea78e3171f70b670e7372432298c686ebf9dd47",
                "sha256:7c1492ab90c21ca4d11cef3a236ee31a3e279bb21b3fc5b0e2210588c4209e68",
                "sha256:8bfe8a19c8b5c40d121ee7938cd9c6a278e5b97dc035fd61714b4f0399d2f7a1",
                "sha256:9c44433f658064463650d61387623735641dcc4b6c999ca30bc0f8ba3fccaf5c",
                "sha256:ac76e000183e3b749634968a45c7169b351e99936ef46f0d2353cd0d46c3118d",
                "sha256:ace62a4ede83c75b0374a2ddfa4b76903cf483e9cb06247f566be3bf14e6beed",
                "sha256:afb9a2a866ae6eef1995ab656744287a5ac95acc7e0491c33fad54d053288ad3",
                "sha256:b2048e1086b48e3c8c6e2ceeac866561374cd57a84622fa49a6b245ffecb7744",
                "sha256:c62c05b3109fefca26fedb2820452a050074ad8e5ad9803f4652977778177d9f",
                "sha256:c9f497598b9f58c99cbc0eb764b4a92272c14d5203fc713dd650b896a03a50ad",
                "sha256:cefb9870fb55dca9e450e54dbf61f904aab9180ff6fe568b61f4db9564e78871",
                "sha256:e095131ab6092d0769a2fda85aa260c7c383072daec599ba9d8b149d2a3f4d8b",
                "sha256:e2b380c5b7751272015400b26144a2bab4066ebb8daae9c3cd2a92c3b508fe5a",
                "sha256:e65e8bd6f3f279d80f1e1fbd5f588f036b9a5fa27690b7f0cc07021f1dfa0839",
                "sha256:e8d49d076058f23254f2aff9af603863c5c5f9ab095bc896bceed04f8f0b013a",
                "sha256:fb7d2ccbf1a7784810aff6b80b4012fb42c6fc37eaa68cb3b553801a5cc2d1fc"
            ],
            "index": "pypi",
            "markers": "python_version >= '3.8'",
            "version": "==0.6.0"
        },
        "timm": {
            "hashes": [
                "sha256:2a828afac5b710a80ec66d0f85807e171e342faf5c0703b33102d8aa206f19dc",
                "sha256:9121d1cf320f7f32490d893340fd33117bda0a0270eb8282dfd52ae5fd3e1af6"
            ],
            "markers": "python_version >= '3.7'",
            "version": "==0.9.12"
        },
        "timm": {
            "hashes": [
                "sha256:2a828afac5b710a80ec66d0f85807e171e342faf5c0703b33102d8aa206f19dc",
                "sha256:9121d1cf320f7f32490d893340fd33117bda0a0270eb8282dfd52ae5fd3e1af6"
            ],
            "markers": "python_version >= '3.7'",
            "version": "==0.9.12"
        },
        "tinysegmenter": {
            "hashes": [
                "sha256:ed1f6d2e806a4758a73be589754384cbadadc7e1a414c81a166fc9adf2d40c6d"
            ],
            "version": "==0.3"
        },
        "tldextract": {
            "hashes": [
                "sha256:9b6dbf803cb5636397f0203d48541c0da8ba53babaf0e8a6feda2d88746813d4",
                "sha256:b9c4510a8766d377033b6bace7e9f1f17a891383ced3c5d50c150f181e9e1cc2"
            ],
            "markers": "python_version >= '3.8'",
            "version": "==5.1.1"
        },
        "tokenizers": {
            "hashes": [
                "sha256:0143e7d9dcd811855c1ce1ab9bf5d96d29bf5e528fd6c7824d0465741e8c10fd",
                "sha256:02272fe48280e0293a04245ca5d919b2c94a48b408b55e858feae9618138aeda",
                "sha256:02458bee6f5f3139f1ebbb6d042b283af712c0981f5bc50edf771d6b762d5e4f",
                "sha256:054c1cc9c6d68f7ffa4e810b3d5131e0ba511b6e4be34157aa08ee54c2f8d9ee",
                "sha256:05a77cbfebe28a61ab5c3891f9939cc24798b63fa236d84e5f29f3a85a200c00",
                "sha256:064ff87bb6acdbd693666de9a4b692add41308a2c0ec0770d6385737117215f2",
                "sha256:06cd0487b1cbfabefb2cc52fbd6b1f8d4c37799bd6c6e1641281adaa6b2504a7",
                "sha256:0774bccc6608eca23eb9d620196687c8b2360624619623cf4ba9dc9bd53e8b51",
                "sha256:0cf6b7f1d4dc59af960e6ffdc4faffe6460bbfa8dce27a58bf75755ffdb2526d",
                "sha256:0ef06b9707baeb98b316577acb04f4852239d856b93e9ec3a299622f6084e4be",
                "sha256:0ff110ecc57b7aa4a594396525a3451ad70988e517237fe91c540997c4e50e29",
                "sha256:107089f135b4ae7817affe6264f8c7a5c5b4fd9a90f9439ed495f54fcea56fb4",
                "sha256:112a1dd436d2cc06e6ffdc0b06d55ac019a35a63afd26475205cb4b1bf0bfbff",
                "sha256:13ca3611de8d9ddfbc4dc39ef54ab1d2d4aaa114ac8727dfdc6a6ec4be017378",
                "sha256:158be8ea8554e5ed69acc1ce3fbb23a06060bd4bbb09029431ad6b9a466a7121",
                "sha256:1cf75d32e8d250781940d07f7eece253f2fe9ecdb1dc7ba6e3833fa17b82fcbc",
                "sha256:1ddba9a2b0c8c81633eca0bb2e1aa5b3a15362b1277f1ae64176d0f6eba78ab1",
                "sha256:20ea60479de6fc7b8ae756b4b097572372d7e4032e2521c1bbf3d90c90a99ff0",
                "sha256:2277c36d2d6cdb7876c274547921a42425b6810d38354327dd65a8009acf870c",
                "sha256:237d1bf3361cf2e6463e6c140628e6406766e8b27274f5fcc62c747ae3c6f094",
                "sha256:2735ecbbf37e52db4ea970e539fd2d450d213517b77745114f92867f3fc246eb",
                "sha256:2ef09bbc16519f6c25d0c7fc0c6a33a6f62923e263c9d7cca4e58b8c61572afb",
                "sha256:32e16bdeffa7c4f46bf2152172ca511808b952701d13e7c18833c0b73cb5c23f",
                "sha256:361abdc068e8afe9c5b818769a48624687fb6aaed49636ee39bec4e95e1a215b",
                "sha256:37aaec5a52e959892870a7c47cef80c53797c0db9149d458460f4f31e2fb250e",
                "sha256:3835738be1de66624fff2f4f6f6684775da4e9c00bde053be7564cbf3545cc66",
                "sha256:38bfb0204ff3246ca4d5e726e8cc8403bfc931090151e6eede54d0e0cf162ef0",
                "sha256:38d7ab43c6825abfc0b661d95f39c7f8af2449364f01d331f3b51c94dcff7221",
                "sha256:3b919afe4df7eb6ac7cafd2bd14fb507d3f408db7a68c43117f579c984a73843",
                "sha256:3ef5dd1d39797044642dbe53eb2bc56435308432e9c7907728da74c69ee2adca",
                "sha256:3f5e64b0389a2be47091d8cc53c87859783b837ea1a06edd9d8e04004df55a5c",
                "sha256:40b6a4c78da863ff26dbd5ad9a8ecc33d8a8d97b535172601cf00aee9d7ce9ce",
                "sha256:41e39b41e5531d6b2122a77532dbea60e171ef87a3820b5a3888daa847df4153",
                "sha256:44f2a832cd0825295f7179eaf173381dc45230f9227ec4b44378322d900447c9",
                "sha256:454c203164e07a860dbeb3b1f4a733be52b0edbb4dd2e5bd75023ffa8b49403a",
                "sha256:4620cca5c2817177ee8706f860364cc3a8845bc1e291aaf661fb899e5d1c45b0",
                "sha256:473c83c5e2359bb81b0b6fde870b41b2764fcdd36d997485e07e72cc3a62264a",
                "sha256:48e2b9335be2bc0171df9281385c2ed06a15f5cf121c44094338306ab7b33f2c",
                "sha256:494fdbe5932d3416de2a85fc2470b797e6f3226c12845cadf054dd906afd0442",
                "sha256:4b19a808d8799fda23504a5cd31d2f58e6f52f140380082b352f877017d6342b",
                "sha256:4c4b89038a684f40a6b15d6b09f49650ac64d951ad0f2a3ea9169687bbf2a8ba",
                "sha256:4e022fe65e99230b8fd89ebdfea138c24421f91c1a4f4781a8f5016fd5cdfb4d",
                "sha256:4eeb12daf02a59e29f578a865f55d87cd103ce62bd8a3a5874f8fdeaa82e336b",
                "sha256:4fe1f74a902bee74a3b25aff180fbfbf4f8b444ab37c4d496af7afd13a784ed2",
                "sha256:508711a108684111ec8af89d3a9e9e08755247eda27d0ba5e3c50e9da1600f6d",
                "sha256:5179c271aa5de9c71712e31cb5a79e436ecd0d7532a408fa42a8dbfa4bc23fd9",
                "sha256:524e60da0135e106b254bd71f0659be9f89d83f006ea9093ce4d1fab498c6d0d",
                "sha256:52f6130c9cbf70544287575a985bf44ae1bda2da7e8c24e97716080593638012",
                "sha256:5645938a42d78c4885086767c70923abad047163d809c16da75d6b290cb30bbe",
                "sha256:5ab2a4d21dcf76af60e05af8063138849eb1d6553a0d059f6534357bce8ba364",
                "sha256:620beacc3373277700d0e27718aa8b25f7b383eb8001fba94ee00aeea1459d89",
                "sha256:64c35e09e9899b72a76e762f9854e8750213f67567787d45f37ce06daf57ca78",
                "sha256:64c86e5e068ac8b19204419ed8ca90f9d25db20578f5881e337d203b314f4104",
                "sha256:67a0fe1e49e60c664915e9fb6b0cb19bac082ab1f309188230e4b2920230edb3",
                "sha256:6a9b648a58281c4672212fab04e60648fde574877d0139cd4b4f93fe28ca8944",
                "sha256:6d76f00f5c32da36c61f41c58346a4fa7f0a61be02f4301fd30ad59834977cc3",
                "sha256:6fc7083ab404019fc9acafe78662c192673c1e696bd598d16dc005bd663a5cf9",
                "sha256:708bb3e4283177236309e698da5fcd0879ce8fd37457d7c266d16b550bcbbd18",
                "sha256:7c0d8b52664ab2d4a8d6686eb5effc68b78608a9008f086a122a7b2996befbab",
                "sha256:7c7d18b733be6bbca8a55084027f7be428c947ddf871c500ee603e375013ffba",
                "sha256:7ca22bd897537a0080521445d91a58886c8c04084a6a19e6c78c586e0cfa92a5",
                "sha256:7ef789f83eb0f9baeb4d09a86cd639c0a5518528f9992f38b28e819df397eb06",
                "sha256:82f8652a74cc107052328b87ea8b34291c0f55b96d8fb261b3880216a9f9e48e",
                "sha256:865c60ae6eaebdde7da66191ee9b7db52e542ed8ee9d2c653b6d190a9351b980",
                "sha256:89cd1cb93e4b12ff39bb2d626ad77e35209de9309a71e4d3d4672667b4b256e7",
                "sha256:8b9ec69247a23747669ec4b0ca10f8e3dfb3545d550258129bd62291aabe8605",
                "sha256:918fbb0eab96fe08e72a8c2b5461e9cce95585d82a58688e7f01c2bd546c79d0",
                "sha256:93268e788825f52de4c7bdcb6ebc1fcd4a5442c02e730faa9b6b08f23ead0e24",
                "sha256:936bf3842db5b2048eaa53dade907b1160f318e7c90c74bfab86f1e47720bdd6",
                "sha256:968fa1fb3c27398b28a4eca1cbd1e19355c4d3a6007f7398d48826bbe3a0f728",
                "sha256:9ba9f6895af58487ca4f54e8a664a322f16c26bbb442effd01087eba391a719e",
                "sha256:9c861d35e8286a53e06e9e28d030b5a05bcbf5ac9d7229e561e53c352a85b1fc",
                "sha256:9e0480c452217edd35eca56fafe2029fb4d368b7c0475f8dfa3c5c9c400a7456",
                "sha256:a308a607ca9de2c64c1b9ba79ec9a403969715a1b8ba5f998a676826f1a7039d",
                "sha256:a33ab881c8fe70474980577e033d0bc9a27b7ab8272896e500708b212995d834",
                "sha256:a47acfac7e511f6bbfcf2d3fb8c26979c780a91e06fb5b9a43831b2c0153d024",
                "sha256:a907d76dcfda37023ba203ab4ceeb21bc5683436ebefbd895a0841fd52f6f6f2",
                "sha256:a9b9b070fdad06e347563b88c278995735292ded1132f8657084989a4c84a6d5",
                "sha256:b10122d8d8e30afb43bb1fe21a3619f62c3e2574bff2699cf8af8b0b6c5dc4a3",
                "sha256:b8fcfa81bcb9447df582c5bc96a031e6df4da2a774b8080d4f02c0c16b42be0b",
                "sha256:c1257f4394be0d3b00de8c9e840ca5601d0a4a8438361ce9c2b05c7d25f6057b",
                "sha256:c2d60f5246f4da9373f75ff18d64c69cbf60c3bca597290cea01059c336d2470",
                "sha256:c73e2e74bbb07910da0d37c326869f34113137b23eadad3fc00856e6b3d9930c",
                "sha256:c9a09cd26cca2e1c349f91aa665309ddb48d71636370749414fbf67bc83c5343",
                "sha256:c9a2ebdd2ad4ec7a68e7615086e633857c85e2f18025bd05d2a4399e6c5f7169",
                "sha256:cc90102ed17271cf0a1262babe5939e0134b3890345d11a19c3145184b706055",
                "sha256:ccd73a82751c523b3fc31ff8194702e4af4db21dc20e55b30ecc2079c5d43cb7",
                "sha256:ccec77aa7150e38eec6878a493bf8c263ff1fa8a62404e16c6203c64c1f16a26",
                "sha256:cf27fd43472e07b57cf420eee1e814549203d56de00b5af8659cb99885472f1f",
                "sha256:cf7fd9a5141634fa3aa8d6b7be362e6ae1b4cda60da81388fa533e0b552c98fd",
                "sha256:cfed5c64e5be23d7ee0f0e98081a25c2a46b0b77ce99a4f0605b1ec43dd481fa",
                "sha256:d0222c5b7c9b26c0b4822a82f6a7011de0a9d3060e1da176f66274b70f846b98",
                "sha256:d05a1b06f986d41aed5f2de464c003004b2df8aaf66f2b7628254bcbfb72a438",
                "sha256:d44ba80988ff9424e33e0a49445072ac7029d8c0e1601ad25a0ca5f41ed0c1d6",
                "sha256:d857be2df69763362ac699f8b251a8cd3fac9d21893de129bc788f8baaef2693",
                "sha256:d88b96ff0fe8e91f6ef01ba50b0d71db5017fa4e3b1d99681cec89a85faf7bf7",
                "sha256:daa348f02d15160cb35439098ac96e3a53bacf35885072611cd9e5be7d333daa",
                "sha256:db35825f6d54215f6b6009a7ff3eedee0848c99a6271c870d2826fbbedf31a38",
                "sha256:dc3ad9ebc76eabe8b1d7c04d38be884b8f9d60c0cdc09b0aa4e3bcf746de0388",
                "sha256:dce74266919b892f82b1b86025a613956ea0ea62a4843d4c4237be2c5498ed3a",
                "sha256:de19c4dc503c612847edf833c82e9f73cd79926a384af9d801dcf93f110cea4e",
                "sha256:e2ea752f2b0fe96eb6e2f3adbbf4d72aaa1272079b0dfa1145507bd6a5d537e6",
                "sha256:e6e9c6e019dd5484be5beafc775ae6c925f4c69a3487040ed09b45e13df2cb91",
                "sha256:ea09acd2fe3324174063d61ad620dec3bcf042b495515f27f638270a7d466e8b",
                "sha256:ea621a7eef4b70e1f7a4e84dd989ae3f0eeb50fc8690254eacc08acb623e82f1",
                "sha256:f1b3b31884dc8e9b21508bb76da80ebf7308fdb947a17affce815665d5c4d028",
                "sha256:f33dfbdec3784093a9aebb3680d1f91336c56d86cc70ddf88708251da1fe9064",
                "sha256:f3f40604f5042ff210ba82743dda2b6aa3e55aa12df4e9f2378ee01a17e2855e",
                "sha256:f86593c18d2e6248e72fb91c77d413a815153b8ea4e31f7cd443bdf28e467670",
                "sha256:fb16ba563d59003028b678d2361a27f7e4ae0ab29c7a80690efa20d829c81fdb"
            ],
            "markers": "python_version >= '3.7'",
            "version": "==0.15.2"
        },
        "torch": {
            "hashes": [
                "sha256:008e4c6ad703de55af760c73bf937ecdd61a109f9b08f2bbb9c17e7c7017f194",
                "sha256:03c8e660907ac1b8ee07f6d929c4e15cd95be2fb764368799cca02c725a212b8",
                "sha256:08f53ccc38c49d839bc703ea1b20769cc8a429e0c4b20b56921a9f64949bf325",
                "sha256:0ca4df4b728515ad009b79f5107b00bcb2c63dc202d991412b9eb3b6a4f24349",
                "sha256:0d1c580e379c0d48f0f0a08ea28d8e373295aa254de4f9ad0631f9ed8bc04c24",
                "sha256:0d819399819d0862268ac531cf12a501c253007df4f9e6709ede8a0148f1a7b8",
                "sha256:15c8f0a105c66b28496092fca1520346082e734095f8eaf47b5786bac24b8a31",
                "sha256:3d3eea2d5969b9a1c9401429ca79efc668120314d443d3463edc3289d7f003c7",
                "sha256:51770c065206250dc1222ea7c0eff3f88ab317d3e931cca2aee461b85fbc2472",
                "sha256:707f2f80402981e9f90d0038d7d481678586251e6642a7a6ef67fc93511cb446",
                "sha256:9328e3c1ce628a281d2707526b4d1080eae7c4afab4f81cea75bde1f9441dc78",
                "sha256:93bffe3779965a71dab25fc29787538c37c5d54298fd2f2369e372b6fb137d41",
                "sha256:99e1dcecb488e3fd25bcaac56e48cdb3539842904bdc8588b0b255fde03a254c",
                "sha256:9eeb42971619e24392c9088b5b6d387d896e267889d41d267b1fec334f5227c5",
                "sha256:c02685118008834e878f676f81eab3a952b7936fa31f474ef8a5ff4b5c78b36d",
                "sha256:c17ec323da778efe8dad49d8fb534381479ca37af1bfc58efdbb8607a9d263a3",
                "sha256:c718b2ca69a6cac28baa36d86d8c0ec708b102cebd1ceb1b6488e404cd9be1d1",
                "sha256:d366158d6503a3447e67f8c0ad1328d54e6c181d88572d688a625fac61b13a97",
                "sha256:d9f39d6f53cec240a0e3baa82cb697593340f9d4554cee6d3d6ca07925c2fac0",
                "sha256:da0cefe7f84ece3e3b56c11c773b59d1cb2c0fd83ddf6b5f7f1fd1a987b15c3e",
                "sha256:dcbfb2192ac41ca93c756ebe9e2af29df0a4c14ee0e7a0dd78f82c67a63d91d4",
                "sha256:de8680472dd14e316f42ceef2a18a301461a9058cd6e99a1f1b20f78f11412f1",
                "sha256:ee1da852bfd4a7e674135a446d6074c2da7194c1b08549e31eae0b3138c6b4d2",
                "sha256:f11d18fceb4f9ecb1ac680dde7c463c120ed29056225d75469c19637e9f98d12",
                "sha256:f81d23227034221a4a4ff8ef24cc6cec7901edd98d9e64e32822778ff01be85e"
            ],
            "version": "==2.2.0"
        },
        "torchvision": {
            "hashes": [
                "sha256:085251ab36340206dc7e1be59a15fa5e307d45ccd66889f5d7bf1ba5e7ecdc57",
                "sha256:10d276821f115fb369e6cf1f1b77b2cca60cda12cbb39a41513a9d3d0f2a93ae",
                "sha256:153882cd8ff8e3dbef5c5054fdd15df64e85420546805a90c0b2221f2f119c4a",
                "sha256:3d2e9552d72e4037f2db6f7d97989a2e2f95763aa1861963a3faf521bb1610c4",
                "sha256:3d86c212fc6379e9bec3ac647d062e34c2cf36c26b98840b66573eb9fbe1f1d9",
                "sha256:4608ba3246c45c968ede40e7640e4eed64556210faa154cf1ffccb1cadabe445",
                "sha256:477f6e64a9d798c0f5adefc300acc220da6f17ef5c1e110d20108f66554fee4d",
                "sha256:4c0d4c0af58af2752aad235150bd794d0f324e6eeac5cd13c440bda5dce622d3",
                "sha256:605950cdcefe6c5aef85709ade17b1525bcf171e122cce1df09e666d96525b90",
                "sha256:71b314813faf13cecb09a4a635b5e4b274e8df0b1921681038d491c529555bb6",
                "sha256:7887f767670c72aa20f5237042d0ca1462da18f66a3ea8c36b6ba67ce26b82fc",
                "sha256:7f373507afcd9022ebd9f50b31da8dbac1ea6783ffb77d1f1ab8806425c0a83b",
                "sha256:816ae1a4506b1cb0f638e1827cae7ab768c731369ab23e86839f177926197143",
                "sha256:870d7cda57420e44d20eb07bfe37bf5344a06434a7a6195b4c7f3dd55838587d",
                "sha256:8fe14d580557aef2c45dd462c069ff936b6507b215c4b496f30973ae8cff917d",
                "sha256:a3eef2daddadb5c21e802e0550dd7e3ee3d98c430f4aed212ae3ba0358558be1",
                "sha256:a54a15bd6f3dbb04ebd36c5a87530b2e090ee4b9b15eb89eda558ab3e50396a0",
                "sha256:acc0d098ab8c295a750f0218bf5bf7bfc2f2c21f9c2fe3fc30b695cd94f4c759",
                "sha256:b1ced438b81ef662a71c8c81debaf0c80455b35b811ca55a4c3c593d721b560a",
                "sha256:b53569c52bd4bd1176a1e49d8ea55883bcf57e1614cb97e2e8ce372768299b70",
                "sha256:b755d6d3e021239d2408bf3794d0d3dcffbc629f1fd808c43d8b346045a098c4",
                "sha256:be39874c239215a39b3c431c7016501f1a45bfbbebf2fe8e11d8339b5ea23bca",
                "sha256:c55c2f86e3f3a21ddd92739a972366244e9b17916e836ec47167b0a0c083c65f",
                "sha256:e041ce3336364413bab051a3966d884bab25c200f98ca8a065f0abe758c3005e",
                "sha256:f8e542cf71e1294fcb5635038eae6702df543dc90706f0836ec80e75efc511fc"
            ],
            "version": "==0.17.0"
        },
        "tornado": {
            "hashes": [
                "sha256:02ccefc7d8211e5a7f9e8bc3f9e5b0ad6262ba2fbb683a6443ecc804e5224ce0",
                "sha256:10aeaa8006333433da48dec9fe417877f8bcc21f48dda8d661ae79da357b2a63",
                "sha256:27787de946a9cffd63ce5814c33f734c627a87072ec7eed71f7fc4417bb16263",
                "sha256:6f8a6c77900f5ae93d8b4ae1196472d0ccc2775cc1dfdc9e7727889145c45052",
                "sha256:71ddfc23a0e03ef2df1c1397d859868d158c8276a0603b96cf86892bff58149f",
                "sha256:72291fa6e6bc84e626589f1c29d90a5a6d593ef5ae68052ee2ef000dfd273dee",
                "sha256:88b84956273fbd73420e6d4b8d5ccbe913c65d31351b4c004ae362eba06e1f78",
                "sha256:e43bc2e5370a6a8e413e1e1cd0c91bedc5bd62a74a532371042a18ef19e10579",
                "sha256:f0251554cdd50b4b44362f73ad5ba7126fc5b2c2895cc62b14a1c2d7ea32f212",
                "sha256:f7894c581ecdcf91666a0912f18ce5e757213999e183ebfc2c3fdbf4d5bd764e",
                "sha256:fd03192e287fbd0899dd8f81c6fb9cbbc69194d2074b38f384cb6fa72b80e9c2"
            ],
            "markers": "python_version >= '3.8'",
            "version": "==6.4"
        },
        "tqdm": {
            "hashes": [
                "sha256:1ee4f8a893eb9bef51c6e35730cebf234d5d0b6bd112b0271e10ed7c24a02bd9",
                "sha256:6cd52cdf0fef0e0f543299cfc96fec90d7b8a7e88745f411ec33eb44d5ed3531"
            ],
            "markers": "python_version >= '3.7'",
            "version": "==4.66.2"
        },
        "transformers": {
            "hashes": [
                "sha256:595a8b12a1fcc4ad0ced49ce206c58e17be68c85d7aee3d7546d04a32c910d2e",
                "sha256:f307082ae5d528b8480611a4879a4a11651012d0e9aaea3f6cf17219ffd95542"
            ],
            "markers": "python_full_version >= '3.8.0'",
            "version": "==4.37.2"
        },
        "typing-extensions": {
            "hashes": [
                "sha256:23478f88c37f27d76ac8aee6c905017a143b0b1b886c3c9f66bc2fd94f9f5783",
                "sha256:af72aea155e91adfc61c3ae9e0e342dbc0cba726d6cba4b6c72c1f34e47291cd"
            ],
            "markers": "python_version >= '3.8'",
            "version": "==4.9.0"
        },
        "typing-inspect": {
            "hashes": [
                "sha256:9ee6fc59062311ef8547596ab6b955e1b8aa46242d854bfc78f4f6b0eff35f9f",
                "sha256:b23fc42ff6f6ef6954e4852c1fb512cdd18dbea03134f91f856a95ccc9461f78"
            ],
            "version": "==0.9.0"
        },
        "tzdata": {
            "hashes": [
                "sha256:2674120f8d891909751c38abcdfd386ac0a5a1127954fbc332af6b5ceae07efd",
                "sha256:9068bc196136463f5245e51efda838afa15aaeca9903f49050dfa2679db4d252"
            ],
            "markers": "python_version >= '2'",
            "version": "==2024.1"
        },
        "unstructured": {
            "extras": [
                "all-docs"
            ],
            "hashes": [
                "sha256:019cf52e9e2bfa286e61ffa0d7d336e1645280f9a0f165e697583143fcfe708a",
                "sha256:f1aa046297a3afba3aa16895e513aca6a93802ef73b7a18080656435c4deb217"
            ],
<<<<<<< HEAD
=======
            "index": "pypi",
>>>>>>> 2ba3bc1f
            "markers": "python_version < '3.12' and python_full_version >= '3.9.0'",
            "version": "==0.12.4"
        },
        "unstructured-client": {
            "hashes": [
                "sha256:36d8c5cb01b97a87e271e11d4d5a063d1c5b85fc5fd7f07819c35a9bef74821f",
                "sha256:b5f1866b6a48d2e28645e37e86c9d58b1ee7df2d88e79adf873572338c027aa8"
            ],
            "markers": "python_version >= '3.8'",
            "version": "==0.18.0"
        },
        "unstructured-inference": {
            "hashes": [
                "sha256:b9cf691503accc78190c9a2bd65c446c870dc6936bbd93ba638807e9a69602fb",
                "sha256:f47d7e88dfcac910c5ad57580b132d0fe09d90e3a03908958621109f755e7f3e"
            ],
            "version": "==0.7.23"
        },
        "unstructured.pytesseract": {
            "hashes": [
                "sha256:6ed42530fc697bb08d1ae4884cc517ee808620c1c1414efe8d5d90334da068d3",
                "sha256:751a21d67b1f109036bf4daf796d3e04631697a355efd650f3373412b249de2e"
            ],
            "version": "==0.3.12"
        },
        "urllib3": {
            "hashes": [
                "sha256:c97dfde1f7bd43a71c8d2a58e369e9b2bf692d1334ea9f9cae55add7d0dd0f84",
                "sha256:fdb6d215c776278489906c2f8916e6e7d4f5a9b602ccbcfdf7f016fc8da0596e"
            ],
            "markers": "python_version >= '3.6'",
            "version": "==2.0.7"
        },
        "uvicorn": {
            "hashes": [
                "sha256:79277ae03db57ce7d9aa0567830bbb51d7a612f54d6e1e3e92da3ef24c2c8ed8",
                "sha256:e9434d3bbf05f310e762147f769c9f21235ee118ba2d2bf1155a7196448bd996"
            ],
            "index": "pypi",
            "markers": "python_version >= '3.7'",
            "version": "==0.22.0"
        },
        "vine": {
            "hashes": [
                "sha256:40fdf3c48b2cfe1c38a49e9ae2da6fda88e4794c810050a728bd7413811fb1dc",
                "sha256:8b62e981d35c41049211cf62a0a1242d8c1ee9bd15bb196ce38aefd6799e61e0"
            ],
            "markers": "python_version >= '3.6'",
            "version": "==5.1.0"
        },
        "watchdog": {
            "hashes": [
                "sha256:11e12fafb13372e18ca1bbf12d50f593e7280646687463dd47730fd4f4d5d257",
                "sha256:2895bf0518361a9728773083908801a376743bcc37dfa252b801af8fd281b1ca",
                "sha256:39cb34b1f1afbf23e9562501673e7146777efe95da24fab5707b88f7fb11649b",
                "sha256:45cc09cc4c3b43fb10b59ef4d07318d9a3ecdbff03abd2e36e77b6dd9f9a5c85",
                "sha256:4986db5e8880b0e6b7cd52ba36255d4793bf5cdc95bd6264806c233173b1ec0b",
                "sha256:5369136a6474678e02426bd984466343924d1df8e2fd94a9b443cb7e3aa20d19",
                "sha256:557ba04c816d23ce98a06e70af6abaa0485f6d94994ec78a42b05d1c03dcbd50",
                "sha256:6a4db54edea37d1058b08947c789a2354ee02972ed5d1e0dca9b0b820f4c7f92",
                "sha256:6a80d5cae8c265842c7419c560b9961561556c4361b297b4c431903f8c33b269",
                "sha256:6a9c71a0b02985b4b0b6d14b875a6c86ddea2fdbebd0c9a720a806a8bbffc69f",
                "sha256:6c47bdd680009b11c9ac382163e05ca43baf4127954c5f6d0250e7d772d2b80c",
                "sha256:6e949a8a94186bced05b6508faa61b7adacc911115664ccb1923b9ad1f1ccf7b",
                "sha256:73c7a935e62033bd5e8f0da33a4dcb763da2361921a69a5a95aaf6c93aa03a87",
                "sha256:76ad8484379695f3fe46228962017a7e1337e9acadafed67eb20aabb175df98b",
                "sha256:8350d4055505412a426b6ad8c521bc7d367d1637a762c70fdd93a3a0d595990b",
                "sha256:87e9df830022488e235dd601478c15ad73a0389628588ba0b028cb74eb72fed8",
                "sha256:8f9a542c979df62098ae9c58b19e03ad3df1c9d8c6895d96c0d51da17b243b1c",
                "sha256:8fec441f5adcf81dd240a5fe78e3d83767999771630b5ddfc5867827a34fa3d3",
                "sha256:9a03e16e55465177d416699331b0f3564138f1807ecc5f2de9d55d8f188d08c7",
                "sha256:ba30a896166f0fee83183cec913298151b73164160d965af2e93a20bbd2ab605",
                "sha256:c17d98799f32e3f55f181f19dd2021d762eb38fdd381b4a748b9f5a36738e935",
                "sha256:c522392acc5e962bcac3b22b9592493ffd06d1fc5d755954e6be9f4990de932b",
                "sha256:d0f9bd1fd919134d459d8abf954f63886745f4660ef66480b9d753a7c9d40927",
                "sha256:d18d7f18a47de6863cd480734613502904611730f8def45fc52a5d97503e5101",
                "sha256:d31481ccf4694a8416b681544c23bd271f5a123162ab603c7d7d2dd7dd901a07",
                "sha256:e3e7065cbdabe6183ab82199d7a4f6b3ba0a438c5a512a68559846ccb76a78ec",
                "sha256:eed82cdf79cd7f0232e2fdc1ad05b06a5e102a43e331f7d041e5f0e0a34a51c4",
                "sha256:f970663fa4f7e80401a7b0cbeec00fa801bf0287d93d48368fc3e6fa32716245",
                "sha256:f9b2fdca47dc855516b2d66eef3c39f2672cbf7e7a42e7e67ad2cbfcd6ba107d"
            ],
            "index": "pypi",
            "markers": "python_version >= '3.8'",
            "version": "==4.0.0"
        },
        "wcwidth": {
            "hashes": [
                "sha256:3da69048e4540d84af32131829ff948f1e022c1c6bdb8d6102117aac784f6859",
                "sha256:72ea0c06399eb286d978fdedb6923a9eb47e1c486ce63e9b4e64fc18303972b5"
            ],
            "version": "==0.2.13"
        },
        "webencodings": {
            "hashes": [
                "sha256:a0af1213f3c2226497a97e2b3aa01a7e4bee4f403f95be16fc9acd2947514a78",
                "sha256:b36a1c245f2d304965eb4e0a82848379241dc04b865afcc4aab16748587e1923"
            ],
            "version": "==0.5.1"
        },
        "websockets": {
            "hashes": [
                "sha256:01f5567d9cf6f502d655151645d4e8b72b453413d3819d2b6f1185abc23e82dd",
                "sha256:03aae4edc0b1c68498f41a6772d80ac7c1e33c06c6ffa2ac1c27a07653e79d6f",
                "sha256:0ac56b661e60edd453585f4bd68eb6a29ae25b5184fd5ba51e97652580458998",
                "sha256:0ee68fe502f9031f19d495dae2c268830df2760c0524cbac5d759921ba8c8e82",
                "sha256:1553cb82942b2a74dd9b15a018dce645d4e68674de2ca31ff13ebc2d9f283788",
                "sha256:1a073fc9ab1c8aff37c99f11f1641e16da517770e31a37265d2755282a5d28aa",
                "sha256:1d2256283fa4b7f4c7d7d3e84dc2ece74d341bce57d5b9bf385df109c2a1a82f",
                "sha256:1d5023a4b6a5b183dc838808087033ec5df77580485fc533e7dab2567851b0a4",
                "sha256:1fdf26fa8a6a592f8f9235285b8affa72748dc12e964a5518c6c5e8f916716f7",
                "sha256:2529338a6ff0eb0b50c7be33dc3d0e456381157a31eefc561771ee431134a97f",
                "sha256:279e5de4671e79a9ac877427f4ac4ce93751b8823f276b681d04b2156713b9dd",
                "sha256:2d903ad4419f5b472de90cd2d40384573b25da71e33519a67797de17ef849b69",
                "sha256:332d126167ddddec94597c2365537baf9ff62dfcc9db4266f263d455f2f031cb",
                "sha256:34fd59a4ac42dff6d4681d8843217137f6bc85ed29722f2f7222bd619d15e95b",
                "sha256:3580dd9c1ad0701169e4d6fc41e878ffe05e6bdcaf3c412f9d559389d0c9e016",
                "sha256:3ccc8a0c387629aec40f2fc9fdcb4b9d5431954f934da3eaf16cdc94f67dbfac",
                "sha256:41f696ba95cd92dc047e46b41b26dd24518384749ed0d99bea0a941ca87404c4",
                "sha256:42cc5452a54a8e46a032521d7365da775823e21bfba2895fb7b77633cce031bb",
                "sha256:4841ed00f1026dfbced6fca7d963c4e7043aa832648671b5138008dc5a8f6d99",
                "sha256:4b253869ea05a5a073ebfdcb5cb3b0266a57c3764cf6fe114e4cd90f4bfa5f5e",
                "sha256:54c6e5b3d3a8936a4ab6870d46bdd6ec500ad62bde9e44462c32d18f1e9a8e54",
                "sha256:619d9f06372b3a42bc29d0cd0354c9bb9fb39c2cbc1a9c5025b4538738dbffaf",
                "sha256:6505c1b31274723ccaf5f515c1824a4ad2f0d191cec942666b3d0f3aa4cb4007",
                "sha256:660e2d9068d2bedc0912af508f30bbeb505bbbf9774d98def45f68278cea20d3",
                "sha256:6681ba9e7f8f3b19440921e99efbb40fc89f26cd71bf539e45d8c8a25c976dc6",
                "sha256:68b977f21ce443d6d378dbd5ca38621755f2063d6fdb3335bda981d552cfff86",
                "sha256:69269f3a0b472e91125b503d3c0b3566bda26da0a3261c49f0027eb6075086d1",
                "sha256:6f1a3f10f836fab6ca6efa97bb952300b20ae56b409414ca85bff2ad241d2a61",
                "sha256:7622a89d696fc87af8e8d280d9b421db5133ef5b29d3f7a1ce9f1a7bf7fcfa11",
                "sha256:777354ee16f02f643a4c7f2b3eff8027a33c9861edc691a2003531f5da4f6bc8",
                "sha256:84d27a4832cc1a0ee07cdcf2b0629a8a72db73f4cf6de6f0904f6661227f256f",
                "sha256:8531fdcad636d82c517b26a448dcfe62f720e1922b33c81ce695d0edb91eb931",
                "sha256:86d2a77fd490ae3ff6fae1c6ceaecad063d3cc2320b44377efdde79880e11526",
                "sha256:88fc51d9a26b10fc331be344f1781224a375b78488fc343620184e95a4b27016",
                "sha256:8a34e13a62a59c871064dfd8ffb150867e54291e46d4a7cf11d02c94a5275bae",
                "sha256:8c82f11964f010053e13daafdc7154ce7385ecc538989a354ccc7067fd7028fd",
                "sha256:92b2065d642bf8c0a82d59e59053dd2fdde64d4ed44efe4870fa816c1232647b",
                "sha256:97b52894d948d2f6ea480171a27122d77af14ced35f62e5c892ca2fae9344311",
                "sha256:9d9acd80072abcc98bd2c86c3c9cd4ac2347b5a5a0cae7ed5c0ee5675f86d9af",
                "sha256:9f59a3c656fef341a99e3d63189852be7084c0e54b75734cde571182c087b152",
                "sha256:aa5003845cdd21ac0dc6c9bf661c5beddd01116f6eb9eb3c8e272353d45b3288",
                "sha256:b16fff62b45eccb9c7abb18e60e7e446998093cdcb50fed33134b9b6878836de",
                "sha256:b30c6590146e53149f04e85a6e4fcae068df4289e31e4aee1fdf56a0dead8f97",
                "sha256:b58cbf0697721120866820b89f93659abc31c1e876bf20d0b3d03cef14faf84d",
                "sha256:b67c6f5e5a401fc56394f191f00f9b3811fe843ee93f4a70df3c389d1adf857d",
                "sha256:bceab846bac555aff6427d060f2fcfff71042dba6f5fca7dc4f75cac815e57ca",
                "sha256:bee9fcb41db2a23bed96c6b6ead6489702c12334ea20a297aa095ce6d31370d0",
                "sha256:c114e8da9b475739dde229fd3bc6b05a6537a88a578358bc8eb29b4030fac9c9",
                "sha256:c1f0524f203e3bd35149f12157438f406eff2e4fb30f71221c8a5eceb3617b6b",
                "sha256:c792ea4eabc0159535608fc5658a74d1a81020eb35195dd63214dcf07556f67e",
                "sha256:c7f3cb904cce8e1be667c7e6fef4516b98d1a6a0635a58a57528d577ac18a128",
                "sha256:d67ac60a307f760c6e65dad586f556dde58e683fab03323221a4e530ead6f74d",
                "sha256:dcacf2c7a6c3a84e720d1bb2b543c675bf6c40e460300b628bab1b1efc7c034c",
                "sha256:de36fe9c02995c7e6ae6efe2e205816f5f00c22fd1fbf343d4d18c3d5ceac2f5",
                "sha256:def07915168ac8f7853812cc593c71185a16216e9e4fa886358a17ed0fd9fcf6",
                "sha256:df41b9bc27c2c25b486bae7cf42fccdc52ff181c8c387bfd026624a491c2671b",
                "sha256:e052b8467dd07d4943936009f46ae5ce7b908ddcac3fda581656b1b19c083d9b",
                "sha256:e063b1865974611313a3849d43f2c3f5368093691349cf3c7c8f8f75ad7cb280",
                "sha256:e1459677e5d12be8bbc7584c35b992eea142911a6236a3278b9b5ce3326f282c",
                "sha256:e1a99a7a71631f0efe727c10edfba09ea6bee4166a6f9c19aafb6c0b5917d09c",
                "sha256:e590228200fcfc7e9109509e4d9125eace2042fd52b595dd22bbc34bb282307f",
                "sha256:e6316827e3e79b7b8e7d8e3b08f4e331af91a48e794d5d8b099928b6f0b85f20",
                "sha256:e7837cb169eca3b3ae94cc5787c4fed99eef74c0ab9506756eea335e0d6f3ed8",
                "sha256:e848f46a58b9fcf3d06061d17be388caf70ea5b8cc3466251963c8345e13f7eb",
                "sha256:ed058398f55163a79bb9f06a90ef9ccc063b204bb346c4de78efc5d15abfe602",
                "sha256:f2e58f2c36cc52d41f2659e4c0cbf7353e28c8c9e63e30d8c6d3494dc9fdedcf",
                "sha256:f467ba0050b7de85016b43f5a22b46383ef004c4f672148a8abf32bc999a87f0",
                "sha256:f61bdb1df43dc9c131791fbc2355535f9024b9a04398d3bd0684fc16ab07df74",
                "sha256:fb06eea71a00a7af0ae6aefbb932fb8a7df3cb390cc217d51a9ad7343de1b8d0",
                "sha256:ffd7dcaf744f25f82190856bc26ed81721508fc5cbf2a330751e135ff1283564"
            ],
            "markers": "python_version >= '3.7'",
            "version": "==11.0.3"
        },
        "wrapt": {
            "hashes": [
<<<<<<< HEAD
                "sha256:00108411e0f34c52ce16f81f1d308a571df7784932cc7491d1e94be2ee93374b",
                "sha256:01f799def9b96a8ec1ef6b9c1bbaf2bbc859b87545efbecc4a78faea13d0e3a0",
                "sha256:09d16ae7a13cff43660155383a2372b4aa09109c7127aa3f24c3cf99b891c330",
                "sha256:14e7e2c5f5fca67e9a6d5f753d21f138398cad2b1159913ec9e9a67745f09ba3",
                "sha256:167e4793dc987f77fd476862d32fa404d42b71f6a85d3b38cbce711dba5e6b68",
                "sha256:1807054aa7b61ad8d8103b3b30c9764de2e9d0c0978e9d3fc337e4e74bf25faa",
                "sha256:1f83e9c21cd5275991076b2ba1cd35418af3504667affb4745b48937e214bafe",
                "sha256:21b1106bff6ece8cb203ef45b4f5778d7226c941c83aaaa1e1f0f4f32cc148cd",
                "sha256:22626dca56fd7f55a0733e604f1027277eb0f4f3d95ff28f15d27ac25a45f71b",
                "sha256:23f96134a3aa24cc50614920cc087e22f87439053d886e474638c68c8d15dc80",
                "sha256:2498762814dd7dd2a1d0248eda2afbc3dd9c11537bc8200a4b21789b6df6cd38",
                "sha256:28c659878f684365d53cf59dc9a1929ea2eecd7ac65da762be8b1ba193f7e84f",
                "sha256:2eca15d6b947cfff51ed76b2d60fd172c6ecd418ddab1c5126032d27f74bc350",
                "sha256:354d9fc6b1e44750e2a67b4b108841f5f5ea08853453ecbf44c81fdc2e0d50bd",
                "sha256:36a76a7527df8583112b24adc01748cd51a2d14e905b337a6fefa8b96fc708fb",
                "sha256:3a0a4ca02752ced5f37498827e49c414d694ad7cf451ee850e3ff160f2bee9d3",
                "sha256:3a71dbd792cc7a3d772ef8cd08d3048593f13d6f40a11f3427c000cf0a5b36a0",
                "sha256:3a88254881e8a8c4784ecc9cb2249ff757fd94b911d5df9a5984961b96113fff",
                "sha256:47045ed35481e857918ae78b54891fac0c1d197f22c95778e66302668309336c",
                "sha256:4775a574e9d84e0212f5b18886cace049a42e13e12009bb0491562a48bb2b758",
                "sha256:493da1f8b1bb8a623c16552fb4a1e164c0200447eb83d3f68b44315ead3f9036",
                "sha256:4b847029e2d5e11fd536c9ac3136ddc3f54bc9488a75ef7d040a3900406a91eb",
                "sha256:59d7d92cee84a547d91267f0fea381c363121d70fe90b12cd88241bd9b0e1763",
                "sha256:5a0898a640559dec00f3614ffb11d97a2666ee9a2a6bad1259c9facd01a1d4d9",
                "sha256:5a9a1889cc01ed2ed5f34574c90745fab1dd06ec2eee663e8ebeefe363e8efd7",
                "sha256:5b835b86bd5a1bdbe257d610eecab07bf685b1af2a7563093e0e69180c1d4af1",
                "sha256:5f24ca7953f2643d59a9c87d6e272d8adddd4a53bb62b9208f36db408d7aafc7",
                "sha256:61e1a064906ccba038aa3c4a5a82f6199749efbbb3cef0804ae5c37f550eded0",
                "sha256:65bf3eb34721bf18b5a021a1ad7aa05947a1767d1aa272b725728014475ea7d5",
                "sha256:6807bcee549a8cb2f38f73f469703a1d8d5d990815c3004f21ddb68a567385ce",
                "sha256:68aeefac31c1f73949662ba8affaf9950b9938b712fb9d428fa2a07e40ee57f8",
                "sha256:6915682f9a9bc4cf2908e83caf5895a685da1fbd20b6d485dafb8e218a338279",
                "sha256:6d9810d4f697d58fd66039ab959e6d37e63ab377008ef1d63904df25956c7db0",
                "sha256:729d5e96566f44fccac6c4447ec2332636b4fe273f03da128fff8d5559782b06",
                "sha256:748df39ed634851350efa87690c2237a678ed794fe9ede3f0d79f071ee042561",
                "sha256:763a73ab377390e2af26042f685a26787c402390f682443727b847e9496e4a2a",
                "sha256:8323a43bd9c91f62bb7d4be74cc9ff10090e7ef820e27bfe8815c57e68261311",
                "sha256:8529b07b49b2d89d6917cfa157d3ea1dfb4d319d51e23030664a827fe5fd2131",
                "sha256:87fa943e8bbe40c8c1ba4086971a6fefbf75e9991217c55ed1bcb2f1985bd3d4",
                "sha256:88236b90dda77f0394f878324cfbae05ae6fde8a84d548cfe73a75278d760291",
                "sha256:891c353e95bb11abb548ca95c8b98050f3620a7378332eb90d6acdef35b401d4",
                "sha256:89ba3d548ee1e6291a20f3c7380c92f71e358ce8b9e48161401e087e0bc740f8",
                "sha256:8c6be72eac3c14baa473620e04f74186c5d8f45d80f8f2b4eda6e1d18af808e8",
                "sha256:9a242871b3d8eecc56d350e5e03ea1854de47b17f040446da0e47dc3e0b9ad4d",
                "sha256:9a3ff5fb015f6feb78340143584d9f8a0b91b6293d6b5cf4295b3e95d179b88c",
                "sha256:9a5a544861b21e0e7575b6023adebe7a8c6321127bb1d238eb40d99803a0e8bd",
                "sha256:9d57677238a0c5411c76097b8b93bdebb02eb845814c90f0b01727527a179e4d",
                "sha256:9d8c68c4145041b4eeae96239802cfdfd9ef927754a5be3f50505f09f309d8c6",
                "sha256:9d9fcd06c952efa4b6b95f3d788a819b7f33d11bea377be6b8980c95e7d10775",
                "sha256:a0057b5435a65b933cbf5d859cd4956624df37b8bf0917c71756e4b3d9958b9e",
                "sha256:a65bffd24409454b889af33b6c49d0d9bcd1a219b972fba975ac935f17bdf627",
                "sha256:b0ed6ad6c9640671689c2dbe6244680fe8b897c08fd1fab2228429b66c518e5e",
                "sha256:b21650fa6907e523869e0396c5bd591cc326e5c1dd594dcdccac089561cacfb8",
                "sha256:b3f7e671fb19734c872566e57ce7fc235fa953d7c181bb4ef138e17d607dc8a1",
                "sha256:b77159d9862374da213f741af0c361720200ab7ad21b9f12556e0eb95912cd48",
                "sha256:bb36fbb48b22985d13a6b496ea5fb9bb2a076fea943831643836c9f6febbcfdc",
                "sha256:d066ffc5ed0be00cd0352c95800a519cf9e4b5dd34a028d301bdc7177c72daf3",
                "sha256:d332eecf307fca852d02b63f35a7872de32d5ba8b4ec32da82f45df986b39ff6",
                "sha256:d808a5a5411982a09fef6b49aac62986274ab050e9d3e9817ad65b2791ed1425",
                "sha256:d9bdfa74d369256e4218000a629978590fd7cb6cf6893251dad13d051090436d",
                "sha256:db6a0ddc1282ceb9032e41853e659c9b638789be38e5b8ad7498caac00231c23",
                "sha256:debaf04f813ada978d7d16c7dfa16f3c9c2ec9adf4656efdc4defdf841fc2f0c",
                "sha256:f0408e2dbad9e82b4c960274214af533f856a199c9274bd4aff55d4634dedc33",
                "sha256:f2f3bc7cd9c9fcd39143f11342eb5963317bd54ecc98e3650ca22704b69d9653"
            ],
            "markers": "python_version >= '2.7' and python_version not in '3.0, 3.1, 3.2, 3.3, 3.4'",
            "version": "==1.14.0"
=======
                "sha256:0d2691979e93d06a95a26257adb7bfd0c93818e89b1406f5a28f36e0d8c1e1fc",
                "sha256:14d7dc606219cdd7405133c713f2c218d4252f2a469003f8c46bb92d5d095d81",
                "sha256:1a5db485fe2de4403f13fafdc231b0dbae5eca4359232d2efc79025527375b09",
                "sha256:1acd723ee2a8826f3d53910255643e33673e1d11db84ce5880675954183ec47e",
                "sha256:1ca9b6085e4f866bd584fb135a041bfc32cab916e69f714a7d1d397f8c4891ca",
                "sha256:1dd50a2696ff89f57bd8847647a1c363b687d3d796dc30d4dd4a9d1689a706f0",
                "sha256:2076fad65c6736184e77d7d4729b63a6d1ae0b70da4868adeec40989858eb3fb",
                "sha256:2a88e6010048489cda82b1326889ec075a8c856c2e6a256072b28eaee3ccf487",
                "sha256:3ebf019be5c09d400cf7b024aa52b1f3aeebeff51550d007e92c3c1c4afc2a40",
                "sha256:418abb18146475c310d7a6dc71143d6f7adec5b004ac9ce08dc7a34e2babdc5c",
                "sha256:43aa59eadec7890d9958748db829df269f0368521ba6dc68cc172d5d03ed8060",
                "sha256:44a2754372e32ab315734c6c73b24351d06e77ffff6ae27d2ecf14cf3d229202",
                "sha256:490b0ee15c1a55be9c1bd8609b8cecd60e325f0575fc98f50058eae366e01f41",
                "sha256:49aac49dc4782cb04f58986e81ea0b4768e4ff197b57324dcbd7699c5dfb40b9",
                "sha256:5eb404d89131ec9b4f748fa5cfb5346802e5ee8836f57d516576e61f304f3b7b",
                "sha256:5f15814a33e42b04e3de432e573aa557f9f0f56458745c2074952f564c50e664",
                "sha256:5f370f952971e7d17c7d1ead40e49f32345a7f7a5373571ef44d800d06b1899d",
                "sha256:66027d667efe95cc4fa945af59f92c5a02c6f5bb6012bff9e60542c74c75c362",
                "sha256:66dfbaa7cfa3eb707bbfcd46dab2bc6207b005cbc9caa2199bcbc81d95071a00",
                "sha256:685f568fa5e627e93f3b52fda002c7ed2fa1800b50ce51f6ed1d572d8ab3e7fc",
                "sha256:6906c4100a8fcbf2fa735f6059214bb13b97f75b1a61777fcf6432121ef12ef1",
                "sha256:6a42cd0cfa8ffc1915aef79cb4284f6383d8a3e9dcca70c445dcfdd639d51267",
                "sha256:6dcfcffe73710be01d90cae08c3e548d90932d37b39ef83969ae135d36ef3956",
                "sha256:6f6eac2360f2d543cc875a0e5efd413b6cbd483cb3ad7ebf888884a6e0d2e966",
                "sha256:72554a23c78a8e7aa02abbd699d129eead8b147a23c56e08d08dfc29cfdddca1",
                "sha256:73870c364c11f03ed072dda68ff7aea6d2a3a5c3fe250d917a429c7432e15228",
                "sha256:73aa7d98215d39b8455f103de64391cb79dfcad601701a3aa0dddacf74911d72",
                "sha256:75ea7d0ee2a15733684badb16de6794894ed9c55aa5e9903260922f0482e687d",
                "sha256:7bd2d7ff69a2cac767fbf7a2b206add2e9a210e57947dd7ce03e25d03d2de292",
                "sha256:807cc8543a477ab7422f1120a217054f958a66ef7314f76dd9e77d3f02cdccd0",
                "sha256:8e9723528b9f787dc59168369e42ae1c3b0d3fadb2f1a71de14531d321ee05b0",
                "sha256:9090c9e676d5236a6948330e83cb89969f433b1943a558968f659ead07cb3b36",
                "sha256:9153ed35fc5e4fa3b2fe97bddaa7cbec0ed22412b85bcdaf54aeba92ea37428c",
                "sha256:9159485323798c8dc530a224bd3ffcf76659319ccc7bbd52e01e73bd0241a0c5",
                "sha256:941988b89b4fd6b41c3f0bfb20e92bd23746579736b7343283297c4c8cbae68f",
                "sha256:94265b00870aa407bd0cbcfd536f17ecde43b94fb8d228560a1e9d3041462d73",
                "sha256:98b5e1f498a8ca1858a1cdbffb023bfd954da4e3fa2c0cb5853d40014557248b",
                "sha256:9b201ae332c3637a42f02d1045e1d0cccfdc41f1f2f801dafbaa7e9b4797bfc2",
                "sha256:a0ea261ce52b5952bf669684a251a66df239ec6d441ccb59ec7afa882265d593",
                "sha256:a33a747400b94b6d6b8a165e4480264a64a78c8a4c734b62136062e9a248dd39",
                "sha256:a452f9ca3e3267cd4d0fcf2edd0d035b1934ac2bd7e0e57ac91ad6b95c0c6389",
                "sha256:a86373cf37cd7764f2201b76496aba58a52e76dedfaa698ef9e9688bfd9e41cf",
                "sha256:ac83a914ebaf589b69f7d0a1277602ff494e21f4c2f743313414378f8f50a4cf",
                "sha256:aefbc4cb0a54f91af643660a0a150ce2c090d3652cf4052a5397fb2de549cd89",
                "sha256:b3646eefa23daeba62643a58aac816945cadc0afaf21800a1421eeba5f6cfb9c",
                "sha256:b47cfad9e9bbbed2339081f4e346c93ecd7ab504299403320bf85f7f85c7d46c",
                "sha256:b935ae30c6e7400022b50f8d359c03ed233d45b725cfdd299462f41ee5ffba6f",
                "sha256:bb2dee3874a500de01c93d5c71415fcaef1d858370d405824783e7a8ef5db440",
                "sha256:bc57efac2da352a51cc4658878a68d2b1b67dbe9d33c36cb826ca449d80a8465",
                "sha256:bf5703fdeb350e36885f2875d853ce13172ae281c56e509f4e6eca049bdfb136",
                "sha256:c31f72b1b6624c9d863fc095da460802f43a7c6868c5dda140f51da24fd47d7b",
                "sha256:c5cd603b575ebceca7da5a3a251e69561bec509e0b46e4993e1cac402b7247b8",
                "sha256:d2efee35b4b0a347e0d99d28e884dfd82797852d62fcd7ebdeee26f3ceb72cf3",
                "sha256:d462f28826f4657968ae51d2181a074dfe03c200d6131690b7d65d55b0f360f8",
                "sha256:d5e49454f19ef621089e204f862388d29e6e8d8b162efce05208913dde5b9ad6",
                "sha256:da4813f751142436b075ed7aa012a8778aa43a99f7b36afe9b742d3ed8bdc95e",
                "sha256:db2e408d983b0e61e238cf579c09ef7020560441906ca990fe8412153e3b291f",
                "sha256:db98ad84a55eb09b3c32a96c576476777e87c520a34e2519d3e59c44710c002c",
                "sha256:dbed418ba5c3dce92619656802cc5355cb679e58d0d89b50f116e4a9d5a9603e",
                "sha256:dcdba5c86e368442528f7060039eda390cc4091bfd1dca41e8046af7c910dda8",
                "sha256:decbfa2f618fa8ed81c95ee18a387ff973143c656ef800c9f24fb7e9c16054e2",
                "sha256:e4fdb9275308292e880dcbeb12546df7f3e0f96c6b41197e0cf37d2826359020",
                "sha256:eb1b046be06b0fce7249f1d025cd359b4b80fc1c3e24ad9eca33e0dcdb2e4a35",
                "sha256:eb6e651000a19c96f452c85132811d25e9264d836951022d6e81df2fff38337d",
                "sha256:ed867c42c268f876097248e05b6117a65bcd1e63b779e916fe2e33cd6fd0d3c3",
                "sha256:edfad1d29c73f9b863ebe7082ae9321374ccb10879eeabc84ba3b69f2579d537",
                "sha256:f2058f813d4f2b5e3a9eb2eb3faf8f1d99b81c3e51aeda4b168406443e8ba809",
                "sha256:f6b2d0c6703c988d334f297aa5df18c45e97b0af3679bb75059e0e0bd8b1069d",
                "sha256:f8212564d49c50eb4565e502814f694e240c55551a5f1bc841d4fcaabb0a9b8a",
                "sha256:ffa565331890b90056c01db69c0fe634a776f8019c143a5ae265f9c6bc4bd6d4"
            ],
            "markers": "python_version >= '3.6'",
            "version": "==1.16.0"
>>>>>>> 2ba3bc1f
        },
        "xlrd": {
            "hashes": [
                "sha256:6a33ee89877bd9abc1158129f6e94be74e2679636b8a205b43b85206c3f0bbdd",
                "sha256:f72f148f54442c6b056bf931dbc34f986fd0c3b0b6b5a58d013c9aef274d0c88"
            ],
            "index": "pypi",
            "markers": "python_version >= '2.7' and python_version not in '3.0, 3.1, 3.2, 3.3, 3.4, 3.5'",
            "version": "==2.0.1"
        },
        "xlsxwriter": {
            "hashes": [
                "sha256:b61c1a0c786f82644936c0936ec96ee96cd3afb9440094232f7faef9b38689f0",
                "sha256:de810bf328c6a4550f4ffd6b0b34972aeb7ffcf40f3d285a0413734f9b63a929"
            ],
            "markers": "python_version >= '3.6'",
            "version": "==3.1.9"
        },
        "xmltodict": {
            "hashes": [
                "sha256:341595a488e3e01a85a9d8911d8912fd922ede5fecc4dce437eb4b6c8d037e56",
                "sha256:aa89e8fd76320154a40d19a0df04a4695fb9dc5ba977cbb68ab3e4eb225e7852"
            ],
            "markers": "python_version >= '3.4'",
            "version": "==0.13.0"
        },
        "yarl": {
            "hashes": [
                "sha256:008d3e808d03ef28542372d01057fd09168419cdc8f848efe2804f894ae03e51",
                "sha256:03caa9507d3d3c83bca08650678e25364e1843b484f19986a527630ca376ecce",
                "sha256:07574b007ee20e5c375a8fe4a0789fad26db905f9813be0f9fef5a68080de559",
                "sha256:09efe4615ada057ba2d30df871d2f668af661e971dfeedf0c159927d48bbeff0",
                "sha256:0d2454f0aef65ea81037759be5ca9947539667eecebca092733b2eb43c965a81",
                "sha256:0e9d124c191d5b881060a9e5060627694c3bdd1fe24c5eecc8d5d7d0eb6faabc",
                "sha256:18580f672e44ce1238b82f7fb87d727c4a131f3a9d33a5e0e82b793362bf18b4",
                "sha256:1f23e4fe1e8794f74b6027d7cf19dc25f8b63af1483d91d595d4a07eca1fb26c",
                "sha256:206a55215e6d05dbc6c98ce598a59e6fbd0c493e2de4ea6cc2f4934d5a18d130",
                "sha256:23d32a2594cb5d565d358a92e151315d1b2268bc10f4610d098f96b147370136",
                "sha256:26a1dc6285e03f3cc9e839a2da83bcbf31dcb0d004c72d0730e755b33466c30e",
                "sha256:29e0f83f37610f173eb7e7b5562dd71467993495e568e708d99e9d1944f561ec",
                "sha256:2b134fd795e2322b7684155b7855cc99409d10b2e408056db2b93b51a52accc7",
                "sha256:2d47552b6e52c3319fede1b60b3de120fe83bde9b7bddad11a69fb0af7db32f1",
                "sha256:357495293086c5b6d34ca9616a43d329317feab7917518bc97a08f9e55648455",
                "sha256:35a2b9396879ce32754bd457d31a51ff0a9d426fd9e0e3c33394bf4b9036b099",
                "sha256:3777ce5536d17989c91696db1d459574e9a9bd37660ea7ee4d3344579bb6f129",
                "sha256:3986b6f41ad22988e53d5778f91855dc0399b043fc8946d4f2e68af22ee9ff10",
                "sha256:44d8ffbb9c06e5a7f529f38f53eda23e50d1ed33c6c869e01481d3fafa6b8142",
                "sha256:49a180c2e0743d5d6e0b4d1a9e5f633c62eca3f8a86ba5dd3c471060e352ca98",
                "sha256:4aa9741085f635934f3a2583e16fcf62ba835719a8b2b28fb2917bb0537c1dfa",
                "sha256:4b21516d181cd77ebd06ce160ef8cc2a5e9ad35fb1c5930882baff5ac865eee7",
                "sha256:4b3c1ffe10069f655ea2d731808e76e0f452fc6c749bea04781daf18e6039525",
                "sha256:4c7d56b293cc071e82532f70adcbd8b61909eec973ae9d2d1f9b233f3d943f2c",
                "sha256:4e9035df8d0880b2f1c7f5031f33f69e071dfe72ee9310cfc76f7b605958ceb9",
                "sha256:54525ae423d7b7a8ee81ba189f131054defdb122cde31ff17477951464c1691c",
                "sha256:549d19c84c55d11687ddbd47eeb348a89df9cb30e1993f1b128f4685cd0ebbf8",
                "sha256:54beabb809ffcacbd9d28ac57b0db46e42a6e341a030293fb3185c409e626b8b",
                "sha256:566db86717cf8080b99b58b083b773a908ae40f06681e87e589a976faf8246bf",
                "sha256:5a2e2433eb9344a163aced6a5f6c9222c0786e5a9e9cac2c89f0b28433f56e23",
                "sha256:5aef935237d60a51a62b86249839b51345f47564208c6ee615ed2a40878dccdd",
                "sha256:604f31d97fa493083ea21bd9b92c419012531c4e17ea6da0f65cacdcf5d0bd27",
                "sha256:63b20738b5aac74e239622d2fe30df4fca4942a86e31bf47a81a0e94c14df94f",
                "sha256:686a0c2f85f83463272ddffd4deb5e591c98aac1897d65e92319f729c320eece",
                "sha256:6a962e04b8f91f8c4e5917e518d17958e3bdee71fd1d8b88cdce74dd0ebbf434",
                "sha256:6ad6d10ed9b67a382b45f29ea028f92d25bc0bc1daf6c5b801b90b5aa70fb9ec",
                "sha256:6f5cb257bc2ec58f437da2b37a8cd48f666db96d47b8a3115c29f316313654ff",
                "sha256:6fe79f998a4052d79e1c30eeb7d6c1c1056ad33300f682465e1b4e9b5a188b78",
                "sha256:7855426dfbddac81896b6e533ebefc0af2f132d4a47340cee6d22cac7190022d",
                "sha256:7d5aaac37d19b2904bb9dfe12cdb08c8443e7ba7d2852894ad448d4b8f442863",
                "sha256:801e9264d19643548651b9db361ce3287176671fb0117f96b5ac0ee1c3530d53",
                "sha256:81eb57278deb6098a5b62e88ad8281b2ba09f2f1147c4767522353eaa6260b31",
                "sha256:824d6c50492add5da9374875ce72db7a0733b29c2394890aef23d533106e2b15",
                "sha256:8397a3817d7dcdd14bb266283cd1d6fc7264a48c186b986f32e86d86d35fbac5",
                "sha256:848cd2a1df56ddbffeb375535fb62c9d1645dde33ca4d51341378b3f5954429b",
                "sha256:84fc30f71689d7fc9168b92788abc977dc8cefa806909565fc2951d02f6b7d57",
                "sha256:8619d6915b3b0b34420cf9b2bb6d81ef59d984cb0fde7544e9ece32b4b3043c3",
                "sha256:8a854227cf581330ffa2c4824d96e52ee621dd571078a252c25e3a3b3d94a1b1",
                "sha256:8be9e837ea9113676e5754b43b940b50cce76d9ed7d2461df1af39a8ee674d9f",
                "sha256:928cecb0ef9d5a7946eb6ff58417ad2fe9375762382f1bf5c55e61645f2c43ad",
                "sha256:957b4774373cf6f709359e5c8c4a0af9f6d7875db657adb0feaf8d6cb3c3964c",
                "sha256:992f18e0ea248ee03b5a6e8b3b4738850ae7dbb172cc41c966462801cbf62cf7",
                "sha256:9fc5fc1eeb029757349ad26bbc5880557389a03fa6ada41703db5e068881e5f2",
                "sha256:a00862fb23195b6b8322f7d781b0dc1d82cb3bcac346d1e38689370cc1cc398b",
                "sha256:a3a6ed1d525bfb91b3fc9b690c5a21bb52de28c018530ad85093cc488bee2dd2",
                "sha256:a6327976c7c2f4ee6816eff196e25385ccc02cb81427952414a64811037bbc8b",
                "sha256:a7409f968456111140c1c95301cadf071bd30a81cbd7ab829169fb9e3d72eae9",
                "sha256:a825ec844298c791fd28ed14ed1bffc56a98d15b8c58a20e0e08c1f5f2bea1be",
                "sha256:a8c1df72eb746f4136fe9a2e72b0c9dc1da1cbd23b5372f94b5820ff8ae30e0e",
                "sha256:a9bd00dc3bc395a662900f33f74feb3e757429e545d831eef5bb280252631984",
                "sha256:aa102d6d280a5455ad6a0f9e6d769989638718e938a6a0a2ff3f4a7ff8c62cc4",
                "sha256:aaaea1e536f98754a6e5c56091baa1b6ce2f2700cc4a00b0d49eca8dea471074",
                "sha256:ad4d7a90a92e528aadf4965d685c17dacff3df282db1121136c382dc0b6014d2",
                "sha256:b8477c1ee4bd47c57d49621a062121c3023609f7a13b8a46953eb6c9716ca392",
                "sha256:ba6f52cbc7809cd8d74604cce9c14868306ae4aa0282016b641c661f981a6e91",
                "sha256:bac8d525a8dbc2a1507ec731d2867025d11ceadcb4dd421423a5d42c56818541",
                "sha256:bef596fdaa8f26e3d66af846bbe77057237cb6e8efff8cd7cc8dff9a62278bbf",
                "sha256:c0ec0ed476f77db9fb29bca17f0a8fcc7bc97ad4c6c1d8959c507decb22e8572",
                "sha256:c38c9ddb6103ceae4e4498f9c08fac9b590c5c71b0370f98714768e22ac6fa66",
                "sha256:c7224cab95645c7ab53791022ae77a4509472613e839dab722a72abe5a684575",
                "sha256:c74018551e31269d56fab81a728f683667e7c28c04e807ba08f8c9e3bba32f14",
                "sha256:ca06675212f94e7a610e85ca36948bb8fc023e458dd6c63ef71abfd482481aa5",
                "sha256:d1d2532b340b692880261c15aee4dc94dd22ca5d61b9db9a8a361953d36410b1",
                "sha256:d25039a474c4c72a5ad4b52495056f843a7ff07b632c1b92ea9043a3d9950f6e",
                "sha256:d5ff2c858f5f6a42c2a8e751100f237c5e869cbde669a724f2062d4c4ef93551",
                "sha256:d7d7f7de27b8944f1fee2c26a88b4dabc2409d2fea7a9ed3df79b67277644e17",
                "sha256:d7eeb6d22331e2fd42fce928a81c697c9ee2d51400bd1a28803965883e13cead",
                "sha256:d8a1c6c0be645c745a081c192e747c5de06e944a0d21245f4cf7c05e457c36e0",
                "sha256:d8b889777de69897406c9fb0b76cdf2fd0f31267861ae7501d93003d55f54fbe",
                "sha256:d9e09c9d74f4566e905a0b8fa668c58109f7624db96a2171f21747abc7524234",
                "sha256:db8e58b9d79200c76956cefd14d5c90af54416ff5353c5bfd7cbe58818e26ef0",
                "sha256:ddb2a5c08a4eaaba605340fdee8fc08e406c56617566d9643ad8bf6852778fc7",
                "sha256:e0381b4ce23ff92f8170080c97678040fc5b08da85e9e292292aba67fdac6c34",
                "sha256:e23a6d84d9d1738dbc6e38167776107e63307dfc8ad108e580548d1f2c587f42",
                "sha256:e516dc8baf7b380e6c1c26792610230f37147bb754d6426462ab115a02944385",
                "sha256:ea65804b5dc88dacd4a40279af0cdadcfe74b3e5b4c897aa0d81cf86927fee78",
                "sha256:ec61d826d80fc293ed46c9dd26995921e3a82146feacd952ef0757236fc137be",
                "sha256:ee04010f26d5102399bd17f8df8bc38dc7ccd7701dc77f4a68c5b8d733406958",
                "sha256:f3bc6af6e2b8f92eced34ef6a96ffb248e863af20ef4fde9448cc8c9b858b749",
                "sha256:f7d6b36dd2e029b6bcb8a13cf19664c7b8e19ab3a58e0fefbb5b8461447ed5ec"
            ],
            "markers": "python_version >= '3.7'",
            "version": "==1.9.4"
        },
        "zipp": {
            "hashes": [
                "sha256:0e923e726174922dce09c53c59ad483ff7bbb8e572e00c7f7c46b88556409f31",
                "sha256:84e64a1c28cf7e91ed2078bb8cc8c259cb19b76942096c8d7b84947690cabaf0"
            ],
            "markers": "python_version >= '3.8'",
            "version": "==3.17.0"
        }
    },
    "develop": {
        "black": {
            "hashes": [
                "sha256:057c3dc602eaa6fdc451069bd027a1b2635028b575a6c3acfd63193ced20d9c8",
                "sha256:08654d0797e65f2423f850fc8e16a0ce50925f9337fb4a4a176a7aa4026e63f8",
                "sha256:163baf4ef40e6897a2a9b83890e59141cc8c2a98f2dda5080dc15c00ee1e62cd",
                "sha256:1e08fb9a15c914b81dd734ddd7fb10513016e5ce7e6704bdd5e1251ceee51ac9",
                "sha256:4dd76e9468d5536abd40ffbc7a247f83b2324f0c050556d9c371c2b9a9a95e31",
                "sha256:4f9de21bafcba9683853f6c96c2d515e364aee631b178eaa5145fc1c61a3cc92",
                "sha256:61a0391772490ddfb8a693c067df1ef5227257e72b0e4108482b8d41b5aee13f",
                "sha256:6981eae48b3b33399c8757036c7f5d48a535b962a7c2310d19361edeef64ce29",
                "sha256:7e53a8c630f71db01b28cd9602a1ada68c937cbf2c333e6ed041390d6968faf4",
                "sha256:810d445ae6069ce64030c78ff6127cd9cd178a9ac3361435708b907d8a04c693",
                "sha256:93601c2deb321b4bad8f95df408e3fb3943d85012dddb6121336b8e24a0d1218",
                "sha256:992e451b04667116680cb88f63449267c13e1ad134f30087dec8527242e9862a",
                "sha256:9db528bccb9e8e20c08e716b3b09c6bdd64da0dd129b11e160bf082d4642ac23",
                "sha256:a0057f800de6acc4407fe75bb147b0c2b5cbb7c3ed110d3e5999cd01184d53b0",
                "sha256:ba15742a13de85e9b8f3239c8f807723991fbfae24bad92d34a2b12e81904982",
                "sha256:bce4f25c27c3435e4dace4815bcb2008b87e167e3bf4ee47ccdc5ce906eb4894",
                "sha256:ca610d29415ee1a30a3f30fab7a8f4144e9d34c89a235d81292a1edb2b55f540",
                "sha256:d533d5e3259720fdbc1b37444491b024003e012c5173f7d06825a77508085430",
                "sha256:d84f29eb3ee44859052073b7636533ec995bd0f64e2fb43aeceefc70090e752b",
                "sha256:e37c99f89929af50ffaf912454b3e3b47fd64109659026b678c091a4cd450fb2",
                "sha256:e8a6ae970537e67830776488bca52000eaa37fa63b9988e8c487458d9cd5ace6",
                "sha256:faf2ee02e6612577ba0181f4347bcbcf591eb122f7841ae5ba233d12c39dcb4d"
            ],
            "markers": "python_version >= '3.8'",
            "version": "==24.2.0"
        },
        "click": {
            "hashes": [
                "sha256:ae74fb96c20a0277a1d615f1e4d73c8414f5a98db8b799a7931d1582f3390c28",
                "sha256:ca9853ad459e787e2192211578cc907e7594e294c7ccc834310722b41b9ca6de"
            ],
            "markers": "python_version >= '3.7'",
            "version": "==8.1.7"
        },
        "mypy-extensions": {
            "hashes": [
                "sha256:4392f6c0eb8a5668a69e23d168ffa70f0be9ccfd32b5cc2d26a34ae5b844552d",
                "sha256:75dbf8955dc00442a438fc4d0666508a9a97b6bd41aa2f0ffe9d2f2725af0782"
            ],
            "markers": "python_version >= '3.5'",
            "version": "==1.0.0"
        },
        "packaging": {
            "hashes": [
                "sha256:048fb0e9405036518eaaf48a55953c750c11e1a1b68e0dd1a9d62ed0c092cfc5",
                "sha256:8c491190033a9af7e1d931d0b5dacc2ef47509b34dd0de67ed209b5203fc88c7"
            ],
            "markers": "python_version >= '3.7'",
            "version": "==23.2"
        },
        "pathspec": {
            "hashes": [
                "sha256:a0d503e138a4c123b27490a4f7beda6a01c6f288df0e4a8b79c7eb0dc7b4cc08",
                "sha256:a482d51503a1ab33b1c67a6c3813a26953dbdc71c31dacaef9a838c4e29f5712"
            ],
            "markers": "python_version >= '3.8'",
            "version": "==0.12.1"
        },
        "platformdirs": {
            "hashes": [
                "sha256:0614df2a2f37e1a662acbd8e2b25b92ccf8632929bc6d43467e17fe89c75e068",
                "sha256:ef0cc731df711022c174543cb70a9b5bd22e5a9337c8624ef2c2ceb8ddad8768"
            ],
            "markers": "python_version >= '3.8'",
            "version": "==4.2.0"
        }
    }
}<|MERGE_RESOLUTION|>--- conflicted
+++ resolved
@@ -1,11 +1,7 @@
 {
     "_meta": {
         "hash": {
-<<<<<<< HEAD
             "sha256": "7b0a7a1d9a850c686e65ee17aecfe4de8b84e92c7b4b155dcda21e64a75257d4"
-=======
-            "sha256": "becea0fb81efa32cb46e3aaad1318f8f95e9559418c8ca309fe9f568cb905e01"
->>>>>>> 2ba3bc1f
         },
         "pipfile-spec": 6,
         "requires": {
@@ -118,17 +114,7 @@
             "markers": "python_version >= '3.6'",
             "version": "==5.2.0"
         },
-<<<<<<< HEAD
         "annotated-types": {
-=======
-        "antlr4-python3-runtime": {
-            "hashes": [
-                "sha256:f224469b4168294902bb1efa80a8bf7855f24c99aef99cbefc1bcd3cce77881b"
-            ],
-            "version": "==4.9.3"
-        },
-        "anyio": {
->>>>>>> 2ba3bc1f
             "hashes": [
                 "sha256:0641064de18ba7a25dee8f96403ebc39113d0cb953a01429249d5c7564666a43",
                 "sha256:563339e807e53ffd9c267e99fc6d9ea23eb8443c08f112651963e24e22f84a5d"
@@ -136,7 +122,6 @@
             "markers": "python_version >= '3.8'",
             "version": "==0.6.0"
         },
-<<<<<<< HEAD
         "antlr4-python3-runtime": {
             "hashes": [
                 "sha256:f224469b4168294902bb1efa80a8bf7855f24c99aef99cbefc1bcd3cce77881b"
@@ -151,8 +136,6 @@
             "markers": "python_version >= '3.8'",
             "version": "==4.2.0"
         },
-=======
->>>>>>> 2ba3bc1f
         "async-generator": {
             "hashes": [
                 "sha256:01c7bf666359b4967d2cda0000cc2e4af16a0ae098cbffcb8472fb9e8ad6585b",
@@ -657,7 +640,6 @@
         },
         "ddtrace": {
             "hashes": [
-<<<<<<< HEAD
                 "sha256:0239709913f4f7a008a4e4ebd9f7810640bdb73ca68308804cbf884d510cf240",
                 "sha256:0abc759f5e4d6fcc59dbb7de300a8550005071aef41b29ceda37a9cf8a45bd2e",
                 "sha256:0cc2b7e45ae870dd9d2beb172d36810893a94bb1a605ba3a8e746f3e9bc88a55",
@@ -722,72 +704,6 @@
             "index": "pypi",
             "markers": "python_version >= '3.7'",
             "version": "==2.6.1"
-=======
-                "sha256:002109768e606bb07866d46fd767d13a5a1780c0fd08aa91f810d3bcdebb53a1",
-                "sha256:0b33df7e383ba3bcdbf424cb1baef25fa6b96b37ed3c717526a7f1817db097ac",
-                "sha256:0d448f2a2a4b3a5403fb76bbbb31a3ae55562fa35e71df67c994741b6ce09813",
-                "sha256:0d50c831af24d55749fb4bf4bf407fd79e89b6982bd7101d06253116b8050746",
-                "sha256:0f561dbcf47ed1478326c34740cc9f334b561e97fae100d875c7c5f53ba2ea65",
-                "sha256:12590c71eaf2cc3f6c3cc81f577f011188a69363201555c651668487441e067c",
-                "sha256:12d65288644c49aa11c1aba0758d16f92ae48ebff201d58cb612b2e7b708d94b",
-                "sha256:1e10f93fa82db44ce262e203196121388b5766690d9a2090e6ce5c10c4105022",
-                "sha256:25d1d3a439eae7ee68360aa82a45091197d0c7c2abe12996ab214c6be1281f4b",
-                "sha256:271670464314f447b6c3d6a4d718ab80642ebe717ecdbc3b39f64fbd9c254c35",
-                "sha256:2d793485f2838ca35d59385882ad78f68a3cf2bcf8b73b8902647ade845fa830",
-                "sha256:32d37d94efdebb5d9444be3bea518b284afd4ebdc27ed84ee3e6286799c17faa",
-                "sha256:3556684a10a55c19fa158e26d65811334be450a3f115965bfa00de3ea489c9f8",
-                "sha256:3710991d81e63fd4d3c3af1c8fc3b92fceaf691379ca5e29add407de528978c6",
-                "sha256:398b0b2ead3c076c790270626cff0a2fb8997ca859e11a7465f99a6fb3ec0fbf",
-                "sha256:4f7d5155592aa8b2f74feb86f4507fc15e545d7487f71e0e74d752217956c4e8",
-                "sha256:598a673ebd059eb03e37ccb0f86de765dfe5532903525ee4cad49da729315a7b",
-                "sha256:5a85f7d8fcc430443a14aba6a5daa28b8b739b193b51671671d8d4ee5db98409",
-                "sha256:5f8b3dea56955fd0b4b5137897a8d7fecc9e7ca7ee07ffa2340fb04cc9a22e0e",
-                "sha256:66a47c5838a282cc290e6efe530d03ad70d830c2db393bf9ef786f17e6940658",
-                "sha256:68c75958114e03a68365e67a7f8f96e0008fd581a3280e65f242f618f32a9036",
-                "sha256:6d9370a9f97328953ae91664d8e38b3450cb2ab8cc8b5f49cf9f87b1127116e4",
-                "sha256:6fee2545309997c280ee1495a166f34dd8580e4fc7ef65ec17afcd153a1f76b9",
-                "sha256:7352c9259a02a8ff9d3df78710f7cab299cd09f12347bf0def6a10da690a25a9",
-                "sha256:78624015e832c7c737963af9e3d8abe29121efd53b152d2ae418ca498455e565",
-                "sha256:81b7794d722ea2cc78b20b407ec72e45761d497e17e0bc9ca79c110dc4850576",
-                "sha256:857cdd4065e466ceb023131b18649d8ccc539cb934a74c4d6ff540fb0279ea00",
-                "sha256:8636dfe2dadf199f965d5b0c63c0f4527c74dfa8b3314220a94c26b8d5ed8bdd",
-                "sha256:8790bffa3e4238814a69efa2f25d99695c9f95028d2da0e416cd22b22510bc09",
-                "sha256:914994a8a8ec51e4e33d83f9beded5de81d44296e40a7cb81d89ed63f7c91a53",
-                "sha256:94c303b55347b64a1b34d22f5445c60847dca3c8e83b835bdcd5acea6cbca1f2",
-                "sha256:97c324817b97a7636299fc3d0bec5380c3498260c1c21d6defaa9927317f18dd",
-                "sha256:9b6d923e40a898acd76eb4e2ea9307483fbb4d56b2aa31a5a5db54b4bda43771",
-                "sha256:a6ad325f4d9524a604158cd0b42dfd74c0fefe02e55f77da0dbfe9ecf080bcf5",
-                "sha256:a7963b9f57b9e249f7b29617191d6eea5351574a010979410938deeae0756111",
-                "sha256:a9e856b8f29e469dc5310673c14a5b48de942529d15fc7f700845b4685548b46",
-                "sha256:ada0a49eb3388b60379e29e60b6380888e60581f9c2694ceae2b7be93f6aca2e",
-                "sha256:ae86a0b418af7f5bbf5120672821fb03f98054c7f8e0165b5e9852c9f2cfdfed",
-                "sha256:b137ff6e27a783f1af651acb5b249fefb3db39b078aa551a922c5d7d5f0d47e8",
-                "sha256:b14c9031f9c372a703a614b1c1cbe5d280e39731f6ad2c4dab923d25152157fc",
-                "sha256:b1bbcae5bcdfed339e4d6c2f461f9d8177a64b5763160fc63dea64bd5bd51a8b",
-                "sha256:b8295060e5891b766d6b1f0416d2fd30599beb88bd851f4ac7b908e2ccfbddbf",
-                "sha256:b87e7269520beb0f33dd068165f4e6de8c26356253146407fa6779bdcc62d70d",
-                "sha256:ba9dbb1542038df3a5b85a44fefbc94cfc5c7ae37dc6cece658d57e3bdfd19c2",
-                "sha256:c2cdfeea9cc58fde9697c4372ea6dcbc12e67c12e423c5d3fcf67ebd899c3f50",
-                "sha256:c9f451771aa69352bd0322a0bebb09e2ca8ad703a9350c9edd669982298fefb8",
-                "sha256:ca5c4b82e2f7f33bfbe3ed46a4811197f06984e678cf4bf5438b6a16d7d64523",
-                "sha256:ccc7e858dc080f96f48a5d7aad91b2bf8fc47baec0623853abc9bd343f86f4e9",
-                "sha256:d0f7b693be7c28adc684e127c978b7f1071bcc13f291de6d68fa0509edd2d1b1",
-                "sha256:d18550a85606635f1cf6064904058e7f461af44f145054b32269a62dda88933f",
-                "sha256:d8eb01f442462d1f12c9b501f6e7637ba3adbfd04bf70d6edc17c67d949586f0",
-                "sha256:d9f6e545c9a445482d333a653e0e32f547978426a581f2942bc2165c15c86ab1",
-                "sha256:e7e6dbf4f358e1701ecf48c8aac12501e6200a8bfc1a7189acf6acb1dc2c8096",
-                "sha256:e940d9074fe62015f9ec8d4da11b0383d8aad591f943e9abc1a8a6cb23da98c5",
-                "sha256:ec7587b9306e71bc08f7919745243e1b2d1b3803e3ef20aed103f3853983554f",
-                "sha256:edb21da45dd8e0f6383e2070f37c5a1dfe6195abd9f6edddd8db686e2ce02c51",
-                "sha256:f7ca4dca4a88641a629d664c888fb4ff076ec0f1636e6d7449f99c43a4c6a5b6",
-                "sha256:fb74140023a2e6c0df7d42a7c82300db491121be5b12e3ee1f559ab378612144",
-                "sha256:fd8c9cefa5897ebb5250ea7c5d9b059f405b45e0d860b72ca7bf4295311191a7",
-                "sha256:fff06d5dd84bca2ab3e330cc35c238b244682c83f8fc855a70447e0efce3f53c"
-            ],
-            "index": "pypi",
-            "markers": "python_version >= '3.7'",
-            "version": "==2.6.0"
->>>>>>> 2ba3bc1f
         },
         "deprecated": {
             "hashes": [
@@ -824,7 +740,7 @@
                 "sha256:190348041559e21b22a1d65cee485282ca11a6f81d503fddb84d5017e9ed1e49",
                 "sha256:80600258e7ed2f16b9aa1d7c295bd70194109ad5a30fdee0eaeefef1d4c559dd"
             ],
-            "markers": "python_version >= '2.6' and python_version not in '3.0, 3.1, 3.2, 3.3'",
+            "markers": "python_version >= '2.6' and python_version not in '3.0, 3.1, 3.2'",
             "version": "==0.18.0"
         },
         "effdet": {
@@ -1439,12 +1355,11 @@
         },
         "langchain": {
             "hashes": [
-<<<<<<< HEAD
                 "sha256:29d95f12afe9690953820970205dba3b098ee1f7531e80eb18c1236d3feda921",
                 "sha256:b40fbe2b65360afe6c0d5bbf37e79469f990779460640edde5b906175c49807e"
             ],
             "index": "pypi",
-            "markers": "python_version < '4.0' and python_full_version >= '3.8.1'",
+            "markers": "python_full_version >= '3.8.1' and python_version < '4.0'",
             "version": "==0.1.7"
         },
         "langchain-community": {
@@ -1453,7 +1368,7 @@
                 "sha256:c56c48bc77d24e1fc399a9ee9a637d96e3b2ff952e3a080b5a41820d9d00fb3c"
             ],
             "index": "pypi",
-            "markers": "python_version < '4.0' and python_full_version >= '3.8.1'",
+            "markers": "python_full_version >= '3.8.1' and python_version < '4.0'",
             "version": "==0.0.20"
         },
         "langchain-core": {
@@ -1461,7 +1376,7 @@
                 "sha256:34359cc8b6f8c3d45098c54a6a9b35c9f538ef58329cd943a2249d6d7b4e5806",
                 "sha256:d42fac013c39a8b0bcd7e337a4cb6c17c16046c60d768f89df582ad73ec3c5cb"
             ],
-            "markers": "python_version < '4.0' and python_full_version >= '3.8.1'",
+            "markers": "python_full_version >= '3.8.1' and python_version < '4.0'",
             "version": "==0.1.23"
         },
         "langchain-openai": {
@@ -1470,33 +1385,8 @@
                 "sha256:f5c4ebe46f2c8635c8f0c26cc8df27700aacafea025410e418d5a080039974dd"
             ],
             "index": "pypi",
-            "markers": "python_version < '4.0' and python_full_version >= '3.8.1'",
+            "markers": "python_full_version >= '3.8.1' and python_version < '4.0'",
             "version": "==0.0.6"
-=======
-                "sha256:925e180fd1ae53b7085e46b3cdc9db04c24ddc6f4ac08f171eea29498d99603a",
-                "sha256:a885e16c10b9ed11f312eaa6570bc48d27305362b26f6c235cafdcc794e26e71"
-            ],
-            "index": "pypi",
-            "markers": "python_version < '4.0' and python_full_version >= '3.8.1'",
-            "version": "==0.1.6"
-        },
-        "langchain-community": {
-            "hashes": [
-                "sha256:5d18ad9e188b10aaba6361fb2a747cf29b64b21ffb8061933fec090187ca39c2",
-                "sha256:ebff8daa0110d53555f4963f1f739b85f9ca63ef82598ece5f5c3f73fe0aa82e"
-            ],
-            "index": "pypi",
-            "markers": "python_version < '4.0' and python_full_version >= '3.8.1'",
-            "version": "==0.0.19"
-        },
-        "langchain-core": {
-            "hashes": [
-                "sha256:d1263c2707ce18bb13654c88f891e53f39edec9b11ff7d0d0f23fd920927b2d6",
-                "sha256:deac12b3e42a08bbbaa2acf83d5f8dd2d5513256d8daf0e853e9d68ff4c99d79"
-            ],
-            "markers": "python_version < '4.0' and python_full_version >= '3.8.1'",
-            "version": "==0.1.22"
->>>>>>> 2ba3bc1f
         },
         "langdetect": {
             "hashes": [
@@ -1504,7 +1394,6 @@
                 "sha256:cbc1fef89f8d062739774bd51eda3da3274006b3661d199c2655f6b3f6d605a0"
             ],
             "version": "==1.0.9"
-<<<<<<< HEAD
         },
         "langfuse": {
             "hashes": [
@@ -1512,17 +1401,15 @@
                 "sha256:ffa59c573f075863d04380b02f45d3391337085cf9b71d280dc3106a4368ef1b"
             ],
             "index": "pypi",
-            "markers": "python_version < '4.0' and python_full_version >= '3.8.1'",
+            "markers": "python_full_version >= '3.8.1' and python_version < '4.0'",
             "version": "==2.13.2"
-=======
->>>>>>> 2ba3bc1f
         },
         "langsmith": {
             "hashes": [
                 "sha256:36c4cc47e5b54be57d038036a30fb19ce6e4c73048cd7a464b8f25b459694d34",
                 "sha256:8903d3811b9fc89eb18f5961c8e6935fbd2d0f119884fbf30dc70b8f8f4121fc"
             ],
-            "markers": "python_version < '4.0' and python_full_version >= '3.8.1'",
+            "markers": "python_full_version >= '3.8.1' and python_version < '4.0'",
             "version": "==0.0.87"
         },
         "layoutparser": {
@@ -1539,21 +1426,12 @@
         },
         "litellm": {
             "hashes": [
-<<<<<<< HEAD
                 "sha256:40d7e1a15ef8337dd0f97419022fb07cab028f20bc34047a62d6ad955594b055",
                 "sha256:bdc513da4cf9f1432fc050c651b926e5dbc8561fa3feecfa86425de13a025642"
             ],
             "index": "pypi",
             "markers": "python_version not in '2.7, 3.0, 3.1, 3.2, 3.3, 3.4, 3.5, 3.6, 3.7' and python_version >= '3.8'",
             "version": "==1.23.14"
-=======
-                "sha256:b26713d96fd76f1f4699d9e85f59a58db2554a4c2f506a559a12d3d0aaf99292",
-                "sha256:c4ee756646383c78280c932c5a3b85864cc2549733f577a9d7055e7edefe16df"
-            ],
-            "index": "pypi",
-            "markers": "python_version not in '2.7, 3.0, 3.1, 3.2, 3.3, 3.4, 3.5, 3.6, 3.7' and python_version >= '3.8'",
-            "version": "==1.23.10"
->>>>>>> 2ba3bc1f
         },
         "lxml": {
             "hashes": [
@@ -2066,19 +1944,6 @@
             "markers": "python_version >= '3.6'",
             "version": "==4.9.0.80"
         },
-        "opencv-python": {
-            "hashes": [
-                "sha256:1a9f0e6267de3a1a1db0c54213d022c7c8b5b9ca4b580e80bdc58516c922c9e1",
-                "sha256:3f16f08e02b2a2da44259c7cc712e779eff1dd8b55fdb0323e8cab09548086c0",
-                "sha256:71dfb9555ccccdd77305fc3dcca5897fbf0cf28b297c51ee55e079c065d812a3",
-                "sha256:7b34a52e9da36dda8c151c6394aed602e4b17fa041df0b9f5b93ae10b0fcca2a",
-                "sha256:7e5f7aa4486651a6ebfa8ed4b594b65bd2d2f41beeb4241a3e4b1b85acbbbadb",
-                "sha256:dcf000c36dd1651118a2462257e3a9e76db789a78432e1f303c7bac54f63ef6c",
-                "sha256:e4088cab82b66a3b37ffc452976b14a3c599269c247895ae9ceb4066d8188a57"
-            ],
-            "markers": "python_version >= '3.6'",
-            "version": "==4.9.0.80"
-        },
         "openpyxl": {
             "hashes": [
                 "sha256:a6f5977418eff3b2d5500d54d9db50c8277a368436f4e4f8ddb1be3422870184",
@@ -2134,10 +1999,6 @@
                 "sha256:f9670b3ac00a387620489dfc1bca66db47a787f4e55911f1293063a78b108df1",
                 "sha256:fbc1b53c0e1fdf16388c33c3cca160f798d38aea2978004dd3f4d3dec56454c9"
             ],
-<<<<<<< HEAD
-=======
-            "markers": "python_version >= '3.8'",
->>>>>>> 2ba3bc1f
             "version": "==2.2.0"
         },
         "pathspec": {
@@ -2161,10 +2022,6 @@
                 "sha256:1eaddd712d5b2732f8ac8486824533514f8ba12a0787b3d5fe1e686cd826532d",
                 "sha256:8448ab7b939d18b64820478ecac5394f482d7a79f5f7eaa7703c6c959c175e1d"
             ],
-<<<<<<< HEAD
-=======
-            "markers": "python_version >= '3.6'",
->>>>>>> 2ba3bc1f
             "version": "==20221105"
         },
         "pdfplumber": {
@@ -2572,7 +2429,6 @@
             "markers": "python_version >= '3.8'",
             "version": "==2.1.0"
         },
-<<<<<<< HEAD
         "pyflakes": {
             "hashes": [
                 "sha256:1c61603ff154621fb2a9172037d84dca3500def8c8b630657d1701f026f8af3f",
@@ -2581,8 +2437,6 @@
             "markers": "python_version >= '3.8'",
             "version": "==3.2.0"
         },
-=======
->>>>>>> 2ba3bc1f
         "pypandoc": {
             "hashes": [
                 "sha256:7f6d68db0e57e0f6961bec2190897118c4d305fc2d31c22cd16037f22ee084a5",
@@ -2677,7 +2531,7 @@
                 "sha256:0123cacc1627ae19ddf3c27a5de5bd67ee4586fbdd6440d9748f8abb483d3e86",
                 "sha256:961d03dc3453ebbc59dbdea9e4e11c5651520a876d0f4db161e8674aae935da9"
             ],
-            "markers": "python_version >= '2.7' and python_version not in '3.0, 3.1, 3.2, 3.3'",
+            "markers": "python_version >= '2.7' and python_version not in '3.0, 3.1, 3.2'",
             "version": "==2.8.2"
         },
         "python-docx": {
@@ -3034,11 +2888,7 @@
             ],
             "index": "pypi",
             "markers": "python_version >= '3.7'",
-<<<<<<< HEAD
             "version": "==0.7.2"
-=======
-            "version": "==0.5.1"
->>>>>>> 2ba3bc1f
         },
         "rsa": {
             "hashes": [
@@ -3203,169 +3053,15 @@
             "markers": "python_version >= '3.9'",
             "version": "==1.12.0"
         },
-        "safetensors": {
-            "hashes": [
-                "sha256:01b5e71d3754d2201294f1eb7a6d59cce3a5702ff96d83d226571b2ca2183837",
-                "sha256:02697f8f2be8ca3c37a4958702dbdb1864447ef765e18b5328a1617022dcf164",
-                "sha256:039a42ab33c9d68b39706fd38f1922ace26866eff246bf20271edb619f5f848b",
-                "sha256:04e6af4a6dbeb06c4e6e7d46cf9c716cbc4cc5ef62584fd8a7c0fe558562df45",
-                "sha256:04fcd6fcf7d9c13c7e5dc7e08de5e492ee4daa8f4ad74b4d8299d3eb0224292f",
-                "sha256:05b5a461cc68ecd42d9d546e5e1268a39d8ede7934a68d1ce17c3c659cb829d6",
-                "sha256:0911315bbcc5289087d063c2c2c7ccd711ea97a7e557a7bce005ac2cf80146aa",
-                "sha256:0ceeff9ddbab4f78738489eb6682867ae946178776f33699737b2129b5394dc1",
-                "sha256:11be6e7afed29e5a5628f0aa6214e34bc194da73f558dc69fc7d56e07037422a",
-                "sha256:13f2e57be007b7ea9329133d2399e6bdfcf1910f655440a4da17df3a45afcd30",
-                "sha256:160ba1b1e11cf874602c233ab80a14f588571d09556cbc3586900121d622b5ed",
-                "sha256:16b6b3884f7876c6b3b23a742428223a7170a5a9dac819d8c12a1569422c4b5a",
-                "sha256:18930ec1d1ecb526d3d9835abc2489b8f1530877518f0c541e77ef0b7abcbd99",
-                "sha256:1b6fa399f251bbeb52029bf5a0ac2878d7705dd3612a2f8895b48e9c11f0367d",
-                "sha256:1ebc3cd401e4eb54e7c0a70346be565e81942d9a41fafd5f4bf7ab3a55d10378",
-                "sha256:1efe31673be91832d73439a2af426743e1395fc9ef7b081914e9e1d567bd7b5f",
-                "sha256:233436fd30f27ffeb3c3780d0b84f496518868445c7a8db003639a649cc98453",
-                "sha256:278a1a3414c020785decdcd741c578725721274d2f9f787fcc930882e83b89cc",
-                "sha256:27f53f70106224d32d874aacecbeb4a6e4c5b16a1d2006d0e876d97229086d71",
-                "sha256:27fd8f65cf7c80e4280cae1ee6bcd85c483882f6580821abe71ee1a0d3dcfca7",
-                "sha256:2b3e55adb6bd9dc1c2a341e72f48f075953fa35d173dd8e29a95b3b02d0d1462",
-                "sha256:2bd979642e6c3a517ef4b84ff36c2fee4015664fea05a61154fc565978347553",
-                "sha256:2f7a6e5d29bd2cc340cffaa391fa437b1be9d21a2bd8b8724d2875d13a6ef2a9",
-                "sha256:3497ac3895acf17c5f98197f1fa4769f09c5e7ede07fcb102f1c201e663e052c",
-                "sha256:3517d568486ab3508a7acc360b82d7a4a3e26b86efdf210a9ecd9d233c40708a",
-                "sha256:36239a0060b537a3e8c473df78cffee14c3ec4f51d5f1a853af99371a2fb2a35",
-                "sha256:3627dbd1ea488dd8046a0491de5087f3c0d641e7acc80c0189a33c69398f1cd1",
-                "sha256:3d420e19fcef96d0067f4de4699682b4bbd85fc8fea0bd45fcd961fdf3e8c82c",
-                "sha256:41911087d20a7bbd78cb4ad4f98aab0c431533107584df6635d8b54b99945573",
-                "sha256:42f743b3cca863fba53ca57a193f510e5ec359b97f38c282437716b6768e4a25",
-                "sha256:44feb8cb156d6803dcd19fc6b81b27235f29b877660605a6ac35e1da7d64f0e4",
-                "sha256:4c888bf71d5ca12a720f1ed87d407c4918afa022fb247a6546d8fac15b1f112b",
-                "sha256:4d1361a097ac430b310ce9eed8ed4746edee33ddafdfbb965debc8966fc34dc2",
-                "sha256:4e70d442ad17e8b153ef9095bf48ea64f15a66bf26dc2b6ca94660c154edbc24",
-                "sha256:4f4bfc7ea19b446bfad41510d4b4c76101698c00caaa8a332c8edd8090a412ef",
-                "sha256:4ff88f194fe4ac50b463a4a6f0c03af9ad72eb5d24ec6d6730af59522e37fedb",
-                "sha256:50771c662aab909f31e94d048e76861fd027d66076ea773eef2e66c717766e24",
-                "sha256:51b7228e46c0a483c40ba4b9470dea00fb1ff8685026bb4766799000f6328ac2",
-                "sha256:523a241c33e7c827ab9a3a23760d75c7d062f43dfe55b6b019409f89b0fb52d1",
-                "sha256:52a7012f6cb9cb4a132760b6308daede18a9f5f8952ce08adc7c67a7d865c2d8",
-                "sha256:55969fd2e6fdb38dc221b0ab380668c21b0efa12a7562db9924759faa3c51757",
-                "sha256:5bc384a0309b706aa0425c93abb0390508a61bf029ce99c7d9df4220f25871a5",
-                "sha256:5ca76f13fb1cef242ea3ad2cb37388e7d005994f42af8b44bee56ba48b2d45ce",
-                "sha256:69d8bb8384dc2cb5b72c36c4d6980771b293d1a1377b378763f5e37b6bb8d133",
-                "sha256:6ae429bfaecc10ab5fe78c93009b3d1656c1581da560041e700eadb497dbe7a4",
-                "sha256:77af8aa0edcc2863760fd6febbfdb82e88fd75d0e60c1ce4ba57208ba5e4a89b",
-                "sha256:77b72d17754c93bb68f3598182f14d78776e0b9b31682ca5bb2c7c5bd9a75267",
-                "sha256:7a09237a795d11cd11f9dae505d170a29b5616151db1e10c14f892b11caadc7d",
-                "sha256:7a73b3649456d09ca8506140d44484b63154a7378434cc1e8719f8056550b224",
-                "sha256:846666c1c5a8c8888d2dfda8d3921cb9cb8e2c5f78365be756c11021e75a0a2a",
-                "sha256:8523b9c5777d771bcde5c2389c03f1cdf7ebe8797432a1bd5e345efe25c55987",
-                "sha256:880e6865cf72cb67f9ab8d04a3c4b49dd95ae92fb1583929ce65aed94e1f685f",
-                "sha256:88250922401b5ae4e37de929178caf46be47ed16c817b2237b81679bec07c120",
-                "sha256:88d6beb7f811a081e0e5f1d9669fdac816c45340c04b1eaf7ebfda0ce93ea403",
-                "sha256:8b47aa643afdfd66cf7ce4c184092ae734e15d10aba2c2948f24270211801c3c",
-                "sha256:8c1f25c5069ee42a5bcffdc66c300a407941edd73f3239e9fdefd26216407391",
-                "sha256:8c7ac9ad3728838006598e296b3ae9f27d80b489effd4685b92d97b3fc4c98f6",
-                "sha256:8f74c86b25615cb24ad4cff765a2eefc09d71bf0fed97588cf585aad9c38fbb4",
-                "sha256:906d14c4a677d35834fb0f3a5455ef8305e1bba10a5e0f2e0f357b3d1ad989f2",
-                "sha256:91290f83daf80ce6d1a7f629b244443c200060a80f908b29d879021409e5ea94",
-                "sha256:91ca1056decc4e981248786e87b2a202d4841ee5f99d433f1adf3d44d4bcfa0e",
-                "sha256:96ad3d7d472612e26cbe413922b4fb13933310f0511d346ea5cc9a1e856e52eb",
-                "sha256:9be1918eb8d43a11a6f8806759fccfa0eeb0542b12924caba66af8a7800ad01a",
-                "sha256:9ca54742122fa3c4821754adb67318e1cd25c3a22bbf0c5520d5176e77a099ac",
-                "sha256:9d56f0ef53afad26ec54ceede78a43e9a23a076dadbbda7b44d304c591abf4c1",
-                "sha256:9d87a1c98803c16cf113b9ba03f07b2dce5e8eabfd1811a7f7323fcaa2a1bf47",
-                "sha256:a26fae748a7488cb3aac381eddfa818c42052c87b5e689fb4c6e82ed58cec209",
-                "sha256:a492ba21b5c8f14ee5ec9b20f42ba969e53ca1f909a4d04aad736b66a341dcc2",
-                "sha256:a5a921b4fe6925f9942adff3ebae8c16e0487908c54586a5a42f35b59fd69794",
-                "sha256:a80cb48d0a447f8dd18e61813efa7d3f8f8d52edf0f05806abc0c59b83431f57",
-                "sha256:ab1f5d84185f9fefaf21413efb764e4908057b8a9a0b987ede890c353490fd70",
-                "sha256:acc85dcb09ec5e8aa787f588d7ad4d55c103f31e4ff060e17d92cc0e8b8cac73",
-                "sha256:af2d8f7235d8a08fbccfb8394387890e7fa38942b349a94e6eff13c52ac98087",
-                "sha256:b259ca73d42daf658a1bda463f1f83885ae4d93a60869be80d7f7dfcc9d8bbb5",
-                "sha256:b25b8233a1a85dc67e39838951cfb01595d792f3b7b644add63edb652992e030",
-                "sha256:b286fb7adfee70a4189898ac2342b8a67d5f493e6b21b0af89ca8eac1b967cbf",
-                "sha256:b3a3e1f5b85859e398773f064943b62a4059f225008a2a8ee6add1edcf77cacf",
-                "sha256:b57fc5b1b54cb12d8690a58a4cf4b7144730d4bde9d98aa0e1dab6295a1cd579",
-                "sha256:b684d9818aa5d63fddc65f7d0151968037d255d91adf74eba82125b41c680aaa",
-                "sha256:b691727228c28f2d82d8a92b2bc26e7a1f129ee40b2f2a3185b5974e038ed47c",
-                "sha256:b8a628e0ae2bbc334b62952c384aa5f41621d01850f8d67b04a96b9c39dd7326",
-                "sha256:b90f1d9809caf4ff395951b4703295a68d12907f6945bbc3129e934ff8ae46f6",
-                "sha256:c2341411412a41671d25e26bed59ec121e46bf4fadb8132895e610411c4b9681",
-                "sha256:c487b5f113b0924c9534a07dc034830fb4ef05ce9bb6d78cfe016a7dedfe281f",
-                "sha256:c5dd2ed788730ed56b415d1a11c62026b8cc8c573f55a2092afb3ab383e94fff",
-                "sha256:c772147e6395bc829842e0a98e1b30c67fe25d816299c28196488511d5a5e951",
-                "sha256:cc068afe23734dfb26ce19db0a7877499ddf73b1d55ceb762417e8da4a1b05fb",
-                "sha256:cc41791b33efb9c83a59b731619f3d15f543dfe71f3a793cb8fbf9bd5d0d5d71",
-                "sha256:ce6cb86133dc8930a7ab5e7438545a7f205f7a1cdd5aaf108c1d0da6bdcfbc2b",
-                "sha256:d0cbb7664fad2c307f95195f951b7059e95dc23e0e1822e5978c8b500098543c",
-                "sha256:d36ee3244d461cd655aeef493792c3bccf4875282f8407fd9af99e9a41cf2530",
-                "sha256:d40443554142fc0ab30652d5cc8554c4b7a613513bde00373e18afd5de8cbe4b",
-                "sha256:d88a16bbc330f27e7f2d4caaf6fb061ad0b8a756ecc4033260b0378e128ce8a2",
-                "sha256:d9304a0934ced5a5d272f39de36291dc141dfc152d277f03fb4d65f2fb2ffa7c",
-                "sha256:da7f6483f3fe67ff39b3a55552552c67930ea10a36e9f2539d36fc205273d767",
-                "sha256:dcff0243e1737a21f83d664c63fed89d1f532c23fc6830d0427279fabd789ccb",
-                "sha256:de01c9a3a3b7b69627d624ff69d9f11d28ce9908eea2fb6245adafa4b1d43df6",
-                "sha256:de5730d77e6ff7f4c7039e20913661ad0ea2f86c09e71c039e73dfdd1f394f08",
-                "sha256:de642d46b459e4afd5c2020b26c0d6d869a171ea00411897d5776c127cac74f0",
-                "sha256:df3fcdec0cd543084610d1f09c65cdb10fb3079f79bceddc092b0d187c6a265b",
-                "sha256:e1625a8d07d046e968bd5c4961810aba1225984e4fb9243626f9d04a06ed3fee",
-                "sha256:e1f43a77eb38540f782999e5dc5645164fe9027d3f0194f6c9a5126168017efa",
-                "sha256:e6b2feb4b47226a16a792e6fac3f49442714884a3d4c1008569d5068a3941be9",
-                "sha256:e9223b8ac21085db614a510eb3445e7083cae915a9202357555fa939695d4f57",
-                "sha256:ee25d311493fbbe0be9d395faee46e9d79e8948f461e388ff39e59875ed9a350",
-                "sha256:eed8097968585cd752a1171f86fce9aa1d89a29033e5cd8bec5a502e29f6b7af",
-                "sha256:f41cc0ee4b838ae8f4d8364a1b162067693d11a3893f0863be8c228d40e4d0ee",
-                "sha256:fb18300e8eb74291225214f26c9a8ae2110fd61a6c9b5a2ff4c4e0eb1bb9a998",
-                "sha256:fd27e063fbdafe776f7b1714da59110e88f270e86db00788a8fd65f4eacfeba7",
-                "sha256:fe5437ff9fb116e44f2ab558981249ae63f978392b4576e62fcfe167d353edbc"
-            ],
-            "markers": "python_version >= '3.7'",
-            "version": "==0.4.2"
-        },
-        "scipy": {
-            "hashes": [
-                "sha256:196ebad3a4882081f62a5bf4aeb7326aa34b110e533aab23e4374fcccb0890dc",
-                "sha256:408c68423f9de16cb9e602528be4ce0d6312b05001f3de61fe9ec8b1263cad08",
-                "sha256:4bf5abab8a36d20193c698b0f1fc282c1d083c94723902c447e5d2f1780936a3",
-                "sha256:4c1020cad92772bf44b8e4cdabc1df5d87376cb219742549ef69fc9fd86282dd",
-                "sha256:5adfad5dbf0163397beb4aca679187d24aec085343755fcdbdeb32b3679f254c",
-                "sha256:5e32847e08da8d895ce09d108a494d9eb78974cf6de23063f93306a3e419960c",
-                "sha256:6546dc2c11a9df6926afcbdd8a3edec28566e4e785b915e849348c6dd9f3f490",
-                "sha256:730badef9b827b368f351eacae2e82da414e13cf8bd5051b4bdfd720271a5371",
-                "sha256:75ea2a144096b5e39402e2ff53a36fecfd3b960d786b7efd3c180e29c39e53f2",
-                "sha256:78e4402e140879387187f7f25d91cc592b3501a2e51dfb320f48dfb73565f10b",
-                "sha256:8b8066bce124ee5531d12a74b617d9ac0ea59245246410e19bca549656d9a40a",
-                "sha256:8bee4993817e204d761dba10dbab0774ba5a8612e57e81319ea04d84945375ba",
-                "sha256:913d6e7956c3a671de3b05ccb66b11bc293f56bfdef040583a7221d9e22a2e35",
-                "sha256:95e5c750d55cf518c398a8240571b0e0782c2d5a703250872f36eaf737751338",
-                "sha256:9c39f92041f490422924dfdb782527a4abddf4707616e07b021de33467f917bc",
-                "sha256:a24024d45ce9a675c1fb8494e8e5244efea1c7a09c60beb1eeb80373d0fecc70",
-                "sha256:a7ebda398f86e56178c2fa94cad15bf457a218a54a35c2a7b4490b9f9cb2676c",
-                "sha256:b360f1b6b2f742781299514e99ff560d1fe9bd1bff2712894b52abe528d1fd1e",
-                "sha256:bba1b0c7256ad75401c73e4b3cf09d1f176e9bd4248f0d3112170fb2ec4db067",
-                "sha256:c3003652496f6e7c387b1cf63f4bb720951cfa18907e998ea551e6de51a04467",
-                "sha256:e53958531a7c695ff66c2e7bb7b79560ffdc562e2051644c5576c39ff8efb563",
-                "sha256:e646d8571804a304e1da01040d21577685ce8e2db08ac58e543eaca063453e1c",
-                "sha256:e7e76cc48638228212c747ada851ef355c2bb5e7f939e10952bc504c11f4e372",
-                "sha256:f5f00ebaf8de24d14b8449981a2842d404152774c1a1d880c901bf454cb8e2a1",
-                "sha256:f7ce148dffcd64ade37b2df9315541f9adad6efcaa86866ee7dd5db0c8f041c3"
-            ],
-            "markers": "python_version >= '3.9'",
-            "version": "==1.12.0"
-        },
         "sentry-sdk": {
             "extras": [
                 "fastapi"
             ],
             "hashes": [
-<<<<<<< HEAD
                 "sha256:657abae98b0050a0316f0873d7149f951574ae6212f71d2e3a1c4c88f62d6456",
                 "sha256:ac5cf56bb897ec47135d239ddeedf7c1c12d406fb031a4c0caa07399ed014d7e"
             ],
             "version": "==1.40.4"
-=======
-                "sha256:3c2b027979bb400cd65a47970e64f8cef8acda86b288a27f42a98692505086cd",
-                "sha256:73383f28311ae55602bb6cc3b013830811135ba5521e41333a6e68f269413502"
-            ],
-            "version": "==1.40.3"
->>>>>>> 2ba3bc1f
         },
         "setuptools": {
             "hashes": [
@@ -3386,7 +3082,7 @@
                 "sha256:1e61c37477a1626458e36f7b1d82aa5c9b094fa4802892072e49de9c60c4c926",
                 "sha256:8abb2f1d86890a2dfb989f9a77cfcfd3e47c2a354b01111771326f8aa26e0254"
             ],
-            "markers": "python_version >= '2.7' and python_version not in '3.0, 3.1, 3.2, 3.3'",
+            "markers": "python_version >= '2.7' and python_version not in '3.0, 3.1, 3.2'",
             "version": "==1.16.0"
         },
         "smmap": {
@@ -3415,7 +3111,6 @@
         },
         "sqlalchemy": {
             "hashes": [
-<<<<<<< HEAD
                 "sha256:03f448ffb731b48323bda68bcc93152f751436ad6037f18a42b7e16af9e91c07",
                 "sha256:0de1263aac858f288a80b2071990f02082c51d88335a1db0d589237a3435fe71",
                 "sha256:0fb3bffc0ced37e5aa4ac2416f56d6d858f46d4da70c09bb731a246e70bff4d5",
@@ -3468,60 +3163,6 @@
             ],
             "markers": "python_version >= '3.7'",
             "version": "==2.0.27"
-=======
-                "sha256:02a4f954ccb17bd8cff56662efc806c5301508233dc38d0253a5fdb2f33ca3ba",
-                "sha256:06ed4d6bb2365222fb9b0a05478a2d23ad8c1dd874047a9ae1ca1d45f18a255e",
-                "sha256:1128b2cdf49107659f6d1f452695f43a20694cc9305a86e97b70793a1c74eeb4",
-                "sha256:1a870e6121a052f826f7ae1e4f0b54ca4c0ccd613278218ca036fa5e0f3be7df",
-                "sha256:379af901ceb524cbee5e15c1713bf9fd71dc28053286b7917525d01b938b9628",
-                "sha256:3f06afe8e96d7f221cc0b59334dc400151be22f432785e895e37030579d253c3",
-                "sha256:3fc557f5402206c18ec3d288422f8e5fa764306d49f4efbc6090a7407bf54938",
-                "sha256:4b4d848b095173e0a9e377127b814490499e55f5168f617ae2c07653c326b9d1",
-                "sha256:4f57af0866f6629eae2d24d022ba1a4c1bac9b16d45027bbfcda4c9d5b0d8f26",
-                "sha256:4fc0628d2026926404dabc903dc5628f7d936a792aa3a1fc54a20182df8e2172",
-                "sha256:5310958d08b4bafc311052be42a3b7d61a93a2bf126ddde07b85f712e7e4ac7b",
-                "sha256:56524d767713054f8758217b3a811f6a736e0ae34e7afc33b594926589aa9609",
-                "sha256:5901eed6d0e23ca4b04d66a561799d4f0fe55fcbfc7ca203bb8c3277f442085b",
-                "sha256:651d10fdba7984bf100222d6e4acc496fec46493262b6170be1981ef860c6184",
-                "sha256:691d68a4fca30c9a676623d094b600797699530e175b6524a9f57e3273f5fa8d",
-                "sha256:6d68e6b507a3dd20c0add86ac0a0ca061d43c9a0162a122baa5fe952f14240f1",
-                "sha256:6e25f029e8ad6d893538b5abe8537e7f09e21d8e96caee46a7e2199f3ddd77b0",
-                "sha256:750d1ef39d50520527c45c309c3cb10bbfa6131f93081b4e93858abb5ece2501",
-                "sha256:79a74a4ca4310c812f97bf0f13ce00ed73c890954b5a20b32484a9ab60e567e9",
-                "sha256:79e629df3f69f849a1482a2d063596b23e32036b83547397e68725e6e0d0a9ab",
-                "sha256:84d377645913d47f0dc802b415bcfe7fb085d86646a12278d77c12eb75b5e1b4",
-                "sha256:872f2907ade52601a1e729e85d16913c24dc1f6e7c57d11739f18dcfafde29db",
-                "sha256:8b39462c9588d4780f041e1b84d2ba038ac01c441c961bbee622dd8f53dec69f",
-                "sha256:8cbeb0e49b605cd75f825fb9239a554803ef2bef1a7b2a8b428926ed518b6b63",
-                "sha256:8f95ede696ab0d7328862d69f29b643d35b668c4f3619cb2f0281adc16e64c1b",
-                "sha256:94a78f56ea13f4d6e9efcd2a2d08cc13531918e0516563f6303c4ad98c81e21d",
-                "sha256:98f4d0d2bda2921af5b0c2ca99207cdab00f2922da46a6336c62c8d6814303a7",
-                "sha256:996b41c38e34a980e9f810d6e2709a3196e29ee34e46e3c16f96c63da10a9da1",
-                "sha256:99a9a8204b8937aa72421e31c493bfc12fd063a8310a0522e5a9b98e6323977c",
-                "sha256:a481cc2eec83776ff7b6bb12c8e85d0378af0e2ec4584ac3309365a2a380c64b",
-                "sha256:a678f728fb075e74aaa7fdc27f8af8f03f82d02e7419362cc8c2a605c16a4114",
-                "sha256:a9846ffee3283cff4ec476e7ee289314290fcb2384aab5045c6f481c5c4d011f",
-                "sha256:b39503c3a56e1b2340a7d09e185ddb60b253ad0210877a9958ac64208eb23674",
-                "sha256:b7ee16afd083bb6bb5ab3962ac7f0eafd1d196c6399388af35fef3d1c6d6d9bb",
-                "sha256:ba46fa770578b3cf3b5b77dadb7e94fda7692dd4d1989268ef3dcb65f31c40a3",
-                "sha256:c2d8a2c68b279617f13088bdc0fc0e9b5126f8017f8882ff08ee41909fab0713",
-                "sha256:caa79a6caeb4a3cc4ddb9aba9205c383f5d3bcb60d814e87e74570514754e073",
-                "sha256:d25fe55aab9b20ae4a9523bb269074202be9d92a145fcc0b752fff409754b5f6",
-                "sha256:dc32ecf643c4904dd413e6a95a3f2c8a89ccd6f15083e586dcf8f42eb4e317ae",
-                "sha256:e1a532bc33163fb19c4759a36504a23e63032bc8d47cee1c66b0b70a04a0957b",
-                "sha256:e1bcd8fcb30305e27355d553608c2c229d3e589fb7ff406da7d7e5d50fa14d0d",
-                "sha256:e70cce65239089390c193a7b0d171ce89d2e3dedf797f8010031b2aa2b1e9c80",
-                "sha256:ec3717c1efee8ad4b97f6211978351de3abe1e4b5f73e32f775c7becec021c5c",
-                "sha256:ed4667d3d5d6e203a271d684d5b213ebcd618f7a8bc605752a8865eb9e67a79a",
-                "sha256:f2efbbeb18c0e1c53b670a46a009fbde7b58e05b397a808c7e598532b17c6f4b",
-                "sha256:f75ac12d302205e60f77f46bd162d40dc37438f1f8db160d2491a78b19a0bd61",
-                "sha256:fab1bb909bd24accf2024a69edd4f885ded182c079c4dbcd515b4842f86b07cb",
-                "sha256:fb97a9b93b953084692a52a7877957b7a88dfcedc0c5652124f5aebf5999f7fe",
-                "sha256:fd133afb7e6c59fad365ffa97fb06b1001f88e29e1de351bef3d2b1224e2f132"
-            ],
-            "markers": "python_version >= '3.7'",
-            "version": "==2.0.26"
->>>>>>> 2ba3bc1f
         },
         "starlette": {
             "hashes": [
@@ -3562,22 +3203,6 @@
             ],
             "markers": "python_version >= '3.8' and python_version < '4.0'",
             "version": "==0.3.3"
-        },
-        "sympy": {
-            "hashes": [
-                "sha256:c3588cd4295d0c0f603d0f2ae780587e64e2efeedb3521e46b9bb1d08d184fa5",
-                "sha256:ebf595c8dac3e0fdc4152c51878b498396ec7f30e7a914d6071e674d49420fb8"
-            ],
-            "markers": "python_version >= '3.8'",
-            "version": "==1.12"
-        },
-        "tabulate": {
-            "hashes": [
-                "sha256:0095b12bf5966de529c0feb1fa08671671b3368eec77d7ef7ab114be2c068b3c",
-                "sha256:024ca478df22e9340661486f85298cff5f6dcdba14f3813e8830015b9ed1948f"
-            ],
-            "markers": "python_version >= '3.7'",
-            "version": "==0.9.0"
         },
         "sympy": {
             "hashes": [
@@ -3645,14 +3270,6 @@
             "index": "pypi",
             "markers": "python_version >= '3.8'",
             "version": "==0.6.0"
-        },
-        "timm": {
-            "hashes": [
-                "sha256:2a828afac5b710a80ec66d0f85807e171e342faf5c0703b33102d8aa206f19dc",
-                "sha256:9121d1cf320f7f32490d893340fd33117bda0a0270eb8282dfd52ae5fd3e1af6"
-            ],
-            "markers": "python_version >= '3.7'",
-            "version": "==0.9.12"
         },
         "timm": {
             "hashes": [
@@ -3916,10 +3533,6 @@
                 "sha256:019cf52e9e2bfa286e61ffa0d7d336e1645280f9a0f165e697583143fcfe708a",
                 "sha256:f1aa046297a3afba3aa16895e513aca6a93802ef73b7a18080656435c4deb217"
             ],
-<<<<<<< HEAD
-=======
-            "index": "pypi",
->>>>>>> 2ba3bc1f
             "markers": "python_version < '3.12' and python_full_version >= '3.9.0'",
             "version": "==0.12.4"
         },
@@ -3950,7 +3563,7 @@
                 "sha256:c97dfde1f7bd43a71c8d2a58e369e9b2bf692d1334ea9f9cae55add7d0dd0f84",
                 "sha256:fdb6d215c776278489906c2f8916e6e7d4f5a9b602ccbcfdf7f016fc8da0596e"
             ],
-            "markers": "python_version >= '3.6'",
+            "markers": "python_version >= '3.10'",
             "version": "==2.0.7"
         },
         "uvicorn": {
@@ -4098,7 +3711,6 @@
         },
         "wrapt": {
             "hashes": [
-<<<<<<< HEAD
                 "sha256:00108411e0f34c52ce16f81f1d308a571df7784932cc7491d1e94be2ee93374b",
                 "sha256:01f799def9b96a8ec1ef6b9c1bbaf2bbc859b87545efbecc4a78faea13d0e3a0",
                 "sha256:09d16ae7a13cff43660155383a2372b4aa09109c7127aa3f24c3cf99b891c330",
@@ -4166,81 +3778,6 @@
             ],
             "markers": "python_version >= '2.7' and python_version not in '3.0, 3.1, 3.2, 3.3, 3.4'",
             "version": "==1.14.0"
-=======
-                "sha256:0d2691979e93d06a95a26257adb7bfd0c93818e89b1406f5a28f36e0d8c1e1fc",
-                "sha256:14d7dc606219cdd7405133c713f2c218d4252f2a469003f8c46bb92d5d095d81",
-                "sha256:1a5db485fe2de4403f13fafdc231b0dbae5eca4359232d2efc79025527375b09",
-                "sha256:1acd723ee2a8826f3d53910255643e33673e1d11db84ce5880675954183ec47e",
-                "sha256:1ca9b6085e4f866bd584fb135a041bfc32cab916e69f714a7d1d397f8c4891ca",
-                "sha256:1dd50a2696ff89f57bd8847647a1c363b687d3d796dc30d4dd4a9d1689a706f0",
-                "sha256:2076fad65c6736184e77d7d4729b63a6d1ae0b70da4868adeec40989858eb3fb",
-                "sha256:2a88e6010048489cda82b1326889ec075a8c856c2e6a256072b28eaee3ccf487",
-                "sha256:3ebf019be5c09d400cf7b024aa52b1f3aeebeff51550d007e92c3c1c4afc2a40",
-                "sha256:418abb18146475c310d7a6dc71143d6f7adec5b004ac9ce08dc7a34e2babdc5c",
-                "sha256:43aa59eadec7890d9958748db829df269f0368521ba6dc68cc172d5d03ed8060",
-                "sha256:44a2754372e32ab315734c6c73b24351d06e77ffff6ae27d2ecf14cf3d229202",
-                "sha256:490b0ee15c1a55be9c1bd8609b8cecd60e325f0575fc98f50058eae366e01f41",
-                "sha256:49aac49dc4782cb04f58986e81ea0b4768e4ff197b57324dcbd7699c5dfb40b9",
-                "sha256:5eb404d89131ec9b4f748fa5cfb5346802e5ee8836f57d516576e61f304f3b7b",
-                "sha256:5f15814a33e42b04e3de432e573aa557f9f0f56458745c2074952f564c50e664",
-                "sha256:5f370f952971e7d17c7d1ead40e49f32345a7f7a5373571ef44d800d06b1899d",
-                "sha256:66027d667efe95cc4fa945af59f92c5a02c6f5bb6012bff9e60542c74c75c362",
-                "sha256:66dfbaa7cfa3eb707bbfcd46dab2bc6207b005cbc9caa2199bcbc81d95071a00",
-                "sha256:685f568fa5e627e93f3b52fda002c7ed2fa1800b50ce51f6ed1d572d8ab3e7fc",
-                "sha256:6906c4100a8fcbf2fa735f6059214bb13b97f75b1a61777fcf6432121ef12ef1",
-                "sha256:6a42cd0cfa8ffc1915aef79cb4284f6383d8a3e9dcca70c445dcfdd639d51267",
-                "sha256:6dcfcffe73710be01d90cae08c3e548d90932d37b39ef83969ae135d36ef3956",
-                "sha256:6f6eac2360f2d543cc875a0e5efd413b6cbd483cb3ad7ebf888884a6e0d2e966",
-                "sha256:72554a23c78a8e7aa02abbd699d129eead8b147a23c56e08d08dfc29cfdddca1",
-                "sha256:73870c364c11f03ed072dda68ff7aea6d2a3a5c3fe250d917a429c7432e15228",
-                "sha256:73aa7d98215d39b8455f103de64391cb79dfcad601701a3aa0dddacf74911d72",
-                "sha256:75ea7d0ee2a15733684badb16de6794894ed9c55aa5e9903260922f0482e687d",
-                "sha256:7bd2d7ff69a2cac767fbf7a2b206add2e9a210e57947dd7ce03e25d03d2de292",
-                "sha256:807cc8543a477ab7422f1120a217054f958a66ef7314f76dd9e77d3f02cdccd0",
-                "sha256:8e9723528b9f787dc59168369e42ae1c3b0d3fadb2f1a71de14531d321ee05b0",
-                "sha256:9090c9e676d5236a6948330e83cb89969f433b1943a558968f659ead07cb3b36",
-                "sha256:9153ed35fc5e4fa3b2fe97bddaa7cbec0ed22412b85bcdaf54aeba92ea37428c",
-                "sha256:9159485323798c8dc530a224bd3ffcf76659319ccc7bbd52e01e73bd0241a0c5",
-                "sha256:941988b89b4fd6b41c3f0bfb20e92bd23746579736b7343283297c4c8cbae68f",
-                "sha256:94265b00870aa407bd0cbcfd536f17ecde43b94fb8d228560a1e9d3041462d73",
-                "sha256:98b5e1f498a8ca1858a1cdbffb023bfd954da4e3fa2c0cb5853d40014557248b",
-                "sha256:9b201ae332c3637a42f02d1045e1d0cccfdc41f1f2f801dafbaa7e9b4797bfc2",
-                "sha256:a0ea261ce52b5952bf669684a251a66df239ec6d441ccb59ec7afa882265d593",
-                "sha256:a33a747400b94b6d6b8a165e4480264a64a78c8a4c734b62136062e9a248dd39",
-                "sha256:a452f9ca3e3267cd4d0fcf2edd0d035b1934ac2bd7e0e57ac91ad6b95c0c6389",
-                "sha256:a86373cf37cd7764f2201b76496aba58a52e76dedfaa698ef9e9688bfd9e41cf",
-                "sha256:ac83a914ebaf589b69f7d0a1277602ff494e21f4c2f743313414378f8f50a4cf",
-                "sha256:aefbc4cb0a54f91af643660a0a150ce2c090d3652cf4052a5397fb2de549cd89",
-                "sha256:b3646eefa23daeba62643a58aac816945cadc0afaf21800a1421eeba5f6cfb9c",
-                "sha256:b47cfad9e9bbbed2339081f4e346c93ecd7ab504299403320bf85f7f85c7d46c",
-                "sha256:b935ae30c6e7400022b50f8d359c03ed233d45b725cfdd299462f41ee5ffba6f",
-                "sha256:bb2dee3874a500de01c93d5c71415fcaef1d858370d405824783e7a8ef5db440",
-                "sha256:bc57efac2da352a51cc4658878a68d2b1b67dbe9d33c36cb826ca449d80a8465",
-                "sha256:bf5703fdeb350e36885f2875d853ce13172ae281c56e509f4e6eca049bdfb136",
-                "sha256:c31f72b1b6624c9d863fc095da460802f43a7c6868c5dda140f51da24fd47d7b",
-                "sha256:c5cd603b575ebceca7da5a3a251e69561bec509e0b46e4993e1cac402b7247b8",
-                "sha256:d2efee35b4b0a347e0d99d28e884dfd82797852d62fcd7ebdeee26f3ceb72cf3",
-                "sha256:d462f28826f4657968ae51d2181a074dfe03c200d6131690b7d65d55b0f360f8",
-                "sha256:d5e49454f19ef621089e204f862388d29e6e8d8b162efce05208913dde5b9ad6",
-                "sha256:da4813f751142436b075ed7aa012a8778aa43a99f7b36afe9b742d3ed8bdc95e",
-                "sha256:db2e408d983b0e61e238cf579c09ef7020560441906ca990fe8412153e3b291f",
-                "sha256:db98ad84a55eb09b3c32a96c576476777e87c520a34e2519d3e59c44710c002c",
-                "sha256:dbed418ba5c3dce92619656802cc5355cb679e58d0d89b50f116e4a9d5a9603e",
-                "sha256:dcdba5c86e368442528f7060039eda390cc4091bfd1dca41e8046af7c910dda8",
-                "sha256:decbfa2f618fa8ed81c95ee18a387ff973143c656ef800c9f24fb7e9c16054e2",
-                "sha256:e4fdb9275308292e880dcbeb12546df7f3e0f96c6b41197e0cf37d2826359020",
-                "sha256:eb1b046be06b0fce7249f1d025cd359b4b80fc1c3e24ad9eca33e0dcdb2e4a35",
-                "sha256:eb6e651000a19c96f452c85132811d25e9264d836951022d6e81df2fff38337d",
-                "sha256:ed867c42c268f876097248e05b6117a65bcd1e63b779e916fe2e33cd6fd0d3c3",
-                "sha256:edfad1d29c73f9b863ebe7082ae9321374ccb10879eeabc84ba3b69f2579d537",
-                "sha256:f2058f813d4f2b5e3a9eb2eb3faf8f1d99b81c3e51aeda4b168406443e8ba809",
-                "sha256:f6b2d0c6703c988d334f297aa5df18c45e97b0af3679bb75059e0e0bd8b1069d",
-                "sha256:f8212564d49c50eb4565e502814f694e240c55551a5f1bc841d4fcaabb0a9b8a",
-                "sha256:ffa565331890b90056c01db69c0fe634a776f8019c143a5ae265f9c6bc4bd6d4"
-            ],
-            "markers": "python_version >= '3.6'",
-            "version": "==1.16.0"
->>>>>>> 2ba3bc1f
         },
         "xlrd": {
             "hashes": [
