#!/bin/sh

# Function to print error message and exit
error_exit() {
    echo "$1" >&2
    exit 1
}

# Function to replace variables in files
replace_in_file() {
    local file="$1"
    local search="$2"
    local replace="$3"
    if [ "$(uname)" = "Darwin" ]; then
        # macOS
        sed -i "" "s|${search}|${replace}|" "$file"
    else
        # Linux/Unix and Windows (Git Bash)
        sed -i "s|${search}|${replace}|" "$file"
    fi
}

# Step 2: Copy the .XXXXX_env files if they don't exist
if [ ! -f backend/core/.env ]; then
    echo "Copying backend-core .env example file..."
    cp .backend_env.example backend/core/.env
fi

if [ ! -f frontend/.env ]; then
    echo "Copying frontend .env example file..."
    cp .frontend_env.example frontend/.env
fi

# Step 3: Ask the user for environment variables and update .env files
# only if they haven't been set.

# Update backend/core/.env
if grep -q "SUPABASE_URL=<change-me>" backend/core/.env; then
    echo "SUPABASE_URL can be found in your Supabase dashboard under Settings > API."
    SUPABASE_URL=$(gum input --placeholder "Enter SUPABASE_URL for backend/core")
    replace_in_file backend/core/.env "SUPABASE_URL=.*" "SUPABASE_URL=${SUPABASE_URL}"
fi

if grep -q "SUPABASE_SERVICE_KEY=<change-me>" backend/core/.env; then
    echo "SUPABASE_SERVICE_KEY can be found in your Supabase dashboard under Settings > API. Use the anon public key found in the Project API keys section."
    SUPABASE_SERVICE_KEY=$(gum input --placeholder "Enter SUPABASE_SERVICE_KEY for backend/core")
    replace_in_file backend/core/.env "SUPABASE_SERVICE_KEY=.*" "SUPABASE_SERVICE_KEY=${SUPABASE_SERVICE_KEY}"
fi

<<<<<<< HEAD
if grep -q "PG_DATABASE_URL=<change-me>" backend/.env; then
    echo "PG_DATABASE_URL can be found in your Postgres provider Settings > API."
    PG_DATABASE_URL=$(gum input --placeholder "Enter PG_DATABASE_URL for backend")
    replace_in_file backend/.env "PG_DATABASE_URL=.*" "PG_DATABASE_URL=${PG_DATABASE_URL}"
fi

if grep -q "OPENAI_API_KEY=<change-me>" backend/.env; then
=======
if grep -q "OPENAI_API_KEY=<change-me>" backend/core/.env; then
>>>>>>> 56f254a0
    echo "OPENAI_API_KEY is the API key from OpenAI, if you are using OpenAI services."
    OPENAI_API_KEY=$(gum input --placeholder "Enter OPENAI_API_KEY for backend/core")
    replace_in_file backend/core/.env "OPENAI_API_KEY=.*" "OPENAI_API_KEY=${OPENAI_API_KEY}"
fi

if grep -q "JWT_SECRET_KEY=<change-me>" backend/core/.env; then
    echo "JWT_SECRET_KEY can be found in your Supabase project dashboard under Settings > API > JWT Settings > JWT Secret."
    JWT_SECRET_KEY=$(gum input --placeholder "Enter JWT_SECRET_KEY for backend/core")
    replace_in_file backend/core/.env "JWT_SECRET_KEY=.*" "JWT_SECRET_KEY=${JWT_SECRET_KEY}"
fi

# Update frontend/.env using the same SUPABASE_URL and SUPABASE_SERVICE_KEY
if grep -q "NEXT_PUBLIC_SUPABASE_URL=<change-me>" frontend/.env; then
    replace_in_file frontend/.env "NEXT_PUBLIC_SUPABASE_URL=.*" "NEXT_PUBLIC_SUPABASE_URL=${SUPABASE_URL}"
fi

if grep -q "NEXT_PUBLIC_SUPABASE_ANON_KEY=<change-me>" frontend/.env; then
    replace_in_file frontend/.env "NEXT_PUBLIC_SUPABASE_ANON_KEY=.*" "NEXT_PUBLIC_SUPABASE_ANON_KEY=${SUPABASE_SERVICE_KEY}"
fi

# Step 4: Run the migration scripts (this is supposed to be done manually as per the instructions)
echo "Running the migration scripts..."
./migration.sh

# Step 5: Launch the app
echo "Launching the app..."
docker compose -f docker-compose.yml up --build

# Final message
echo "Navigate to localhost:3000 in your browser to access the app."<|MERGE_RESOLUTION|>--- conflicted
+++ resolved
@@ -47,17 +47,13 @@
     replace_in_file backend/core/.env "SUPABASE_SERVICE_KEY=.*" "SUPABASE_SERVICE_KEY=${SUPABASE_SERVICE_KEY}"
 fi
 
-<<<<<<< HEAD
 if grep -q "PG_DATABASE_URL=<change-me>" backend/.env; then
     echo "PG_DATABASE_URL can be found in your Postgres provider Settings > API."
     PG_DATABASE_URL=$(gum input --placeholder "Enter PG_DATABASE_URL for backend")
     replace_in_file backend/.env "PG_DATABASE_URL=.*" "PG_DATABASE_URL=${PG_DATABASE_URL}"
 fi
 
-if grep -q "OPENAI_API_KEY=<change-me>" backend/.env; then
-=======
 if grep -q "OPENAI_API_KEY=<change-me>" backend/core/.env; then
->>>>>>> 56f254a0
     echo "OPENAI_API_KEY is the API key from OpenAI, if you are using OpenAI services."
     OPENAI_API_KEY=$(gum input --placeholder "Enter OPENAI_API_KEY for backend/core")
     replace_in_file backend/core/.env "OPENAI_API_KEY=.*" "OPENAI_API_KEY=${OPENAI_API_KEY}"
