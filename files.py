import os
from typing import (
    Any,
    Union,
)
import zipfile
import streamlit as st
from streamlit.runtime.uploaded_file_manager import (
    UploadedFile,
    UploadedFileRec,
    UploadedFileManager,
)
from streamlit.runtime.scriptrunner import get_script_run_ctx
from supabase.client import Client
from langchain.vectorstores.supabase import SupabaseVectorStore
from components_keys import ComponentsKeys
from loaders.audio import process_audio
from loaders.txt import process_txt
from loaders.csv import process_csv
from loaders.markdown import process_markdown
from loaders.pdf import process_pdf
from loaders.html import (
    create_html_file,
    delete_tempfile,
    get_html,
    process_html,
)
from loaders.powerpoint import process_powerpoint
from loaders.docx import process_docx
from utils import compute_sha1_from_content


ctx = get_script_run_ctx()
manager = UploadedFileManager()
file_processors = {
    ".txt": process_txt,
    ".csv": process_csv,
    ".md": process_markdown,
    ".markdown": process_markdown,
    ".m4a": process_audio,
    ".mp3": process_audio,
    ".webm": process_audio,
    ".mp4": process_audio,
    ".mpga": process_audio,
    ".wav": process_audio,
    ".mpeg": process_audio,
    ".pdf": process_pdf,
    ".html": process_html,
    ".pptx": process_powerpoint,
    ".docx": process_docx
}

def file_uploader(supabase, vector_store):
    # Omit zip file support if the `st.secrets.self_hosted` != "true" because
    # a zip file can consist of multiple files so the limit on 1 file uploaded
    # at a time in the demo can be circumvented.
    accepted_file_extensions = list(file_processors.keys())
    accept_multiple_files = st.secrets.self_hosted == "true"
    if accept_multiple_files:
        accepted_file_extensions += [".zip"]

    files = st.file_uploader(
        "**Upload a file**",
        accept_multiple_files=accept_multiple_files,
        type=accepted_file_extensions,
        key=ComponentsKeys.FILE_UPLOADER,
    )
    if st.secrets.self_hosted == "false":
        st.markdown("**In demo mode, the max file size is 1MB**")
    if st.button("Add to Database"):
        # Single file upload
        if isinstance(files, UploadedFile):
            filter_file(files, supabase, vector_store)
        # Multiple files upload
        elif isinstance(files, list):
            for file in files:
                filter_file(file, supabase, vector_store)

def file_already_exists(supabase, file):
    file_sha1 = compute_sha1_from_content(file.getvalue())
    response = supabase.table("documents").select("id").eq("metadata->>file_sha1", file_sha1).execute()
    return len(response.data) > 0

def file_to_uploaded_file(file: Any) -> Union[None, UploadedFile]:
    """Convert a file to a streamlit `UploadedFile` object.

    This allows us to unzip files and treat them the same way
    streamlit treats files uploaded through the file uploader.

    Parameters
    ---------
    file : Any
        The file. Can be any file supported by this app.

    Returns
    -------
    Union[None, UploadedFile]
        The file converted to a streamlit `UploadedFile` object.
        Returns `None` if the script context cannot be grabbed.
    """

    if ctx is None:
        print("script context not found, skipping uploading file:", file.name)
        return

    file_extension = os.path.splitext(file.name)[-1]
    file_name = file.name
    file_data = file.read()
    # The file manager will automatically assign an ID so pass `None`
    # Reference: https://github.com/streamlit/streamlit/blob/9a6ce804b7977bdc1f18906d1672c45f9a9b3398/lib/streamlit/runtime/uploaded_file_manager.py#LL98C6-L98C6
    uploaded_file_rec = UploadedFileRec(None, file_name, file_extension, file_data)
    uploaded_file_rec = manager.add_file(
        ctx.session_id,
        ComponentsKeys.FILE_UPLOADER,
        uploaded_file_rec,
    )
    return UploadedFile(uploaded_file_rec)

def filter_zip_file(
    file: UploadedFile,
    supabase: Client,
    vector_store: SupabaseVectorStore,
) -> None:
    """Unzip the zip file then filter each unzipped file.

    Parameters
    ----------
    file : UploadedFile
        The uploaded file from the file uploader.
    supabase : Client
        The supabase client.
    vector_store : SupabaseVectorStore
        The vector store in the database.
    """

    with zipfile.ZipFile(file, "r") as z:
        unzipped_files = z.namelist()
        for unzipped_file in unzipped_files:
            with z.open(unzipped_file, "r") as f:
                filter_file(f, supabase, vector_store)

def filter_file(file, supabase, vector_store):
    # Streamlit file uploads are of type `UploadedFile` which has the
    # necessary methods and attributes for this app to work.
    if not isinstance(file, UploadedFile):
        file = file_to_uploaded_file(file)

    file_extension = os.path.splitext(file.name)[-1]
    if file_extension == ".zip":
        filter_zip_file(file, supabase, vector_store)
        return True

    if file_already_exists(supabase, file):
        st.write(f"😎 {file.name} is already in the database.")
        return False

    if file.size < 1:
        st.write(f"💨 {file.name} is empty.")
        return False

    if file_extension in file_processors:
        if st.secrets.self_hosted == "false":
            file_processors[file_extension](vector_store, file, stats_db=supabase)
        else:
<<<<<<< HEAD
            st.write(f"❌ {file.name} is not a valid file type.")
            return False

def url_uploader(supabase, openai_key, vector_store):
    
        url = st.text_area("**Add an url**",placeholder="https://www.quivr.app")
        button = st.button("Add the URL to the database")

        if button:
            if not st.session_state["overused"]:
                html = get_html(url)
                if html:
                    st.write(f"Getting content ... {url}  ")
                    try:
                        file, temp_file_path = create_html_file(url, html)
                    except UnicodeEncodeError as e:
                        st.write(f"❌ Error encoding character: {e}")
                    ret = filter_file(file, supabase, vector_store)
                    delete_tempfile(temp_file_path, url, ret)
                else:
                    st.write(f"❌ Failed to access to {url} .")
=======
            file_processors[file_extension](vector_store, file, stats_db=None)
        st.write(f"✅ {file.name} ")
        return True

    st.write(f"❌ {file.name} is not a valid file type.")
    return False

def url_uploader(supabase, vector_store):
    url = st.text_area("**Add an url**",placeholder="https://www.quivr.app")
    button = st.button("Add the URL to the database")

    if button:
        if not st.session_state["overused"]:
            html = get_html(url)
            if html:
                st.write(f"Getting content ... {url}  ")
                file, temp_file_path = create_html_file(url, html)
                ret = filter_file(file, supabase, vector_store)
                delete_tempfile(temp_file_path, url, ret)
>>>>>>> 6d1f22a4
            else:
                st.write(f"❌ Failed to access to {url} .")
        else:
            st.write("You have reached your daily limit. Please come back later or self host the solution.")<|MERGE_RESOLUTION|>--- conflicted
+++ resolved
@@ -162,29 +162,6 @@
         if st.secrets.self_hosted == "false":
             file_processors[file_extension](vector_store, file, stats_db=supabase)
         else:
-<<<<<<< HEAD
-            st.write(f"❌ {file.name} is not a valid file type.")
-            return False
-
-def url_uploader(supabase, openai_key, vector_store):
-    
-        url = st.text_area("**Add an url**",placeholder="https://www.quivr.app")
-        button = st.button("Add the URL to the database")
-
-        if button:
-            if not st.session_state["overused"]:
-                html = get_html(url)
-                if html:
-                    st.write(f"Getting content ... {url}  ")
-                    try:
-                        file, temp_file_path = create_html_file(url, html)
-                    except UnicodeEncodeError as e:
-                        st.write(f"❌ Error encoding character: {e}")
-                    ret = filter_file(file, supabase, vector_store)
-                    delete_tempfile(temp_file_path, url, ret)
-                else:
-                    st.write(f"❌ Failed to access to {url} .")
-=======
             file_processors[file_extension](vector_store, file, stats_db=None)
         st.write(f"✅ {file.name} ")
         return True
@@ -201,10 +178,13 @@
             html = get_html(url)
             if html:
                 st.write(f"Getting content ... {url}  ")
+                try:
+                    file, temp_file_path = create_html_file(url, html)
+                except UnicodeEncodeError as e:
+                    st.write(f"❌ Error encoding character: {e}")
                 file, temp_file_path = create_html_file(url, html)
                 ret = filter_file(file, supabase, vector_store)
                 delete_tempfile(temp_file_path, url, ret)
->>>>>>> 6d1f22a4
             else:
                 st.write(f"❌ Failed to access to {url} .")
         else:
