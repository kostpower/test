name: Backend Tests

on:
  push:
    branches: [main]
    paths:
<<<<<<< HEAD
      - "backend/**"
=======
      - 'backend/core/**'
>>>>>>> 56f254a0
  pull_request:
    branches: [main]
    paths:
<<<<<<< HEAD
      - "backend/**"
  workflow_dispatch:
    inputs:
      logLevel:
        description: 'Log level'
        required: true
        default: 'warning'
        type: choice
        options:
        - info
        - warning
        - debug
      tags:
        description: 'Test scenario tags'
        required: false
        type: boolean
      environment:
        description: 'Environment to run tests against'
        type: environment
        required: false

=======
      - 'backend/core/**'  
>>>>>>> 56f254a0
jobs:
  build:
    runs-on: ubuntu-latest
    defaults:
      run:
        working-directory: ./backend/core
    environment: preview
    strategy:
      matrix:
        python-version: ["3.11"]

    steps:
      - uses: actions/checkout@v3
      - name: Set up Python ${{ matrix.python-version }}
        uses: actions/setup-python@v4
        with:
          python-version: ${{ matrix.python-version }}
          cache: "pip"
      - name: Install dependencies
        run: |
          python -m pip install --upgrade pip
          pip install pytest
          pip install pyright
          if [ -f requirements.txt ]; then pip install -r requirements.txt; fi
      - name: Test with pytest
        env:
          SUPABASE_URL: ${{secrets.SUPABASE_URL}}
          SUPABASE_SERVICE_KEY: ${{secrets.SUPABASE_SERVICE_KEY}}
          PG_DATABASE_URL: ${{secrets.PG_DATABASE_URL}}
          OPENAI_API_KEY: ${{secrets.OPENAI_API_KEY}}
          ANTHROPIC_API_KEY: ${{secrets.ANTHROPIC_API_KEY}}
          JWT_SECRET_KEY: ${{secrets.JWT_SECRET_KEY}}
          CI_TEST_API_KEY: ${{secrets.CI_TEST_API_KEY}}
        run: |
<<<<<<< HEAD
          pytest

=======
          python -m pytest tests/
        
>>>>>>> 56f254a0
      - name: Static type checking with pyright
        run: |
          pyright<|MERGE_RESOLUTION|>--- conflicted
+++ resolved
@@ -4,16 +4,11 @@
   push:
     branches: [main]
     paths:
-<<<<<<< HEAD
-      - "backend/**"
-=======
       - 'backend/core/**'
->>>>>>> 56f254a0
   pull_request:
     branches: [main]
     paths:
-<<<<<<< HEAD
-      - "backend/**"
+      - 'backend/core/**'
   workflow_dispatch:
     inputs:
       logLevel:
@@ -34,9 +29,6 @@
         type: environment
         required: false
 
-=======
-      - 'backend/core/**'  
->>>>>>> 56f254a0
 jobs:
   build:
     runs-on: ubuntu-latest
@@ -71,13 +63,8 @@
           JWT_SECRET_KEY: ${{secrets.JWT_SECRET_KEY}}
           CI_TEST_API_KEY: ${{secrets.CI_TEST_API_KEY}}
         run: |
-<<<<<<< HEAD
-          pytest
+          python -m pytest tests/
 
-=======
-          python -m pytest tests/
-        
->>>>>>> 56f254a0
       - name: Static type checking with pyright
         run: |
           pyright