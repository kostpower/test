# Changelog

<<<<<<< HEAD
=======
## 0.0.273 (2024-06-25)

## What's Changed
* feat(frontend): new ui ux for knowledge by @Zewed in https://github.com/QuivrHQ/quivr/pull/2732
* fix(frontend): small issues with scss by @Zewed in https://github.com/QuivrHQ/quivr/pull/2734


**Full Changelog**: https://github.com/QuivrHQ/quivr/compare/v0.0.272...v0.0.273

>>>>>>> cd951d09
## 0.0.272 (2024-06-24)

## What's Changed
* fix(frontend): send empty sync is not allowed by @Zewed in https://github.com/QuivrHQ/quivr/pull/2716
* feat: Improve efficiency of syncing stripe by @StanGirard in https://github.com/QuivrHQ/quivr/pull/2719


**Full Changelog**: https://github.com/QuivrHQ/quivr/compare/v0.0.271...v0.0.272

## 0.0.271 (2024-06-24)

## What's Changed
* fix: check user premium upsert by @AmineDiro in https://github.com/QuivrHQ/quivr/pull/2714


**Full Changelog**: https://github.com/QuivrHQ/quivr/compare/v0.0.270...v0.0.271

## 0.0.270 (2024-06-24)

## What's Changed
* fix(frontend): small rephrase by @Zewed in https://github.com/QuivrHQ/quivr/pull/2699
* feat(frontend): table markdown by @Zewed in https://github.com/QuivrHQ/quivr/pull/2702
* Enable Porter Application raise by @porter-deployment-app in https://github.com/QuivrHQ/quivr/pull/2705
* Enable Porter Application raise-frontend by @porter-deployment-app in https://github.com/QuivrHQ/quivr/pull/2706
* chore: Remove Porter stack deployment workflows for cherry-pick-backend and cherry-pick-frontend by @StanGirard in https://github.com/QuivrHQ/quivr/pull/2707
* fix(frontend): 25 instead of 100 by @Zewed in https://github.com/QuivrHQ/quivr/pull/2708
* fix(frontend): remove double scss class by @elazarnaaman in https://github.com/QuivrHQ/quivr/pull/2704
* fix(frontend): documents before connections by @Zewed in https://github.com/QuivrHQ/quivr/pull/2711
* feat(frontend): brain studio interface by @Zewed in https://github.com/QuivrHQ/quivr/pull/2712


**Full Changelog**: https://github.com/QuivrHQ/quivr/compare/v0.0.269...v0.0.270

## 0.0.269 (2024-06-20)

## What's Changed
* feat: Add Microsoft Identity Association JSON file by @StanGirard in https://github.com/QuivrHQ/quivr/pull/2697


**Full Changelog**: https://github.com/QuivrHQ/quivr/compare/v0.0.268...v0.0.269

## 0.0.268 (2024-06-18)

## What's Changed

- fix(frontend): rephrase unpaid to free by @Zewed in https://github.com/QuivrHQ/quivr/pull/2679
- feat(frontend): set from connections by default in knowledge to feed by @Zewed in https://github.com/QuivrHQ/quivr/pull/2680
- feat(frontend): rephrase from Url to from Website's page by @Zewed in https://github.com/QuivrHQ/quivr/pull/2684
- feat(frontend): new chat interface by @Zewed in https://github.com/QuivrHQ/quivr/pull/2687
- fix(frontend): next step impossible if no knowledge when creating brain if no onboarded by @Zewed in https://github.com/QuivrHQ/quivr/pull/2688
- feat(turbopack): Implement turbo pack compiler by @StanGirard in https://github.com/QuivrHQ/quivr/pull/2685
- fix(frontend): rephrase thoughts button title by @Zewed in https://github.com/QuivrHQ/quivr/pull/2689

**Full Changelog**: https://github.com/QuivrHQ/quivr/compare/v0.0.267...v0.0.268

## 0.0.267 (2024-06-14)

## What's Changed

- fix(frontend): scroll modal payment by @Zewed in https://github.com/QuivrHQ/quivr/pull/2675

**Full Changelog**: https://github.com/QuivrHQ/quivr/compare/v0.0.266...v0.0.267

## 0.0.266 (2024-06-13)

## What's Changed

- fix: Add logic to filter active subscriptions in check_if_is_premium_user function by @StanGirard in https://github.com/QuivrHQ/quivr/pull/2673

**Full Changelog**: https://github.com/QuivrHQ/quivr/compare/v0.0.265...v0.0.266

## 0.0.265 (2024-06-13)

## What's Changed

- feat: Add timezone conversion for premium user check by @StanGirard in https://github.com/QuivrHQ/quivr/pull/2670

**Full Changelog**: https://github.com/QuivrHQ/quivr/compare/v0.0.264...v0.0.265

## 0.0.264 (2024-06-13)

## What's Changed

- fix: name passed in sync authorize by @StanGirard in https://github.com/QuivrHQ/quivr/pull/2665
- feat: Add premium user check in celery task by @StanGirard in https://github.com/QuivrHQ/quivr/pull/2668

**Full Changelog**: https://github.com/QuivrHQ/quivr/compare/v0.0.263...v0.0.264

## 0.0.263 (2024-06-12)

## What's Changed

- fix: Add error handling for syncing in tasks.py by @StanGirard in https://github.com/QuivrHQ/quivr/pull/2663

**Full Changelog**: https://github.com/QuivrHQ/quivr/compare/v0.0.262...v0.0.263

## 0.0.262 (2024-06-12)

## What's Changed

- Update README.md by @ferozemohideen in https://github.com/QuivrHQ/quivr/pull/2660
- feat: Normalize file names in sync module by @StanGirard in https://github.com/QuivrHQ/quivr/pull/2661

**Full Changelog**: https://github.com/QuivrHQ/quivr/compare/v0.0.261...v0.0.262

## 0.0.261 (2024-06-11)

## What's Changed

- feat: Update Google authorization URL with prompt for consent by @StanGirard in https://github.com/QuivrHQ/quivr/pull/2658

**Full Changelog**: https://github.com/QuivrHQ/quivr/compare/v0.0.260...v0.0.261

## 0.0.260 (2024-06-11)

## What's Changed

- feat: Add extra_hosts configuration to docker-compose.dev.yml by @StanGirard in https://github.com/QuivrHQ/quivr/pull/2635
- fix: sync creation fixed by @StanGirard in https://github.com/QuivrHQ/quivr/pull/2637
- chore: Set default value for "last_synced" column in "syncs_active" table to '2024-06-01 15:30:25+00' by @StanGirard in https://github.com/QuivrHQ/quivr/pull/2638
- fix: integrations by @StanGirard in https://github.com/QuivrHQ/quivr/pull/2642
- feat(frontend): sharepoint and gdrive integration by @Zewed in https://github.com/QuivrHQ/quivr/pull/2643
- fix(frontend): display bug on add knowledge by @Zewed in https://github.com/QuivrHQ/quivr/pull/2644
- fix: files_metadata by @StanGirard in https://github.com/QuivrHQ/quivr/pull/2645
- fix(google): auth is now in state by @StanGirard in https://github.com/QuivrHQ/quivr/pull/2647
- fix(frontend): add brain modal integration doestn t work by @Zewed in https://github.com/QuivrHQ/quivr/pull/2649
- fix(frontend): tooltip on folder line by @Zewed in https://github.com/QuivrHQ/quivr/pull/2650
- feat: telemetry improved by @StanGirard in https://github.com/QuivrHQ/quivr/pull/2651
- feat: Add force_sync option to SyncsActiveUpdateInput by @StanGirard in https://github.com/QuivrHQ/quivr/pull/2652
- Update license to include enterprise features by @StanGirard in https://github.com/QuivrHQ/quivr/pull/2653
- fix(frontend): onboarding bug by @Zewed in https://github.com/QuivrHQ/quivr/pull/2655
- Update README.md by @ferozemohideen in https://github.com/QuivrHQ/quivr/pull/2656

## New Contributors

- @ferozemohideen made their first contribution in https://github.com/QuivrHQ/quivr/pull/2656

**Full Changelog**: https://github.com/QuivrHQ/quivr/compare/v0.0.259...v0.0.260

## 0.0.259 (2024-06-04)

## What's Changed

- feat(upload): async improved by @AmineDiro in https://github.com/QuivrHQ/quivr/pull/2544

## New Contributors

- @AmineDiro made their first contribution in https://github.com/QuivrHQ/quivr/pull/2544

**Full Changelog**: https://github.com/QuivrHQ/quivr/compare/v0.0.258...v0.0.259

## 0.0.258 (2024-05-29)

## What's Changed

- feat: Update QuivrRAG and run_evaluation.py files by @StanGirard in https://github.com/QuivrHQ/quivr/pull/2615
- fix: modify thought prompt by @chloedia in https://github.com/QuivrHQ/quivr/pull/2626
- feat(llamaparse): Update parsing instructions in common.py by @StanGirard in https://github.com/QuivrHQ/quivr/pull/2627
- feat(sync): retrieve user email used for the connection by @StanGirard in https://github.com/QuivrHQ/quivr/pull/2628
- fix: Refactor conversational_qa_chain initialization in KnowledgeBrainQA by @StanGirard in https://github.com/QuivrHQ/quivr/pull/2629

**Full Changelog**: https://github.com/QuivrHQ/quivr/compare/v0.0.257...v0.0.258

## 0.0.257 (2024-05-28)

## What's Changed

- Add Privacy & Compliance Documentation by @StanGirard in https://github.com/QuivrHQ/quivr/pull/2620
- docs(security): added compliance by @StanGirard in https://github.com/QuivrHQ/quivr/pull/2621
- fix(frontend): upgrade button on user page by @Zewed in https://github.com/QuivrHQ/quivr/pull/2623
- feat(frontend): Add ThoughtsButton component for displaying thoughts by @StanGirard in https://github.com/QuivrHQ/quivr/pull/2624

**Full Changelog**: https://github.com/QuivrHQ/quivr/compare/v0.0.256...v0.0.257

## 0.0.256 (2024-05-26)

## What's Changed

- feat(rag): follow-up questions and thoughts with spanish fix by @StanGirard in https://github.com/QuivrHQ/quivr/pull/2618

**Full Changelog**: https://github.com/QuivrHQ/quivr/compare/v0.0.255...v0.0.256

## 0.0.255 (2024-05-24)

## What's Changed

- feat: Add Google Drive & Sharepoint sync in backend by @StanGirard in https://github.com/QuivrHQ/quivr/pull/2592
- Revert "feat: Add Google Drive & Sharepoint sync in backend" by @StanGirard in https://github.com/QuivrHQ/quivr/pull/2603
- Feat/auth-playground by @StanGirard in https://github.com/QuivrHQ/quivr/pull/2605
- feat: add init to create packages by @StanGirard in https://github.com/QuivrHQ/quivr/pull/2606
- Add additional modules to celery.autodiscover_tasks() by @StanGirard in https://github.com/QuivrHQ/quivr/pull/2607
- Feat/celery import by @StanGirard in https://github.com/QuivrHQ/quivr/pull/2608
- feat: self-reflect brain by @StanGirard in https://github.com/QuivrHQ/quivr/pull/2610
- feat: ragas improved testing by @StanGirard in https://github.com/QuivrHQ/quivr/pull/2611
- fix(frontend): less agressive colors by @Zewed in https://github.com/QuivrHQ/quivr/pull/2612
- fix(frontend): important buttons by @Zewed in https://github.com/QuivrHQ/quivr/pull/2613
- fix(frontend): fix white colors by @Zewed in https://github.com/QuivrHQ/quivr/pull/2614
- fix(frontend): using dark mode in tiptap by @ramonzaca in https://github.com/QuivrHQ/quivr/pull/2616

## New Contributors

- @ramonzaca made their first contribution in https://github.com/QuivrHQ/quivr/pull/2616

**Full Changelog**: https://github.com/QuivrHQ/quivr/compare/v0.0.254...v0.0.255

## 0.0.254 (2024-05-21)

## What's Changed

- fix: sender email address in resend_invitation_email.py by @StanGirard in https://github.com/QuivrHQ/quivr/pull/2600

**Full Changelog**: https://github.com/QuivrHQ/quivr/compare/v0.0.253...v0.0.254

## 0.0.253 (2024-05-14)

## What's Changed

- fix(frontend): Implement persistent dark mode setting and & Implement persistent dark mode setting by @elazarnaaman in https://github.com/QuivrHQ/quivr/pull/2423
- fix(frontend): hover effect on profile Button by @Zewed in https://github.com/QuivrHQ/quivr/pull/2587
- fix(frontend): user invite UI on Mobile by @Zewed in https://github.com/QuivrHQ/quivr/pull/2586
- feat: Update ChatLiteLLM model and add RLS optimization for notifications by @StanGirard in https://github.com/QuivrHQ/quivr/pull/2591

## New Contributors

- @elazarnaaman made their first contribution in https://github.com/QuivrHQ/quivr/pull/2423

**Full Changelog**: https://github.com/QuivrHQ/quivr/compare/v0.0.252...v0.0.253

## 0.0.252 (2024-05-13)

## What's Changed

- docs: Update GPT4 documentation with available tools and use cases by @StanGirard in https://github.com/QuivrHQ/quivr/pull/2580
- docs: Add docstrings to integration brains by @StanGirard in https://github.com/QuivrHQ/quivr/pull/2582
- fix: Update import statements for OllamaEmbeddings by @StanGirard in https://github.com/QuivrHQ/quivr/pull/2584
- feat: Add support for gpt-4o model by @StanGirard in https://github.com/QuivrHQ/quivr/pull/2589

**Full Changelog**: https://github.com/QuivrHQ/quivr/compare/v0.0.251...v0.0.252

## 0.0.251 (2024-05-10)

## What's Changed

- feat(tool): Add URLReaderTool by @StanGirard in https://github.com/QuivrHQ/quivr/pull/2577
- feat(email): Add email sender tool and update image generator tool by @StanGirard in https://github.com/QuivrHQ/quivr/pull/2579

**Full Changelog**: https://github.com/QuivrHQ/quivr/compare/v0.0.250...v0.0.251

## 0.0.250 (2024-05-10)

## What's Changed

- feat(gpt4): Add search functionality by @StanGirard in https://github.com/QuivrHQ/quivr/pull/2566
- [ImgBot] Optimize images by @imgbot in https://github.com/QuivrHQ/quivr/pull/2568
- feat(gpt4): image generation by @StanGirard in https://github.com/QuivrHQ/quivr/pull/2569
- fix(front): Add NEXT_PUBLIC_AUTH_MODES to .env.example by @StanGirard in https://github.com/QuivrHQ/quivr/pull/2570
- fix: NEXT_PUBLIC_AUTH_MODES in docker-compose.yml by @StanGirard in https://github.com/QuivrHQ/quivr/pull/2572
- docs: Add Supabase configuration documentation by @StanGirard in https://github.com/QuivrHQ/quivr/pull/2574
- docs(gpt4): Update GPT-4 Documentation by @StanGirard in https://github.com/QuivrHQ/quivr/pull/2573
- chore: tools by @StanGirard in https://github.com/QuivrHQ/quivr/pull/2575
- feat(brave-search): Update GPT4Brain tools and add WebSearchTool by @StanGirard in https://github.com/QuivrHQ/quivr/pull/2576

## New Contributors

- @imgbot made their first contribution in https://github.com/QuivrHQ/quivr/pull/2568

**Full Changelog**: https://github.com/QuivrHQ/quivr/compare/v0.0.249...v0.0.250

## 0.0.249 (2024-05-08)

## What's Changed

- feat(crawler): Add Playwright for web crawling by @StanGirard in https://github.com/QuivrHQ/quivr/pull/2562
- ci(ecr): added build to public ecr by @StanGirard in https://github.com/QuivrHQ/quivr/pull/2564

**Full Changelog**: https://github.com/QuivrHQ/quivr/compare/v0.0.248...v0.0.249

## 0.0.248 (2024-05-07)

## What's Changed

- fix: utf8 encoding by @chloedia in https://github.com/QuivrHQ/quivr/pull/2555
- feat(celery): moved assistant summary to celery by @StanGirard in https://github.com/QuivrHQ/quivr/pull/2557
- Revert "feat(celery): moved assistant summary to celery" by @StanGirard in https://github.com/QuivrHQ/quivr/pull/2558

## New Contributors

- @chloedia made their first contribution in https://github.com/QuivrHQ/quivr/pull/2555

**Full Changelog**: https://github.com/QuivrHQ/quivr/compare/v0.0.247...v0.0.248

## 0.0.247 (2024-05-07)

## What's Changed

- feat(frontend): add notifications for document uploads by @Zewed in https://github.com/QuivrHQ/quivr/pull/2549
- Update install.mdx by @dazeb in https://github.com/QuivrHQ/quivr/pull/2552
- fix(frontend): fix notifications issues by @Zewed in https://github.com/QuivrHQ/quivr/pull/2551
- chore(ci): Update PR title linting workflow by @StanGirard in https://github.com/QuivrHQ/quivr/pull/2553

## New Contributors

- @dazeb made their first contribution in https://github.com/QuivrHQ/quivr/pull/2552

**Full Changelog**: https://github.com/QuivrHQ/quivr/compare/v0.0.246...v0.0.247

## 0.0.246 (2024-05-04)

## What's Changed

- Enable Porter Application theodo-backend by @porter-deployment-app in https://github.com/QuivrHQ/quivr/pull/2537
- Enable Porter Application theodo-frontend by @porter-deployment-app in https://github.com/QuivrHQ/quivr/pull/2538
- Add config parameter to conversational_qa_chain by @StanGirard in https://github.com/QuivrHQ/quivr/pull/2540
- feat(notion): update doc by @StanGirard in https://github.com/QuivrHQ/quivr/pull/2542

**Full Changelog**: https://github.com/QuivrHQ/quivr/compare/v0.0.245...v0.0.246

## 0.0.245 (2024-05-03)

## What's Changed

- feat(user): Delete User Data from frontend by @Zewed in https://github.com/QuivrHQ/quivr/pull/2476
- feat(backend): Add a pre_pring on Connection polling to handle disconnection by @dmourot in https://github.com/QuivrHQ/quivr/pull/2534
- feat(llama-parse): improve prompt by @StanGirard in https://github.com/QuivrHQ/quivr/pull/2535
- feat(brain): Add ProxyBrain integration by @StanGirard in https://github.com/QuivrHQ/quivr/pull/2536

**Full Changelog**: https://github.com/QuivrHQ/quivr/compare/v0.0.244...v0.0.245

## 0.0.244 (2024-05-02)

## What's Changed

- fix: Update parsing instruction in common.py by @StanGirard in https://github.com/QuivrHQ/quivr/pull/2531

**Full Changelog**: https://github.com/QuivrHQ/quivr/compare/v0.0.243...v0.0.244

## 0.0.243 (2024-05-01)

## What's Changed

- fix: Refactor chat_service.py and remove unused code by @StanGirard in https://github.com/QuivrHQ/quivr/pull/2530

**Full Changelog**: https://github.com/QuivrHQ/quivr/compare/v0.0.242...v0.0.243

## 0.0.242 (2024-05-01)

## What's Changed

- feat(notifications): implemented notifications with RLS and realtime by @StanGirard in https://github.com/QuivrHQ/quivr/pull/2525
- chore: packages by @StanGirard in https://github.com/QuivrHQ/quivr/pull/2527
- Enable Porter Application production by @porter-deployment-app in https://github.com/QuivrHQ/quivr/pull/2528

**Full Changelog**: https://github.com/QuivrHQ/quivr/compare/v0.0.241...v0.0.242

## 0.0.241 (2024-05-01)

## What's Changed

- feat(llamaparse): Add Llama Parse integration for complex document parsing by @StanGirard in https://github.com/QuivrHQ/quivr/pull/2517
- Delete Porter Application quivr-back by @porter-deployment-app in https://github.com/QuivrHQ/quivr/pull/2519
- Delete Porter Application quivr-demo-front by @porter-deployment-app in https://github.com/QuivrHQ/quivr/pull/2520
- Enable Porter Application preview by @porter-deployment-app in https://github.com/QuivrHQ/quivr/pull/2521
- Enable Porter Application preview-frontend by @porter-deployment-app in https://github.com/QuivrHQ/quivr/pull/2522
- feat(frontend): citations & sources by @Zewed in https://github.com/QuivrHQ/quivr/pull/2523
- Fix: citation handling in ChatItem component by @StanGirard in https://github.com/QuivrHQ/quivr/pull/2524

**Full Changelog**: https://github.com/QuivrHQ/quivr/compare/v0.0.240...v0.0.241

## 0.0.240 (2024-04-29)

## What's Changed

- feat(supabase): Add logging statements and refactor Supabase client creation by @StanGirard in https://github.com/QuivrHQ/quivr/pull/2514
- feat(backend): use SQLAlchemy instead od supabase API by @dmourot in https://github.com/QuivrHQ/quivr/pull/2516

**Full Changelog**: https://github.com/QuivrHQ/quivr/compare/v0.0.239...v0.0.240

## 0.0.239 (2024-04-28)

## What's Changed

- feat(citations): system added by @StanGirard in https://github.com/QuivrHQ/quivr/pull/2498
- feat(frontend): add nb of knowledges per brain by @Zewed in https://github.com/QuivrHQ/quivr/pull/2502
- docs: Update links in mint.json to add api by @StanGirard in https://github.com/QuivrHQ/quivr/pull/2504
- feat(docker): Update Dockerfile to install Supabase CLI by @StanGirard in https://github.com/QuivrHQ/quivr/pull/2505
- fix(frontend): fix some next errors by @Zewed in https://github.com/QuivrHQ/quivr/pull/2503
- feat(frontend): show remaining credits by @Zewed in https://github.com/QuivrHQ/quivr/pull/2495
- feat(embedding): keeping citations by @StanGirard in https://github.com/QuivrHQ/quivr/pull/2506
- fix(metadata): Removed citation from metadata by @StanGirard in https://github.com/QuivrHQ/quivr/pull/2507
- Add ci-migration script by @StanGirard in https://github.com/QuivrHQ/quivr/pull/2508
- Feat/migration ci 2 by @StanGirard in https://github.com/QuivrHQ/quivr/pull/2509
- Enable Porter Application quivr-com-backend by @porter-deployment-app in https://github.com/QuivrHQ/quivr/pull/2510
- Enable Porter Application quivr-com by @porter-deployment-app in https://github.com/QuivrHQ/quivr/pull/2511
- feat(profiler): Add pyinstrument package and update Makefile and backend code by @StanGirard in https://github.com/QuivrHQ/quivr/pull/2512
- feat(db): Add Supabase client and database instances caching by @StanGirard in https://github.com/QuivrHQ/quivr/pull/2513

**Full Changelog**: https://github.com/QuivrHQ/quivr/compare/v0.0.238...v0.0.239

## 0.0.238 (2024-04-25)

## What's Changed

- Enable Porter Application cherry-pick-backend by @porter-deployment-app in https://github.com/QuivrHQ/quivr/pull/2492
- Enable Porter Application cherry-pick-frontend by @porter-deployment-app in https://github.com/QuivrHQ/quivr/pull/2493
- feat: Add telemetry ping task to celery worker and main.py by @StanGirard in https://github.com/QuivrHQ/quivr/pull/2494
- fix(backend): compute history only if needed and put some cache to remove some call… by @dmourot in https://github.com/QuivrHQ/quivr/pull/2497

**Full Changelog**: https://github.com/QuivrHQ/quivr/compare/v0.0.237...v0.0.238

## 0.0.237 (2024-04-24)

## What's Changed

- docs: Add environment variables, increase user usage, and add new models by @StanGirard in https://github.com/QuivrHQ/quivr/pull/2481
- fix(frontend): Warning for Quivr Assistants by @Zewed in https://github.com/QuivrHQ/quivr/pull/2479
- fix(frontend): better UI for Onboarding by @Zewed in https://github.com/QuivrHQ/quivr/pull/2477
- docs: add new configuration items by @StanGirard in https://github.com/QuivrHQ/quivr/pull/2483
- Revert "fix(frontend): better UI for Onboarding" by @StanGirard in https://github.com/QuivrHQ/quivr/pull/2485
- feat(reranker): Add flashrank and contextual compression retriever by @StanGirard in https://github.com/QuivrHQ/quivr/pull/2480
- feat(history): max tokens in the history provided by @StanGirard in https://github.com/QuivrHQ/quivr/pull/2487
- feat: Update chunk overlap to 200 by @StanGirard in https://github.com/QuivrHQ/quivr/pull/2488
- docs: Add reranking configuration guide by @StanGirard in https://github.com/QuivrHQ/quivr/pull/2489
- docs: Update telemetry configuration in Quivr by @StanGirard in https://github.com/QuivrHQ/quivr/pull/2490

**Full Changelog**: https://github.com/QuivrHQ/quivr/compare/v0.0.236...v0.0.237

## 0.0.236 (2024-04-23)

## What's Changed

- feat(docs): update to new by @StanGirard in https://github.com/QuivrHQ/quivr/pull/2465
- feat(docs): Add new brain files and update navigation by @StanGirard in https://github.com/QuivrHQ/quivr/pull/2467
- Feat/docs category brains agents by @StanGirard in https://github.com/QuivrHQ/quivr/pull/2469
- fix(docs): update doc by @Zewed in https://github.com/QuivrHQ/quivr/pull/2470
- feat(digital-ocean): Update deployment instructions for Digital Ocean by @StanGirard in https://github.com/QuivrHQ/quivr/pull/2472
- docs(digital-ocean): added missing photo by @StanGirard in https://github.com/QuivrHQ/quivr/pull/2473
- docs: Update brain documentation and images by @StanGirard in https://github.com/QuivrHQ/quivr/pull/2475

**Full Changelog**: https://github.com/QuivrHQ/quivr/compare/v0.0.235...v0.0.236

## 0.0.235 (2024-04-21)

## What's Changed

- fix(sources): Remove duplicate sources and add metadata to model response by @StanGirard in https://github.com/QuivrHQ/quivr/pull/2462

**Full Changelog**: https://github.com/QuivrHQ/quivr/compare/v0.0.234...v0.0.235

## 0.0.234 (2024-04-21)

## What's Changed

- fix(gpt4): Refactor GPT4Brain and KnowledgeBrainQA classes to add non-streaming-saving-answer by @StanGirard in https://github.com/QuivrHQ/quivr/pull/2460

**Full Changelog**: https://github.com/QuivrHQ/quivr/compare/v0.0.233...v0.0.234

## 0.0.233 (2024-04-21)

## What's Changed

- refactor: reorg files in backend by @MaximeThoonsen in https://github.com/QuivrHQ/quivr/pull/2449
- Revert "refactor: reorg files in backend" by @StanGirard in https://github.com/QuivrHQ/quivr/pull/2456
- refactor: Refacto code #1 by @MaximeThoonsen in https://github.com/QuivrHQ/quivr/pull/2458
- refactor: reorg the files #2 by @MaximeThoonsen in https://github.com/QuivrHQ/quivr/pull/2457
- feat(gpt4): Add chat service and generate answer method to GPT4Brain class by @StanGirard in https://github.com/QuivrHQ/quivr/pull/2459

## New Contributors

- @MaximeThoonsen made their first contribution in https://github.com/QuivrHQ/quivr/pull/2449

**Full Changelog**: https://github.com/QuivrHQ/quivr/compare/v0.0.232...v0.0.233

## 0.0.232 (2024-04-19)

## What's Changed

- Update CPU and memory settings in task definition files by @StanGirard in https://github.com/QuivrHQ/quivr/pull/2450
- fix: Fix error message in SummaryAssistant class by @StanGirard in https://github.com/QuivrHQ/quivr/pull/2453

**Full Changelog**: https://github.com/QuivrHQ/quivr/compare/v0.0.231...v0.0.232

## 0.0.231 (2024-04-19)

## What's Changed

- feat(assistants): Add user usage update and pricing calculation to ITO assistant by @StanGirard in https://github.com/QuivrHQ/quivr/pull/2433
- feat(assistant): improve prompt summary by @StanGirard in https://github.com/QuivrHQ/quivr/pull/2435
- feat(assistants): Add PDF generation functionality and nice emails by @StanGirard in https://github.com/QuivrHQ/quivr/pull/2436
- feat(analytics): rely on sql rather that python loop for brains by @StanGirard in https://github.com/QuivrHQ/quivr/pull/2437
- fix(assistant): summary now can output 2000 tokens by @StanGirard in https://github.com/QuivrHQ/quivr/pull/2440
- feat(assistant): check if key of file is same as filename uploaded by @StanGirard in https://github.com/QuivrHQ/quivr/pull/2439
- feat: Update Docker build commands and dependencies by @StanGirard in https://github.com/QuivrHQ/quivr/pull/2441
- feat(rag): Refactor DEFAULT_DOCUMENT_PROMPT in quivr_rag.py by @StanGirard in https://github.com/QuivrHQ/quivr/pull/2442
- Enable Porter Application quivr-back by @porter-deployment-app in https://github.com/QuivrHQ/quivr/pull/2443
- Enable Porter Application quivr-demo-front by @porter-deployment-app in https://github.com/QuivrHQ/quivr/pull/2444
- fix(assistants): brain id is null by @StanGirard in https://github.com/QuivrHQ/quivr/pull/2445
- feat(summary): improve prompt to get more insights by @StanGirard in https://github.com/QuivrHQ/quivr/pull/2446
- feat(aws): Update CPU and memory configurations for task definitions by @StanGirard in https://github.com/QuivrHQ/quivr/pull/2447
- feat(frontend): Quivr Assistants by @Zewed in https://github.com/QuivrHQ/quivr/pull/2448

**Full Changelog**: https://github.com/QuivrHQ/quivr/compare/v0.0.230...v0.0.231

## 0.0.230 (2024-04-16)

## What's Changed

- feat(backend): add RAG evaluation using Ragas by @StanGirard in https://github.com/QuivrHQ/quivr/pull/2429
- feat(assistants): Add new input models for boolean, number, select text, and select number by @StanGirard in https://github.com/QuivrHQ/quivr/pull/2432

**Full Changelog**: https://github.com/QuivrHQ/quivr/compare/v0.0.229...v0.0.230

## 0.0.229 (2024-04-12)

## What's Changed

- feat: optimization calls by @StanGirard in https://github.com/QuivrHQ/quivr/pull/2417
- feat: Add assistant module and remove ingestion module by @StanGirard in https://github.com/QuivrHQ/quivr/pull/2420
- feat: assistants by @StanGirard in https://github.com/QuivrHQ/quivr/pull/2421
- feat: Add tags to AssistantOutput classes by @StanGirard in https://github.com/QuivrHQ/quivr/pull/2425
- feat: Add icon and description to assistant by @StanGirard in https://github.com/QuivrHQ/quivr/pull/2426
- feat: llamaparse & diff agent by @StanGirard in https://github.com/QuivrHQ/quivr/pull/2427

**Full Changelog**: https://github.com/QuivrHQ/quivr/compare/v0.0.228...v0.0.229

## 0.0.228 (2024-04-10)

## What's Changed

- fix(frontend): phone display issues by @Zewed in https://github.com/QuivrHQ/quivr/pull/2386
- Patch 1 by @llwp in https://github.com/QuivrHQ/quivr/pull/2388
- fix: typo in README.md by @bolens in https://github.com/QuivrHQ/quivr/pull/2391
- feat(ingestion): Add ingestion module and routes by @StanGirard in https://github.com/QuivrHQ/quivr/pull/2393
- feat: Add seed ingestions to supabase migrations by @StanGirard in https://github.com/QuivrHQ/quivr/pull/2399
- feat: Add url_required field to IngestionEntity by @StanGirard in https://github.com/QuivrHQ/quivr/pull/2400
- Feat: Bibtex file uploads by @colesnic in https://github.com/QuivrHQ/quivr/pull/2398
- fix: logger level and telemetry function calls by @StanGirard in https://github.com/QuivrHQ/quivr/pull/2409
- fix: Add integration brain to subscription route by @StanGirard in https://github.com/QuivrHQ/quivr/pull/2410
- feat(frontend): onboarding V2 by @Zewed in https://github.com/QuivrHQ/quivr/pull/2394
- fix(frontend): onboardind bug by @Zewed in https://github.com/QuivrHQ/quivr/pull/2414
- fix(frontend): cleaner fix for onboarding by @Zewed in https://github.com/QuivrHQ/quivr/pull/2415
- feat(analytics): added analytics page by @Zewed in https://github.com/QuivrHQ/quivr/pull/2416

## New Contributors

- @llwp made their first contribution in https://github.com/QuivrHQ/quivr/pull/2388
- @bolens made their first contribution in https://github.com/QuivrHQ/quivr/pull/2391
- @colesnic made their first contribution in https://github.com/QuivrHQ/quivr/pull/2398

**Full Changelog**: https://github.com/QuivrHQ/quivr/compare/v0.0.227...v0.0.228

## 0.0.227 (2024-03-28)

## What's Changed

- fix(backend): invitation with new brains did not work by @Zewed in https://github.com/QuivrHQ/quivr/pull/2378
- fix(backend): invitation brain bugs by @Zewed in https://github.com/QuivrHQ/quivr/pull/2380
- fix(frontend): disable knowledge tab by @Zewed in https://github.com/QuivrHQ/quivr/pull/2381
- fix(frontend): dark mode issues by @Zewed in https://github.com/QuivrHQ/quivr/pull/2382
- feat(frontend): show icons only on hover except for last message by @Zewed in https://github.com/QuivrHQ/quivr/pull/2377

**Full Changelog**: https://github.com/QuivrHQ/quivr/compare/v0.0.226...v0.0.227

## 0.0.226 (2024-03-21)

## What's Changed

- feat: Add Mistral models to defineMaxTokens and BrainConfig by @StanGirard in https://github.com/QuivrHQ/quivr/pull/2363
- feat: mistral by @StanGirard in https://github.com/QuivrHQ/quivr/pull/2365
- fix(retriever): Update match_vectors sql function to rank chunks in correct order by @dmourot in https://github.com/QuivrHQ/quivr/pull/2367
- feat(docker image): Docker image Optimized for CPU-only env by @dmourot in https://github.com/QuivrHQ/quivr/pull/2368
- feat(frontend): dark mode by @Zewed in https://github.com/QuivrHQ/quivr/pull/2369
- feat(frontend & backend): thumbs for message feedback by @Zewed in https://github.com/QuivrHQ/quivr/pull/2360
- fix(backend): migration legacy by @Zewed in https://github.com/QuivrHQ/quivr/pull/2370
- fix(frontend): type stripe casing by @Zewed in https://github.com/QuivrHQ/quivr/pull/2371
- fix(backend): unsubscribe from brain by @Zewed in https://github.com/QuivrHQ/quivr/pull/2373
- feat(frontend): onboarding form by @Zewed in https://github.com/QuivrHQ/quivr/pull/2342
- fix(frontend): onBoarding issue by @Zewed in https://github.com/QuivrHQ/quivr/pull/2374

## New Contributors

- @dmourot made their first contribution in https://github.com/QuivrHQ/quivr/pull/2367

**Full Changelog**: https://github.com/QuivrHQ/quivr/compare/v0.0.225...v0.0.226

## 0.0.225 (2024-03-15)

## What's Changed

- fix(frontend): bigger icon on message row by @Zewed in https://github.com/QuivrHQ/quivr/pull/2345
- fix(frontend): remove brains usage in user page by @Zewed in https://github.com/QuivrHQ/quivr/pull/2349

**Full Changelog**: https://github.com/QuivrHQ/quivr/compare/v0.0.224...v0.0.225

## 0.0.224 (2024-03-15)

## What's Changed

- feat(frontend): add discord link by @Zewed in https://github.com/QuivrHQ/quivr/pull/2343
- fix(frontend): upgrade to plus by @Zewed in https://github.com/QuivrHQ/quivr/pull/2346

**Full Changelog**: https://github.com/QuivrHQ/quivr/compare/v0.0.223...v0.0.224

## 0.0.223 (2024-03-13)

## What's Changed

- chore: update packages backend by @StanGirard in https://github.com/QuivrHQ/quivr/pull/2339
- feat: Add optional fields to UserIdentity and UserUpdatableProperties by @StanGirard in https://github.com/QuivrHQ/quivr/pull/2341

**Full Changelog**: https://github.com/QuivrHQ/quivr/compare/v0.0.222...v0.0.223

## 0.0.222 (2024-03-09)

## What's Changed

- feat: Update langchain.prompts and langchain_core.messages modules by @StanGirard in https://github.com/QuivrHQ/quivr/pull/2326
- feat(frontend): social buttons by @Zewed in https://github.com/QuivrHQ/quivr/pull/2325
- fix(frontend): upgrade to plus button by @Zewed in https://github.com/QuivrHQ/quivr/pull/2324
- fix(frontend): maximum amount of brains reached by @Zewed in https://github.com/QuivrHQ/quivr/pull/2323

**Full Changelog**: https://github.com/QuivrHQ/quivr/compare/v0.0.221...v0.0.222

## 0.0.221 (2024-03-07)

## What's Changed

- feat: seed updated by @StanGirard in https://github.com/QuivrHQ/quivr/pull/2313
- fix(frontend): allow model change by @Zewed in https://github.com/QuivrHQ/quivr/pull/2317
- fix(frontend): mention list by @Zewed in https://github.com/QuivrHQ/quivr/pull/2315
- fix(frontend): studio to brain studio by @Zewed in https://github.com/QuivrHQ/quivr/pull/2316
- feat(frontend): add help tooltip for model selection by @Zewed in https://github.com/QuivrHQ/quivr/pull/2318
- fix(frontend): page header studio to brain studio by @Zewed in https://github.com/QuivrHQ/quivr/pull/2319

**Full Changelog**: https://github.com/QuivrHQ/quivr/compare/v0.0.220...v0.0.221

## 0.0.220 (2024-03-06)

## What's Changed

- fix(frontend): brain name by @Zewed in https://github.com/QuivrHQ/quivr/pull/2311

**Full Changelog**: https://github.com/QuivrHQ/quivr/compare/v0.0.219...v0.0.220

## 0.0.219 (2024-03-06)

## What's Changed

- feat: Update to newest version of litellm by @StanGirard in https://github.com/QuivrHQ/quivr/pull/2307
- fix(frontend): small renaiming chat to thread by @Zewed in https://github.com/QuivrHQ/quivr/pull/2306
- feat(frontend): brain Catalogue by @Zewed in https://github.com/QuivrHQ/quivr/pull/2303
- feat(frontend): 404 redirection by @Zewed in https://github.com/QuivrHQ/quivr/pull/2309
- fix(frontend): old brain legacy by @Zewed in https://github.com/QuivrHQ/quivr/pull/2310

**Full Changelog**: https://github.com/QuivrHQ/quivr/compare/v0.0.218...v0.0.219

## 0.0.218 (2024-03-05)

## What's Changed

- feat: doc as integration by @StanGirard in https://github.com/QuivrHQ/quivr/pull/2297
- fix(rag): add api_base by @niels-garve in https://github.com/QuivrHQ/quivr/pull/2289
- fix(frontend): login bug by @Zewed in https://github.com/QuivrHQ/quivr/pull/2300

## New Contributors

- @niels-garve made their first contribution in https://github.com/QuivrHQ/quivr/pull/2289

**Full Changelog**: https://github.com/QuivrHQ/quivr/compare/v0.0.217...v0.0.218

## 0.0.217 (2024-03-04)

## What's Changed

- fix(frontend): fix home page redirection by @Zewed in https://github.com/QuivrHQ/quivr/pull/2295

**Full Changelog**: https://github.com/QuivrHQ/quivr/compare/v0.0.216...v0.0.217

## 0.0.216 (2024-03-04)

## What's Changed

- feat: Update chunk_size in File model by @StanGirard in https://github.com/QuivrHQ/quivr/pull/2281
- fix(frontend): double file upload on drag and drop by @Zewed in https://github.com/QuivrHQ/quivr/pull/2284
- fix(frontend): click anywhere on drop zone to upload file by @Zewed in https://github.com/QuivrHQ/quivr/pull/2285
- fix(frontend): smalls on thread section by @Zewed in https://github.com/QuivrHQ/quivr/pull/2286
- fix(frontend): remove tests by @Zewed in https://github.com/QuivrHQ/quivr/pull/2287
- feat(frontend): better UI/UX on select brain by @Zewed in https://github.com/QuivrHQ/quivr/pull/2288
- feat(frontend): add brain icon on brain list by @Zewed in https://github.com/QuivrHQ/quivr/pull/2292
- fix(frontend): whitespace on firefox by @Zewed in https://github.com/QuivrHQ/quivr/pull/2293
- fix(frontend): remove unused stuff by @Zewed in https://github.com/QuivrHQ/quivr/pull/2282

**Full Changelog**: https://github.com/QuivrHQ/quivr/compare/v0.0.215...v0.0.216

## 0.0.215 (2024-03-01)

## What's Changed

- fix(frontend): message info box by @Zewed in https://github.com/QuivrHQ/quivr/pull/2277
- fix(frontend): see knowledge in custom brains by @Zewed in https://github.com/QuivrHQ/quivr/pull/2278
- fix(frontend): fix disabled knwoledge tab by @Zewed in https://github.com/QuivrHQ/quivr/pull/2280

**Full Changelog**: https://github.com/QuivrHQ/quivr/compare/v0.0.214...v0.0.215

## 0.0.214 (2024-02-29)

## What's Changed

- fix(frontend): revamp quivr studio by @Zewed in https://github.com/QuivrHQ/quivr/pull/2274
- fix(frontend): zindex and radius on single selector component by @Zewed in https://github.com/QuivrHQ/quivr/pull/2276

**Full Changelog**: https://github.com/QuivrHQ/quivr/compare/v0.0.213...v0.0.214

## 0.0.213 (2024-02-28)

## What's Changed

- feat(notion): added custom integration by @StanGirard in https://github.com/QuivrHQ/quivr/pull/2268
- feat: Remove constraints and add foreign key references to brain tables by @StanGirard in https://github.com/QuivrHQ/quivr/pull/2273

**Full Changelog**: https://github.com/QuivrHQ/quivr/compare/v0.0.212...v0.0.213

## 0.0.212 (2024-02-26)

## What's Changed

- feat: new landing page by @StanGirard in https://github.com/QuivrHQ/quivr/pull/2264

**Full Changelog**: https://github.com/QuivrHQ/quivr/compare/v0.0.211...v0.0.212

## 0.0.211 (2024-02-24)

## What's Changed

- fix: ollama migration documentation by @bidoubiwa in https://github.com/QuivrHQ/quivr/pull/2248
- Update Sentry configuration and ignore file by @StanGirard in https://github.com/QuivrHQ/quivr/pull/2250
- Fix Sentry DSN environment variable by @StanGirard in https://github.com/QuivrHQ/quivr/pull/2251
- fix(sentry): Refactor GlobalError component to use arrow function syntax by @StanGirard in https://github.com/QuivrHQ/quivr/pull/2252
- fix: Update Sentry configuration to use NEXT_PUBLIC_SENTRY_DSN by @StanGirard in https://github.com/QuivrHQ/quivr/pull/2254
- feat(frontend): integrate octolane by @Zewed in https://github.com/QuivrHQ/quivr/pull/2256
- fix(frontend): better search bar and chat box by @Zewed in https://github.com/QuivrHQ/quivr/pull/2255
- feat(frontend): sources per messages by @Zewed in https://github.com/QuivrHQ/quivr/pull/2253
- feat(sentry): remove health endpoint by @StanGirard in https://github.com/QuivrHQ/quivr/pull/2257
- Add octolane.com to Content Security Policy by @StanGirard in https://github.com/QuivrHQ/quivr/pull/2258
- fix(frontend): ui chat box & sources small bug by @Zewed in https://github.com/QuivrHQ/quivr/pull/2260
- Refactor GitHub workflows by @StanGirard in https://github.com/QuivrHQ/quivr/pull/2261

## New Contributors

- @bidoubiwa made their first contribution in https://github.com/QuivrHQ/quivr/pull/2248

**Full Changelog**: https://github.com/QuivrHQ/quivr/compare/v0.0.210...v0.0.211

## 0.0.210 (2024-02-22)

## What's Changed

- feat: Update memory allocation in task definition by @StanGirard in https://github.com/QuivrHQ/quivr/pull/2243
- fix: get_brain_details API to include user_id parameter by @StanGirard in https://github.com/QuivrHQ/quivr/pull/2242
- feat(chat): Add follow up questions functionality by @StanGirard in https://github.com/QuivrHQ/quivr/pull/2241
- Reduce sampling rate for Sentry traces by @StanGirard in https://github.com/QuivrHQ/quivr/pull/2245
- Revert "feat(chat): Add follow up questions functionality" by @StanGirard in https://github.com/QuivrHQ/quivr/pull/2246
- Add max_input and max_tokens parameters to KnowledgeBrainQA constructor by @StanGirard in https://github.com/QuivrHQ/quivr/pull/2247

**Full Changelog**: https://github.com/QuivrHQ/quivr/compare/v0.0.209...v0.0.210

## 0.0.209 (2024-02-22)

## What's Changed

- fix(frontend): fix share brain by @Zewed in https://github.com/QuivrHQ/quivr/pull/2238
- fix(frontend): don't preselect core brain by @Zewed in https://github.com/QuivrHQ/quivr/pull/2239

**Full Changelog**: https://github.com/QuivrHQ/quivr/compare/v0.0.208...v0.0.209

## 0.0.208 (2024-02-21)

## What's Changed

- feat: Add pricing calculation method to GPT4Brain class and update user usage in chat controller by @StanGirard in https://github.com/QuivrHQ/quivr/pull/2216
- Enable Porter Application quivr by @porter-deployment-app in https://github.com/QuivrHQ/quivr/pull/2220
- Delete Porter Application quivr by @porter-deployment-app in https://github.com/QuivrHQ/quivr/pull/2221
- Enable Porter Application preview-quivr by @porter-deployment-app in https://github.com/QuivrHQ/quivr/pull/2222
- Enable Porter Application prod-quivr by @porter-deployment-app in https://github.com/QuivrHQ/quivr/pull/2223
- feat(brains): added description by @StanGirard in https://github.com/QuivrHQ/quivr/pull/2224
- feat: Add integration_logo_url to MinimalUserBrainEntity by @StanGirard in https://github.com/QuivrHQ/quivr/pull/2225
- Add Redis configuration to celery_config.py by @StanGirard in https://github.com/QuivrHQ/quivr/pull/2227
- Remove unused 'model' variable and logging statements by @StanGirard in https://github.com/QuivrHQ/quivr/pull/2228
- feat: Add max_files attribute to MinimalUserBrainEntity and BrainsUsers repository by @StanGirard in https://github.com/QuivrHQ/quivr/pull/2229
- Feature: Add animations to foldable section by @johnfewell in https://github.com/QuivrHQ/quivr/pull/2202
- feat(frontend): first custom brain live by @Zewed in https://github.com/QuivrHQ/quivr/pull/2226
- fix(frontend): legacy on foldable section animation pr by @Zewed in https://github.com/QuivrHQ/quivr/pull/2230
- Fix: API endpoint for getting integration brains by @StanGirard in https://github.com/QuivrHQ/quivr/pull/2231
- feat: Update dependencies and remove unnecessary logging statements by @StanGirard in https://github.com/QuivrHQ/quivr/pull/2232
- feat: implement elasticache by @StanGirard in https://github.com/QuivrHQ/quivr/pull/2234
- fix(frontend): ellipsis overflow on large brain or prompt names by @Zewed in https://github.com/QuivrHQ/quivr/pull/2233

## New Contributors

- @porter-deployment-app made their first contribution in https://github.com/QuivrHQ/quivr/pull/2220
- @johnfewell made their first contribution in https://github.com/QuivrHQ/quivr/pull/2202

**Full Changelog**: https://github.com/QuivrHQ/quivr/compare/v0.0.207...v0.0.208

## 0.0.206 (2024-02-19)

## What's Changed

- feat: Add pricing calculation method to GPT4Brain class and update user usage in chat controller by @StanGirard in https://github.com/QuivrHQ/quivr/pull/2210
- fix(frontend): click on inputs by @Zewed in https://github.com/QuivrHQ/quivr/pull/2212

**Full Changelog**: https://github.com/QuivrHQ/quivr/compare/v0.0.205...v0.0.206

## 0.0.205 (2024-02-19)

## What's Changed

- Update ollama.mdx by @zangjiucheng in https://github.com/QuivrHQ/quivr/pull/2196
- feat(integration): improve by @StanGirard in https://github.com/QuivrHQ/quivr/pull/2199
- fix(frontend): history to threads by @Zewed in https://github.com/QuivrHQ/quivr/pull/2201
- feat(custom): big brain by @StanGirard in https://github.com/QuivrHQ/quivr/pull/2198
- feat: Update system templates with custom personality support by @StanGirard in https://github.com/QuivrHQ/quivr/pull/2209

## New Contributors

- @zangjiucheng made their first contribution in https://github.com/QuivrHQ/quivr/pull/2196

**Full Changelog**: https://github.com/QuivrHQ/quivr/compare/v0.0.204...v0.0.205

## 0.0.203 (2024-02-15)

## What's Changed

- feat: 🎸 ocr by @StanGirard in https://github.com/QuivrHQ/quivr/pull/2187
- feat(lcel): migrated to lcel and pydantic by @StanGirard in https://github.com/QuivrHQ/quivr/pull/2185
- feat(frontend): new brain creation modal by @Zewed in https://github.com/QuivrHQ/quivr/pull/2192
- feat(integration): implementation by @StanGirard in https://github.com/QuivrHQ/quivr/pull/2191
- feat(frontend): new design for brain table by @Zewed in https://github.com/QuivrHQ/quivr/pull/2193

**Full Changelog**: https://github.com/QuivrHQ/quivr/compare/v0.0.202...v0.0.203

## 0.0.202 (2024-02-11)

## What's Changed

- fix(frontend): change placeholder in chat bar by @Zewed in https://github.com/QuivrHQ/quivr/pull/2177
- fix(frontend): remove notification banner by @Zewed in https://github.com/QuivrHQ/quivr/pull/2178
- fix(frontend): remove onboarding questions by @Zewed in https://github.com/QuivrHQ/quivr/pull/2176
- feat(frontend): new modal for add knowledge by @Zewed in https://github.com/QuivrHQ/quivr/pull/2173
- Revert "fix(frontend): remove onboarding questions" by @StanGirard in https://github.com/QuivrHQ/quivr/pull/2181
- fix(frontend): remove onboarding question by @Zewed in https://github.com/QuivrHQ/quivr/pull/2183

**Full Changelog**: https://github.com/QuivrHQ/quivr/compare/v0.0.201...v0.0.202

## 0.0.201 (2024-02-10)

## What's Changed

- fix: 🐛 session by @StanGirard in https://github.com/QuivrHQ/quivr/pull/2174

**Full Changelog**: https://github.com/QuivrHQ/quivr/compare/v0.0.200...v0.0.201

## 0.0.200 (2024-02-09)

## What's Changed

- fix(daily-usage): Update daily requests count in UserUsage model by @StanGirard in https://github.com/QuivrHQ/quivr/pull/2171

**Full Changelog**: https://github.com/QuivrHQ/quivr/compare/v0.0.199...v0.0.200

## 0.0.199 (2024-02-08)

## What's Changed

- feat: 🎸 telemetry by @StanGirard in https://github.com/QuivrHQ/quivr/pull/2169

**Full Changelog**: https://github.com/QuivrHQ/quivr/compare/v0.0.198...v0.0.199

## 0.0.197 (2024-02-07)

## What's Changed

- fix(prompts): can now be removed by @StanGirard in https://github.com/QuivrHQ/quivr/pull/2154
- tests: Add tests for deleting prompts by ID by @StanGirard in https://github.com/QuivrHQ/quivr/pull/2156
- fix(related): removed public brains by @StanGirard in https://github.com/QuivrHQ/quivr/pull/2157
- perf: ⚡️ signed_url by @StanGirard in https://github.com/QuivrHQ/quivr/pull/2159
- fix(backend): typo in word response by @untilhamza in https://github.com/QuivrHQ/quivr/pull/2158
- fix(frontend): better UI for phone device by @Zewed in https://github.com/QuivrHQ/quivr/pull/2160
- fix(frontend): add knwoledge from create brain by @Zewed in https://github.com/QuivrHQ/quivr/pull/2161
- feat(chunks): now chunk size is saved in database dynamically and not just 500 by @StanGirard in https://github.com/QuivrHQ/quivr/pull/2164
- fix(frontend): remove related brains for now by @Zewed in https://github.com/QuivrHQ/quivr/pull/2162
- fix(frontend): can"t choose private or public brains by @Zewed in https://github.com/QuivrHQ/quivr/pull/2163
- feat(frontend): manage current brain by @Zewed in https://github.com/QuivrHQ/quivr/pull/2165
- fix(frontend): upgrade my plan by @Zewed in https://github.com/QuivrHQ/quivr/pull/2167

## New Contributors

- @untilhamza made their first contribution in https://github.com/QuivrHQ/quivr/pull/2158

**Full Changelog**: https://github.com/QuivrHQ/quivr/compare/v0.0.196...v0.0.197

## 0.0.196 (2024-02-07)

## What's Changed

- feat(frontend): Page Header + Begin of Studio by @Zewed in https://github.com/StanGirard/quivr/pull/2151
- fix(frontend): overflow brain item by @Zewed in https://github.com/StanGirard/quivr/pull/2153

**Full Changelog**: https://github.com/StanGirard/quivr/compare/v0.0.195...v0.0.196

## 0.0.195 (2024-02-06)

## What's Changed

- feat(integrations): integration with Notion in the backend by @StanGirard in https://github.com/StanGirard/quivr/pull/2123

**Full Changelog**: https://github.com/StanGirard/quivr/compare/v0.0.194...v0.0.195

## 0.0.194 (2024-02-05)

## What's Changed

- feat(frontend): add a chatbot for users by @Zewed in https://github.com/StanGirard/quivr/pull/2144

**Full Changelog**: https://github.com/StanGirard/quivr/compare/v0.0.193...v0.0.194

## 0.0.193 (2024-02-04)

## What's Changed

- feat(frontend): design changes on user profile by @Zewed in https://github.com/StanGirard/quivr/pull/2140
- fix(frontend): rename upgrade to plus to upgrade by @Zewed in https://github.com/StanGirard/quivr/pull/2141

**Full Changelog**: https://github.com/StanGirard/quivr/compare/v0.0.192...v0.0.193

## 0.0.192 (2024-02-02)

## What's Changed

- feat(frontend): display which brain you are talking to by @Zewed in https://github.com/StanGirard/quivr/pull/2137

**Full Changelog**: https://github.com/StanGirard/quivr/compare/v0.0.191...v0.0.192

## 0.0.191 (2024-02-01)

## What's Changed

- fix(frontend): no sources repetition in data panel by @Zewed in https://github.com/StanGirard/quivr/pull/2132
- fix(frontend): don't show copy icon when thinking by @Zewed in https://github.com/StanGirard/quivr/pull/2133

**Full Changelog**: https://github.com/StanGirard/quivr/compare/v0.0.190...v0.0.191

## 0.0.190 (2024-01-31)

## What's Changed

- fix(frontend): Better contrast in Menu by @Zewed in https://github.com/StanGirard/quivr/pull/2119
- fix(frontend): better chat color and copy icon position by @Zewed in https://github.com/StanGirard/quivr/pull/2121
- fix(frontend): better visualisation of current path on menu by @Zewed in https://github.com/StanGirard/quivr/pull/2122
- feat(frontend): uniformize behaviour for metadata panel by @Zewed in https://github.com/StanGirard/quivr/pull/2124
- fix(frontend): fetch chat only if session exist by @Zewed in https://github.com/StanGirard/quivr/pull/2130
- fix(frontend): prompt display by @Zewed in https://github.com/StanGirard/quivr/pull/2129
- fix(frontend): upload knwoledge in brains manegement by @Zewed in https://github.com/StanGirard/quivr/pull/2131

**Full Changelog**: https://github.com/StanGirard/quivr/compare/v0.0.189...v0.0.190

## 0.0.189 (2024-01-30)

## What's Changed

- feat(frontend): design menu by @Zewed in https://github.com/StanGirard/quivr/pull/2116
- fix(frontend): fix z index popover on add knwoledge modal by @Zewed in https://github.com/StanGirard/quivr/pull/2118

**Full Changelog**: https://github.com/StanGirard/quivr/compare/v0.0.188...v0.0.189

## 0.0.188 (2024-01-29)

## What's Changed

- fix: 🐛 upload by @StanGirard in https://github.com/StanGirard/quivr/pull/2112
- feat(frontend): add sources to metadata by @Zewed in https://github.com/StanGirard/quivr/pull/2113

**Full Changelog**: https://github.com/StanGirard/quivr/compare/v0.0.187...v0.0.188

## 0.0.187 (2024-01-28)

## What's Changed

- feat: 🎸 user-limits by @StanGirard in https://github.com/StanGirard/quivr/pull/2104
- fix: 🐛 brains by @StanGirard in https://github.com/StanGirard/quivr/pull/2107
- feat(frontend): chat page ui/ux design by @Zewed in https://github.com/StanGirard/quivr/pull/2106
- Fix typo of UI: Ressources ==> Resources by @iharel in https://github.com/StanGirard/quivr/pull/2109
- fix(frontend): fix li markdown on chat by @Zewed in https://github.com/StanGirard/quivr/pull/2110

## New Contributors

- @iharel made their first contribution in https://github.com/StanGirard/quivr/pull/2109

**Full Changelog**: https://github.com/StanGirard/quivr/compare/v0.0.186...v0.0.187

## 0.0.186 (2024-01-27)

## What's Changed

- fix(frontend): click on mention list on search bar in modal bug by @Zewed in https://github.com/StanGirard/quivr/pull/2098
- fix(frontend): remove dark theme by @Zewed in https://github.com/StanGirard/quivr/pull/2100
- fix(frontend): delete brain by @Zewed in https://github.com/StanGirard/quivr/pull/2101
- feat(14k): done by @StanGirard in https://github.com/StanGirard/quivr/pull/2102

**Full Changelog**: https://github.com/StanGirard/quivr/compare/v0.0.185...v0.0.186

## 0.0.185 (2024-01-27)

## What's Changed

- fix: 🐛 brain by @StanGirard in https://github.com/StanGirard/quivr/pull/2096
- feat(frontend): search modal - remove parameters and explore buttons by @Zewed in https://github.com/StanGirard/quivr/pull/2094
- fix: 🐛 tests by @StanGirard in https://github.com/StanGirard/quivr/pull/2095

**Full Changelog**: https://github.com/StanGirard/quivr/compare/v0.0.184...v0.0.185

## 0.0.184 (2024-01-26)

## What's Changed

- feat(panel): added by @Zewed in https://github.com/StanGirard/quivr/pull/2088
- feat: 🎸 api by @StanGirard in https://github.com/StanGirard/quivr/pull/2078
- fix(frontend): clear message input on submit by @Zewed in https://github.com/StanGirard/quivr/pull/2087
- fix: 🐛 related by @StanGirard in https://github.com/StanGirard/quivr/pull/2090
- feat: Added translation status badge from inlang by @NilsJacobsen in https://github.com/StanGirard/quivr/pull/2080
- fix(streaming): Data Truncation Issue in useHandleStream Function by @openperf in https://github.com/StanGirard/quivr/pull/2079
- feat: 🎸 sources by @StanGirard in https://github.com/StanGirard/quivr/pull/2092
- fix(frontend): clean related Brains useEffect by @Zewed in https://github.com/StanGirard/quivr/pull/2091

## New Contributors

- @openperf made their first contribution in https://github.com/StanGirard/quivr/pull/2079

**Full Changelog**: https://github.com/StanGirard/quivr/compare/v0.0.183...v0.0.184

## 0.0.183 (2024-01-24)

## What's Changed

- fix: 🐛 subscription by @StanGirard in https://github.com/StanGirard/quivr/pull/2081

**Full Changelog**: https://github.com/StanGirard/quivr/compare/v0.0.182...v0.0.183

## 0.0.182 (2024-01-24)

## What's Changed

- fix: 🐛 crawl by @StanGirard in https://github.com/StanGirard/quivr/pull/2076

**Full Changelog**: https://github.com/StanGirard/quivr/compare/v0.0.181...v0.0.182

## 0.0.181 (2024-01-23)

## What's Changed

- fix(frontend): unable multiple enter on search page by @Zewed in https://github.com/StanGirard/quivr/pull/2074
- fix(frontend): force brain on search was broken by @Zewed in https://github.com/StanGirard/quivr/pull/2075

**Full Changelog**: https://github.com/StanGirard/quivr/compare/v0.0.180...v0.0.181

## 0.0.180 (2024-01-23)

## What's Changed

- fix: 🐛 api by @StanGirard in https://github.com/StanGirard/quivr/pull/2068
- feat(frontend): Add Brain On Search Page by @Zewed in https://github.com/StanGirard/quivr/pull/2067
- fix(frontend): uniformize case for types by @Zewed in https://github.com/StanGirard/quivr/pull/2071
- fix: 🐛 gitconfig by @StanGirard in https://github.com/StanGirard/quivr/pull/2072

**Full Changelog**: https://github.com/StanGirard/quivr/compare/v0.0.179...v0.0.180

## 0.0.179 (2024-01-22)

**Full Changelog**: https://github.com/StanGirard/quivr/compare/v0.0.178...v0.0.179

## 0.0.178 (2024-01-22)

## What's Changed

- fix(frontend): use mention brain on search bar by @Zewed in https://github.com/StanGirard/quivr/pull/2060
- feat: 🎸 cpu by @StanGirard in https://github.com/StanGirard/quivr/pull/2065

**Full Changelog**: https://github.com/StanGirard/quivr/compare/v0.0.177...v0.0.178

## 0.0.177 (2024-01-22)

## What's Changed

- fix: 🐛 usage by @StanGirard in https://github.com/StanGirard/quivr/pull/2062

**Full Changelog**: https://github.com/StanGirard/quivr/compare/v0.0.176...v0.0.177

## 0.0.176 (2024-01-22)

**Full Changelog**: https://github.com/StanGirard/quivr/compare/v0.0.175...v0.0.176

## 0.0.175 (2024-01-22)

## What's Changed

- fix: 🐛 limits by @StanGirard in https://github.com/StanGirard/quivr/pull/2058

**Full Changelog**: https://github.com/StanGirard/quivr/compare/v0.0.174...v0.0.175

## 0.0.174 (2024-01-22)

## What's Changed

- fix(frontend): remove actions modal by @Zewed in https://github.com/StanGirard/quivr/pull/2054
- feat: 🎸 usage by @StanGirard in https://github.com/StanGirard/quivr/pull/2057

**Full Changelog**: https://github.com/StanGirard/quivr/compare/v0.0.173...v0.0.174

## 0.0.173 (2024-01-22)

## What's Changed

- fix(api-brains): fixed with new types of brains by @StanGirard in https://github.com/StanGirard/quivr/pull/2052
- fix(frontend): font size on chat feed by @Zewed in https://github.com/StanGirard/quivr/pull/2051

**Full Changelog**: https://github.com/StanGirard/quivr/compare/v0.0.172...v0.0.173

## 0.0.172 (2024-01-22)

## What's Changed

- feat(frontend): handle mentions in search bar by @Zewed in https://github.com/StanGirard/quivr/pull/2049

**Full Changelog**: https://github.com/StanGirard/quivr/compare/v0.0.171...v0.0.172

## 0.0.171 (2024-01-22)

## What's Changed

- fix(frontend): don't set default brain as current brain and remove change brain button by @Zewed in https://github.com/StanGirard/quivr/pull/2047
- feat: 🎸 brains by @StanGirard in https://github.com/StanGirard/quivr/pull/2048

**Full Changelog**: https://github.com/StanGirard/quivr/compare/v0.0.170...v0.0.171

## 0.0.170 (2024-01-21)

## What's Changed

- fix(frontend): translate configure for brains and successfully deleted for chat by @Zewed in https://github.com/StanGirard/quivr/pull/2042
- fix(frontend): change search icon on menu by @Zewed in https://github.com/StanGirard/quivr/pull/2043
- fix: 🐛 search by @StanGirard in https://github.com/StanGirard/quivr/pull/2045
- fix(frontend): remove brain choice when search page displays by @Zewed in https://github.com/StanGirard/quivr/pull/2044

**Full Changelog**: https://github.com/StanGirard/quivr/compare/v0.0.169...v0.0.170

## 0.0.169 (2024-01-21)

## What's Changed

- feat(brains): added now multiple brains close by by @StanGirard in https://github.com/StanGirard/quivr/pull/2039
- fix(frontend): set chat messages only if needed by @Zewed in https://github.com/StanGirard/quivr/pull/2040

**Full Changelog**: https://github.com/StanGirard/quivr/compare/v0.0.168...v0.0.169

## 0.0.168 (2024-01-20)

## What's Changed

- fix(frontend): don t load chat items on search by @Zewed in https://github.com/StanGirard/quivr/pull/2036

**Full Changelog**: https://github.com/StanGirard/quivr/compare/v0.0.167...v0.0.168

## 0.0.167 (2024-01-20)

## What's Changed

- fix(frontend): chat still refreshs on first request by @Zewed in https://github.com/StanGirard/quivr/pull/2034

**Full Changelog**: https://github.com/StanGirard/quivr/compare/v0.0.166...v0.0.167

## 0.0.166 (2024-01-20)

## What's Changed

- feat(search): new way to interact with Quivr by @StanGirard in https://github.com/StanGirard/quivr/pull/2026
- feat: adding search by @StanGirard in https://github.com/StanGirard/quivr/pull/2031
- fix(frontend): remove close menu icon on mobile by @Zewed in https://github.com/StanGirard/quivr/pull/2030
- fix(frontend): chat refreshed on first search request by @Zewed in https://github.com/StanGirard/quivr/pull/2033

**Full Changelog**: https://github.com/StanGirard/quivr/compare/v0.0.165...v0.0.166

## 0.0.165 (2024-01-17)

## What's Changed

- fix(frontend): wrong placeholder message date by @Zewed in https://github.com/StanGirard/quivr/pull/2023

**Full Changelog**: https://github.com/StanGirard/quivr/compare/v0.0.164...v0.0.165

## 0.0.164 (2024-01-14)

**Full Changelog**: https://github.com/StanGirard/quivr/compare/v0.0.163...v0.0.164

## 0.0.163 (2024-01-14)

## What's Changed

- fix(frontend): left panel is not closing by @Zewed in https://github.com/StanGirard/quivr/pull/2014
- fix: csp by @StanGirard in https://github.com/StanGirard/quivr/pull/2016

**Full Changelog**: https://github.com/StanGirard/quivr/compare/v0.0.162...v0.0.163

## 0.0.162 (2024-01-13)

## What's Changed

- fix(frontend): remove right panel and reduce chat section width by @Zewed in https://github.com/StanGirard/quivr/pull/2012

## New Contributors

- @Zewed made their first contribution in https://github.com/StanGirard/quivr/pull/2012

**Full Changelog**: https://github.com/StanGirard/quivr/compare/v0.0.161...v0.0.162

## 0.0.161 (2024-01-07)

## What's Changed

- feat: 🎸 policies by @StanGirard in https://github.com/StanGirard/quivr/pull/1997

**Full Changelog**: https://github.com/StanGirard/quivr/compare/v0.0.160...v0.0.161

## 0.0.160 (2024-01-04)

**Full Changelog**: https://github.com/StanGirard/quivr/compare/v0.0.159...v0.0.160

## 0.0.159 (2024-01-04)

**Full Changelog**: https://github.com/StanGirard/quivr/compare/v0.0.158...v0.0.159

## 0.0.158 (2024-01-04)

## What's Changed

- chore(deps): pin dependencies by @renovate in https://github.com/StanGirard/quivr/pull/1975

**Full Changelog**: https://github.com/StanGirard/quivr/compare/v0.0.157...v0.0.158

## 0.0.157 (2024-01-04)

## What's Changed

- feat: 🎸 posthog by @StanGirard in https://github.com/StanGirard/quivr/pull/1978

**Full Changelog**: https://github.com/StanGirard/quivr/compare/v0.0.156...v0.0.157

## 0.0.156 (2024-01-04)

## What's Changed

- fix: 🐛 models by @StanGirard in https://github.com/StanGirard/quivr/pull/1973

**Full Changelog**: https://github.com/StanGirard/quivr/compare/v0.0.155...v0.0.156

## 0.0.155 (2024-01-04)

**Full Changelog**: https://github.com/StanGirard/quivr/compare/v0.0.154...v0.0.155

## 0.0.154 (2024-01-04)

## What's Changed

- feat: 🎸 models by @StanGirard in https://github.com/StanGirard/quivr/pull/1967

**Full Changelog**: https://github.com/StanGirard/quivr/compare/v0.0.153...v0.0.154

## 0.0.153 (2024-01-03)

## What's Changed

- chore(deps): Pin Node.js by @renovate in https://github.com/StanGirard/quivr/pull/1952
- chore(deps): Pin dependencies by @renovate in https://github.com/StanGirard/quivr/pull/1953
- chore(deps): Update actions/checkout action to v4 by @renovate in https://github.com/StanGirard/quivr/pull/1957
- chore(deps): Update actions/setup-node action to v4 by @renovate in https://github.com/StanGirard/quivr/pull/1958
- feat: 🎸 usage by @StanGirard in https://github.com/StanGirard/quivr/pull/1966

**Full Changelog**: https://github.com/StanGirard/quivr/compare/v0.0.152...v0.0.153

## 0.0.152 (2024-01-02)

## What's Changed

- feat: 🎸 posthog by @StanGirard in https://github.com/StanGirard/quivr/pull/1945

**Full Changelog**: https://github.com/StanGirard/quivr/compare/v0.0.151...v0.0.152

## 0.0.151 (2023-12-29)

## What's Changed

- feat: 🎸 posthog by @StanGirard in https://github.com/StanGirard/quivr/pull/1938

**Full Changelog**: https://github.com/StanGirard/quivr/compare/v0.0.150...v0.0.151

## 0.0.150 (2023-12-29)

## What's Changed

- feat: 🎸 posthog by @StanGirard in https://github.com/StanGirard/quivr/pull/1936

**Full Changelog**: https://github.com/StanGirard/quivr/compare/v0.0.149...v0.0.150

## 0.0.149 (2023-12-29)

## What's Changed

- feat: 🎸 pricing by @StanGirard in https://github.com/StanGirard/quivr/pull/1935

**Full Changelog**: https://github.com/StanGirard/quivr/compare/v0.0.148...v0.0.149

## 0.0.148 (2023-12-28)

**Full Changelog**: https://github.com/StanGirard/quivr/compare/v0.0.147...v0.0.148

## 0.0.147 (2023-12-28)

## What's Changed

- feat: 🎸 posthog by @StanGirard in https://github.com/StanGirard/quivr/pull/1931

**Full Changelog**: https://github.com/StanGirard/quivr/compare/v0.0.146...v0.0.147

## 0.0.146 (2023-12-28)

## What's Changed

- feat: 🎸 posthog by @StanGirard in https://github.com/StanGirard/quivr/pull/1929

**Full Changelog**: https://github.com/StanGirard/quivr/compare/v0.0.145...v0.0.146

## 0.0.145 (2023-12-28)

## What's Changed

- feat: 🎸 posthog by @StanGirard in https://github.com/StanGirard/quivr/pull/1927

**Full Changelog**: https://github.com/StanGirard/quivr/compare/v0.0.144...v0.0.145

## 0.0.144 (2023-12-27)

## What's Changed

- feat: 🎸 pricing by @StanGirard in https://github.com/StanGirard/quivr/pull/1923
- feat(pricing): added testimonials and else by @StanGirard in https://github.com/StanGirard/quivr/pull/1925

**Full Changelog**: https://github.com/StanGirard/quivr/compare/v0.0.143...v0.0.144

## 0.0.143 (2023-12-27)

## What's Changed

- docs: ✏️ mintlify by @StanGirard in https://github.com/StanGirard/quivr/pull/1917
- feat(docs): added homepage by @StanGirard in https://github.com/StanGirard/quivr/pull/1919
- docs: ✏️ homepage by @StanGirard in https://github.com/StanGirard/quivr/pull/1922

**Full Changelog**: https://github.com/StanGirard/quivr/compare/v0.0.142...v0.0.143

## 0.0.142 (2023-12-18)

## What's Changed

- feat: add new brain management page by @mamadoudicko in https://github.com/StanGirard/quivr/pull/1906
- feat: update brain details page by @mamadoudicko in https://github.com/StanGirard/quivr/pull/1910

**Full Changelog**: https://github.com/StanGirard/quivr/compare/v0.0.141...v0.0.142

## 0.0.141 (2023-12-15)

## What's Changed

- feat[i18n]: Added i18n documenation to the contribution guidelines by @NilsJacobsen in https://github.com/StanGirard/quivr/pull/1899
- feat: Update Explore button label by @StanGirard in https://github.com/StanGirard/quivr/pull/1901
- feat: chat with compositeBrain ( with/out streaming) by @gozineb in https://github.com/StanGirard/quivr/pull/1883
- feat: update brains library by @mamadoudicko in https://github.com/StanGirard/quivr/pull/1903

**Full Changelog**: https://github.com/StanGirard/quivr/compare/v0.0.140...v0.0.141

## 0.0.140 (2023-12-14)

## What's Changed

- feat: Update pytest command in Makefile and add new test by @StanGirard in https://github.com/StanGirard/quivr/pull/1893
- chore: add IDE extension for i18n handling by @NilsJacobsen in https://github.com/StanGirard/quivr/pull/1896
- feat: add chat view new design by @mamadoudicko in https://github.com/StanGirard/quivr/pull/1897

## New Contributors

- @NilsJacobsen made their first contribution in https://github.com/StanGirard/quivr/pull/1896

**Full Changelog**: https://github.com/StanGirard/quivr/compare/v0.0.139...v0.0.140

## 0.0.139 (2023-12-14)

## What's Changed

- feat: allow user to feed brain from Actions bar by @mamadoudicko in https://github.com/StanGirard/quivr/pull/1882
- feat: add Menu bar by @mamadoudicko in https://github.com/StanGirard/quivr/pull/1885
- feat: Remove unused method and update file processing by @StanGirard in https://github.com/StanGirard/quivr/pull/1890
- fix: update chat history fetching logic by @mamadoudicko in https://github.com/StanGirard/quivr/pull/1891
- feat: add default feed button label by @mamadoudicko in https://github.com/StanGirard/quivr/pull/1892

**Full Changelog**: https://github.com/StanGirard/quivr/compare/v0.0.138...v0.0.139

## 0.0.138 (2023-12-13)

**Full Changelog**: https://github.com/StanGirard/quivr/compare/v0.0.137...v0.0.138

## 0.0.137 (2023-12-13)

## What's Changed

- feat: add chat history to Actions modal by @mamadoudicko in https://github.com/StanGirard/quivr/pull/1877
- feat: allow user to control left panel from Chat input by @mamadoudicko in https://github.com/StanGirard/quivr/pull/1880

**Full Changelog**: https://github.com/StanGirard/quivr/compare/v0.0.136...v0.0.137

## 0.0.136 (2023-12-13)

## What's Changed

- feat: Add @tailwindcss/forms plugin and update by @StanGirard in https://github.com/StanGirard/quivr/pull/1869
- feat: Refactor get_question_context_for_brain endpoint by @StanGirard in https://github.com/StanGirard/quivr/pull/1872
- feat: Add file URL to DocumentAnswer objects by @StanGirard in https://github.com/StanGirard/quivr/pull/1874
- Update .gitignore and add .gitmodules by @StanGirard in https://github.com/StanGirard/quivr/pull/1875
- feat: add new actions modal by @mamadoudicko in https://github.com/StanGirard/quivr/pull/1870
- feat: add selected brain tag and new discussion button to actions modal by @mamadoudicko in https://github.com/StanGirard/quivr/pull/1873
- feat: add action modal change brain button by @mamadoudicko in https://github.com/StanGirard/quivr/pull/1876

**Full Changelog**: https://github.com/StanGirard/quivr/compare/v0.0.135...v0.0.136

## 0.0.135 (2023-12-11)

**Full Changelog**: https://github.com/StanGirard/quivr/compare/v0.0.134...v0.0.135

## 0.0.134 (2023-12-11)

## What's Changed

- feat: add custom rag first abstraction layer by @mamadoudicko in https://github.com/StanGirard/quivr/pull/1858
- feat(payment): added modal of right size by @StanGirard in https://github.com/StanGirard/quivr/pull/1860

**Full Changelog**: https://github.com/StanGirard/quivr/compare/v0.0.133...v0.0.134

## 0.0.133 (2023-12-11)

**Full Changelog**: https://github.com/StanGirard/quivr/compare/v0.0.132...v0.0.133

## 0.0.132 (2023-12-10)

## What's Changed

- feat: add generate_answer function to support non streamed response for api brain by @mamadoudicko in https://github.com/StanGirard/quivr/pull/1847
- fix(ollama): - update supabase-db postgres docker image version by @KonstantinosAng in https://github.com/StanGirard/quivr/pull/1853

## New Contributors

- @KonstantinosAng made their first contribution in https://github.com/StanGirard/quivr/pull/1853

**Full Changelog**: https://github.com/StanGirard/quivr/compare/v0.0.131...v0.0.132

## 0.0.131 (2023-12-06)

## What's Changed

- feat: update onboarding questions answer by @mamadoudicko in https://github.com/StanGirard/quivr/pull/1834
- feat: composite brains get by @gozineb in https://github.com/StanGirard/quivr/pull/1837
- feat: add Agent creation frontend by @mamadoudicko in https://github.com/StanGirard/quivr/pull/1836
- feat: keep sidebar opened on non mobile devices by @mamadoudicko in https://github.com/StanGirard/quivr/pull/1840
- feat: add brains list overflow indicator by @mamadoudicko in https://github.com/StanGirard/quivr/pull/1842

**Full Changelog**: https://github.com/StanGirard/quivr/compare/v0.0.130...v0.0.131

## 0.0.130 (2023-12-06)

**Full Changelog**: https://github.com/StanGirard/quivr/compare/v0.0.129...v0.0.130

## 0.0.129 (2023-12-06)

## What's Changed

- feat(requirements): update aws version by @StanGirard in https://github.com/StanGirard/quivr/pull/1819
- feat: add brain creation step 2 by @mamadoudicko in https://github.com/StanGirard/quivr/pull/1823
- feat: composite brains db by @gozineb in https://github.com/StanGirard/quivr/pull/1826
- feat: finalise steps based brain creation by @mamadoudicko in https://github.com/StanGirard/quivr/pull/1825

**Full Changelog**: https://github.com/StanGirard/quivr/compare/v0.0.128...v0.0.129

## 0.0.128 (2023-12-05)

## What's Changed

- feat: track response source usage by @mamadoudicko in https://github.com/StanGirard/quivr/pull/1810
- doc: add VirtioFS instruction for MacOS users by @tarek-ayed in https://github.com/StanGirard/quivr/pull/1813
- refactor: chat for multibrains by @gozineb in https://github.com/StanGirard/quivr/pull/1812
- feat(prebuilt): prebuild backend image for faster compilation by @StanGirard in https://github.com/StanGirard/quivr/pull/1815
- fix: text not clear in dark mode by @Jezla in https://github.com/StanGirard/quivr/pull/1804
- fix: celery config typo by @yonmey in https://github.com/StanGirard/quivr/pull/1776
- feat: add brain creation steps system by @mamadoudicko in https://github.com/StanGirard/quivr/pull/1814

## New Contributors

- @tarek-ayed made their first contribution in https://github.com/StanGirard/quivr/pull/1813
- @Jezla made their first contribution in https://github.com/StanGirard/quivr/pull/1804
- @yonmey made their first contribution in https://github.com/StanGirard/quivr/pull/1776

**Full Changelog**: https://github.com/StanGirard/quivr/compare/v0.0.127...v0.0.128

## 0.0.127 (2023-12-04)

## What's Changed

- feat(api-keys): added customization by @StanGirard in https://github.com/StanGirard/quivr/pull/1802
- feat(embedding): now 100 times faster ⚡️🔥 by @StanGirard in https://github.com/StanGirard/quivr/pull/1807
- fix: update editor state update logic by @mamadoudicko in https://github.com/StanGirard/quivr/pull/1809

**Full Changelog**: https://github.com/StanGirard/quivr/compare/v0.0.126...v0.0.127

## 0.0.126 (2023-12-03)

## What's Changed

- feat: add optimistic update on new message by @mamadoudicko in https://github.com/StanGirard/quivr/pull/1764
- feat: update models logic by @mamadoudicko in https://github.com/StanGirard/quivr/pull/1767
- refactor: to modules by @gozineb in https://github.com/StanGirard/quivr/pull/1754
- feat(supabase): local installation made easy by @StanGirard in https://github.com/StanGirard/quivr/pull/1777
- feat(install): it now takes 30 seconds to install Quivr by @StanGirard in https://github.com/StanGirard/quivr/pull/1780
- feat: 🎸 install by @StanGirard in https://github.com/StanGirard/quivr/pull/1784
- fix(url): crawling fixed by @StanGirard in https://github.com/StanGirard/quivr/pull/1785
- docs: fix typo in name of docker compose dev file by @iMADi-ARCH in https://github.com/StanGirard/quivr/pull/1800

**Full Changelog**: https://github.com/StanGirard/quivr/compare/v0.0.125...v0.0.126

## 0.0.125 (2023-11-30)

## What's Changed

- fix(api): fixed issue with name function and ilmproved promtp by @StanGirard in https://github.com/StanGirard/quivr/pull/1759
- fix: update mention suggestion filtering logic by @mamadoudicko in https://github.com/StanGirard/quivr/pull/1763

**Full Changelog**: https://github.com/StanGirard/quivr/compare/v0.0.124...v0.0.125

## 0.0.124 (2023-11-29)

## What's Changed

- feat(chatInput): use tiptap editor by @mamadoudicko in https://github.com/StanGirard/quivr/pull/1752
- docs: update guidelines.md by @eltociear in https://github.com/StanGirard/quivr/pull/1755
- Feat/local llm bug fix by @StanGirard in https://github.com/StanGirard/quivr/pull/1758

**Full Changelog**: https://github.com/StanGirard/quivr/compare/v0.0.123...v0.0.124

## 0.0.123 (2023-11-29)

## What's Changed

- chore: downgrade versions by @mamadoudicko in https://github.com/StanGirard/quivr/pull/1748
- fix: revert implement local llms by @mamadoudicko in https://github.com/StanGirard/quivr/pull/1749

**Full Changelog**: https://github.com/StanGirard/quivr/compare/v0.0.122...v0.0.123

## 0.0.122 (2023-11-29)

## What's Changed

- refactor: Notification module by @gozineb in https://github.com/StanGirard/quivr/pull/1740
- refactor: remove explore route from back & front by @gozineb in https://github.com/StanGirard/quivr/pull/1741
- feat: implement local llms by @StanGirard in https://github.com/StanGirard/quivr/pull/1745
- refactor: knowledge module by @gozineb in https://github.com/StanGirard/quivr/pull/1743

**Full Changelog**: https://github.com/StanGirard/quivr/compare/v0.0.121...v0.0.122

## 0.0.121 (2023-11-28)

## What's Changed

- fix: update max token logic by @mamadoudicko in https://github.com/StanGirard/quivr/pull/1725
- fix: update public brain subscription logic by @mamadoudicko in https://github.com/StanGirard/quivr/pull/1727
- fix: sanitize file name by @mamadoudicko in https://github.com/StanGirard/quivr/pull/1728
- feat(publicBrains): use join queries for better performance by @mamadoudicko in https://github.com/StanGirard/quivr/pull/1730
- feat: improve delete knowledge performance by @mamadoudicko in https://github.com/StanGirard/quivr/pull/1733
- fix: 🐛 crawler by @StanGirard in https://github.com/StanGirard/quivr/pull/1735
- feat: 🎸 local user by @StanGirard in https://github.com/StanGirard/quivr/pull/1736

**Full Changelog**: https://github.com/StanGirard/quivr/compare/v0.0.120...v0.0.121

## 0.0.120 (2023-11-27)

## What's Changed

- fix: 🐛 sentry by @StanGirard in https://github.com/StanGirard/quivr/pull/1716

**Full Changelog**: https://github.com/StanGirard/quivr/compare/v0.0.119...v0.0.120

## 0.0.119 (2023-11-24)

## What's Changed

- refactor: Prompt module by @gozineb in https://github.com/StanGirard/quivr/pull/1688
- Fixes string formatting when logging knowledge table by @MeTaNoV in https://github.com/StanGirard/quivr/pull/1691
- fix: update max token overwrite logic by @mamadoudicko in https://github.com/StanGirard/quivr/pull/1694
- fix: remove diacritics from filenames by @mamadoudicko in https://github.com/StanGirard/quivr/pull/1695
- refactor: onboarding module by @gozineb in https://github.com/StanGirard/quivr/pull/1702
- feat: display notification when file size is too big by @mamadoudicko in https://github.com/StanGirard/quivr/pull/1704
- feat: add api brain steps log (backend) by @mamadoudicko in https://github.com/StanGirard/quivr/pull/1705

**Full Changelog**: https://github.com/StanGirard/quivr/compare/v0.0.118...v0.0.119

## 0.0.118 (2023-11-22)

## What's Changed

- docs: add api based brains by @mamadoudicko in https://github.com/StanGirard/quivr/pull/1685
- Adds pytesseract, tesseract and poopler-utils by @MeTaNoV in https://github.com/StanGirard/quivr/pull/1648

## New Contributors

- @MeTaNoV made their first contribution in https://github.com/StanGirard/quivr/pull/1648

**Full Changelog**: https://github.com/StanGirard/quivr/compare/v0.0.117...v0.0.118

## 0.0.117 (2023-11-22)

## What's Changed

- fix: 🐛 api by @StanGirard in https://github.com/StanGirard/quivr/pull/1676
- fix: persist api brain creation data on tab change by @mamadoudicko in https://github.com/StanGirard/quivr/pull/1680
- feat: 🎸 tokens by @StanGirard in https://github.com/StanGirard/quivr/pull/1678
- feat: allow updating api brain definition by @mamadoudicko in https://github.com/StanGirard/quivr/pull/1682
- feat: make brain description required by @mamadoudicko in https://github.com/StanGirard/quivr/pull/1684

**Full Changelog**: https://github.com/StanGirard/quivr/compare/v0.0.116...v0.0.117

## 0.0.116 (2023-11-21)

## What's Changed

- feat: update brain modal in chat input by @mamadoudicko in https://github.com/StanGirard/quivr/pull/1668
- feat(apiBrain): add api brain secrets field in knowledge tab by @mamadoudicko in https://github.com/StanGirard/quivr/pull/1669
- feat(apiBrain): improve ux by @mamadoudicko in https://github.com/StanGirard/quivr/pull/1672
- feat(feedBrain): add manage button by @mamadoudicko in https://github.com/StanGirard/quivr/pull/1674

**Full Changelog**: https://github.com/StanGirard/quivr/compare/v0.0.115...v0.0.116

## 0.0.115 (2023-11-20)

## What's Changed

- fix(apiBrain): fix default type selection by @mamadoudicko in https://github.com/StanGirard/quivr/pull/1642
- fix: allow user to set a brain as public after creation by @mamadoudicko in https://github.com/StanGirard/quivr/pull/1646
- fix(brainManagement): fix shared brain access issue by @gozineb in https://github.com/StanGirard/quivr/pull/1641
- feat: 🎸 docker reduced size by 2 by @StanGirard in https://github.com/StanGirard/quivr/pull/1653
- feat: 🎸 docker by @StanGirard in https://github.com/StanGirard/quivr/pull/1656
- feat: 🎸 marketplace by @StanGirard in https://github.com/StanGirard/quivr/pull/1657
- feat: 🎸 openai by @StanGirard in https://github.com/StanGirard/quivr/pull/1658

**Full Changelog**: https://github.com/StanGirard/quivr/compare/v0.0.114...v0.0.115

## 0.0.114 (2023-11-16)

## What's Changed

- feat: add api brain creation frontend by @mamadoudicko in https://github.com/StanGirard/quivr/pull/1631
- refactor: add modules folder by @gozineb in https://github.com/StanGirard/quivr/pull/1633
- feat: update settings tab add api brain definition by @mamadoudicko in https://github.com/StanGirard/quivr/pull/1635
- feat: add public api brain subscription by @mamadoudicko in https://github.com/StanGirard/quivr/pull/1636
- fix: delete brain on users click in brains management by @gozineb in https://github.com/StanGirard/quivr/pull/1638

**Full Changelog**: https://github.com/StanGirard/quivr/compare/v0.0.113...v0.0.114

## 0.0.113 (2023-11-14)

## What's Changed

- refactor: packages folder be 2 by @gozineb in https://github.com/StanGirard/quivr/pull/1628

**Full Changelog**: https://github.com/StanGirard/quivr/compare/v0.0.112...v0.0.113

## 0.0.112 (2023-11-14)

**Full Changelog**: https://github.com/StanGirard/quivr/compare/v0.0.111...v0.0.112

## 0.0.111 (2023-11-14)

## What's Changed

- ci: 🎡 tests by @StanGirard in https://github.com/StanGirard/quivr/pull/1615
- fix: update delete brain logic by @mamadoudicko in https://github.com/StanGirard/quivr/pull/1619
- test(added): misc prompt onboarding by @StanGirard in https://github.com/StanGirard/quivr/pull/1622
- feat: remove api brain secrets and schemas on delete by @mamadoudicko in https://github.com/StanGirard/quivr/pull/1621
- test(all): added by @StanGirard in https://github.com/StanGirard/quivr/pull/1624
- refactor: create "files" package by @gozineb in https://github.com/StanGirard/quivr/pull/1626
- feat: api definition in brain creation modal by @gozineb in https://github.com/StanGirard/quivr/pull/1613

**Full Changelog**: https://github.com/StanGirard/quivr/compare/v0.0.110...v0.0.111

## 0.0.110 (2023-11-13)

## What's Changed

- fix: add user id while creating default brain by @mamadoudicko in https://github.com/StanGirard/quivr/pull/1616

**Full Changelog**: https://github.com/StanGirard/quivr/compare/v0.0.109...v0.0.110

## 0.0.109 (2023-11-13)

## What's Changed

- feat: add APIBrainQA by @mamadoudicko in https://github.com/StanGirard/quivr/pull/1606
- feat: allow users to chat with apis by @mamadoudicko in https://github.com/StanGirard/quivr/pull/1612
- feat(docker): use multi-stage Docker builds for smaller images by @shidenkai0 in https://github.com/StanGirard/quivr/pull/1614

## New Contributors

- @shidenkai0 made their first contribution in https://github.com/StanGirard/quivr/pull/1614

**Full Changelog**: https://github.com/StanGirard/quivr/compare/v0.0.108...v0.0.109

## 0.0.108 (2023-11-07)

## What's Changed

- feat: add api_brain_definition table by @mamadoudicko in https://github.com/StanGirard/quivr/pull/1601
- feat: add brain_type column to brain table by @mamadoudicko in https://github.com/StanGirard/quivr/pull/1603
- feat: supabase vault by @gozineb in https://github.com/StanGirard/quivr/pull/1605

**Full Changelog**: https://github.com/StanGirard/quivr/compare/v0.0.107...v0.0.108

## 0.0.107 (2023-11-06)

## What's Changed

- fix: allow to change model bro brain settings tab by @mamadoudicko in https://github.com/StanGirard/quivr/pull/1590
- fix: fix notification banner display when too much items in chat list by @mamadoudicko in https://github.com/StanGirard/quivr/pull/1593
- docs: add auth modes config by @mamadoudicko in https://github.com/StanGirard/quivr/pull/1595
- fix: allow users to delete brains by @mamadoudicko in https://github.com/StanGirard/quivr/pull/1596
- feat: 🎸 source documents by @StanGirard in https://github.com/StanGirard/quivr/pull/1598

**Full Changelog**: https://github.com/StanGirard/quivr/compare/v0.0.106...v0.0.107

## 0.0.106 (2023-11-06)

## What's Changed

- feat: 🎸 sources by @StanGirard in https://github.com/StanGirard/quivr/pull/1591

**Full Changelog**: https://github.com/StanGirard/quivr/compare/v0.0.105...v0.0.106

## 0.0.105 (2023-11-06)

## What's Changed

- feat: make auth mode configurable by @mamadoudicko in https://github.com/StanGirard/quivr/pull/1579
- Fix #1290 issue running migrations by @charlesbrandt in https://github.com/StanGirard/quivr/pull/1585
- Use 'unless-stopped' instead of 'always' for development by @charlesbrandt in https://github.com/StanGirard/quivr/pull/1586
- feat: 🎸 vps by @StanGirard in https://github.com/StanGirard/quivr/pull/1587
- Update vps_install.md for subdomain by @jbeltran73-2 in https://github.com/StanGirard/quivr/pull/1589

## New Contributors

- @charlesbrandt made their first contribution in https://github.com/StanGirard/quivr/pull/1585
- @jbeltran73-2 made their first contribution in https://github.com/StanGirard/quivr/pull/1589

**Full Changelog**: https://github.com/StanGirard/quivr/compare/v0.0.104...v0.0.105

## 0.0.104 (2023-11-03)

## What's Changed

- feat: 🎸 docs by @StanGirard in https://github.com/StanGirard/quivr/pull/1561
- style(prompts): update public prompts dropdown styling by @St-Bloom in https://github.com/StanGirard/quivr/pull/1563
- feat: add remote notification config by @mamadoudicko in https://github.com/StanGirard/quivr/pull/1547
- fix: fix button bad children error by @mamadoudicko in https://github.com/StanGirard/quivr/pull/1564
- style: fix hidden contents by @mamadoudicko in https://github.com/StanGirard/quivr/pull/1577

## New Contributors

- @St-Bloom made their first contribution in https://github.com/StanGirard/quivr/pull/1563

**Full Changelog**: https://github.com/StanGirard/quivr/compare/v0.0.103...v0.0.104

## 0.0.103 (2023-11-02)

## What's Changed

- feat: allow to share a public brain link by @mamadoudicko in https://github.com/StanGirard/quivr/pull/1541
- fix: prompt update in brains management settings tab by @gozineb in https://github.com/StanGirard/quivr/pull/1543
- refactor: extract prompt from settings by @gozineb in https://github.com/StanGirard/quivr/pull/1546
- feat: 🎸 telegram by @StanGirard in https://github.com/StanGirard/quivr/pull/1555
- feat: 🎸 telegram by @StanGirard in https://github.com/StanGirard/quivr/pull/1559
- docs: update run_fully_local.md by @eltociear in https://github.com/StanGirard/quivr/pull/1556
- docs: grammatical errors in README.md by @HimanshuMahto in https://github.com/StanGirard/quivr/pull/1536
- fix: missing or inaccurate zh-cn translations by @jerryshang in https://github.com/StanGirard/quivr/pull/1558

## New Contributors

- @HimanshuMahto made their first contribution in https://github.com/StanGirard/quivr/pull/1536
- @jerryshang made their first contribution in https://github.com/StanGirard/quivr/pull/1558

**Full Changelog**: https://github.com/StanGirard/quivr/compare/v0.0.102...v0.0.103

## 0.0.102 (2023-11-01)

## What's Changed

- docs: update Quivr doc by @mamadoudicko in https://github.com/StanGirard/quivr/pull/1531
- docs: ✏️ search by @StanGirard in https://github.com/StanGirard/quivr/pull/1535
- feat(brainSettings): rework knowledge tab by @mamadoudicko in https://github.com/StanGirard/quivr/pull/1534
- docs: ✏️ schema by @StanGirard in https://github.com/StanGirard/quivr/pull/1537
- feat: 🎸 max-token by @StanGirard in https://github.com/StanGirard/quivr/pull/1538

**Full Changelog**: https://github.com/StanGirard/quivr/compare/v0.0.101...v0.0.102

## 0.0.101 (2023-10-31)

## What's Changed

- chore: update tanstack query dep by @mamadoudicko in https://github.com/StanGirard/quivr/pull/1528
- fix: update mutation pending flag by @mamadoudicko in https://github.com/StanGirard/quivr/pull/1530

**Full Changelog**: https://github.com/StanGirard/quivr/compare/v0.0.100...v0.0.101

## 0.0.100 (2023-10-30)

## What's Changed

- refactor: fix bad smells by @gozineb in https://github.com/StanGirard/quivr/pull/1399
- refactor: chat_routes by @gozineb in https://github.com/StanGirard/quivr/pull/1512
- feat: improve ux by @mamadoudicko in https://github.com/StanGirard/quivr/pull/1522
- feat(docs): reworked the website by @StanGirard in https://github.com/StanGirard/quivr/pull/1523
- Feat/docs rework by @StanGirard in https://github.com/StanGirard/quivr/pull/1525

**Full Changelog**: https://github.com/StanGirard/quivr/compare/v0.0.99...v0.0.100

## 0.0.99 (2023-10-27)

## What's Changed

- fix: minor fixes by @gozineb in https://github.com/StanGirard/quivr/pull/1499
- feat: remove onboarding's feature flag by @matthieujacq in https://github.com/StanGirard/quivr/pull/1501
- feat: update form content on magic link auth request by @mamadoudicko in https://github.com/StanGirard/quivr/pull/1502
- feat: remove legacy header and footer by @matthieujacq in https://github.com/StanGirard/quivr/pull/1509
- fix: black horizontal line sometimes appearing below section by @matthieujacq in https://github.com/StanGirard/quivr/pull/1510
- Improve readme.md by @ankur0904 in https://github.com/StanGirard/quivr/pull/1511
- refactor(settings tab): extract components by @gozineb in https://github.com/StanGirard/quivr/pull/1335
- fix: hidden video playing automatically on iphone by @matthieujacq in https://github.com/StanGirard/quivr/pull/1514

## New Contributors

- @ankur0904 made their first contribution in https://github.com/StanGirard/quivr/pull/1511

**Full Changelog**: https://github.com/StanGirard/quivr/compare/v0.0.98...v0.0.99

## 0.0.98 (2023-10-26)

## What's Changed

- feat: upgrade button in user settings by @matthieujacq in https://github.com/StanGirard/quivr/pull/1484
- fix: failing build (removed avatar alt prop) by @matthieujacq in https://github.com/StanGirard/quivr/pull/1487
- Fixed license link in intro.md by @Eric013 in https://github.com/StanGirard/quivr/pull/1486
- feat: manage plan by @matthieujacq in https://github.com/StanGirard/quivr/pull/1488
- feat: remove feature flags for homepage by @matthieujacq in https://github.com/StanGirard/quivr/pull/1493
- feat: add new signin/login page by @mamadoudicko in https://github.com/StanGirard/quivr/pull/1492

## New Contributors

- @Eric013 made their first contribution in https://github.com/StanGirard/quivr/pull/1486

**Full Changelog**: https://github.com/StanGirard/quivr/compare/v0.0.97...v0.0.98

## 0.0.97 (2023-10-24)

## What's Changed

- feat(cms): update content type by @mamadoudicko in https://github.com/StanGirard/quivr/pull/1477
- feat: upgrade to plus button by @matthieujacq in https://github.com/StanGirard/quivr/pull/1482
- feat: 🎸 sitemap by @StanGirard in https://github.com/StanGirard/quivr/pull/1483

**Full Changelog**: https://github.com/StanGirard/quivr/compare/v0.0.96...v0.0.97

## 0.0.96 (2023-10-24)

## What's Changed

- feat: validate email and required question with react-hook-form by @matthieujacq in https://github.com/StanGirard/quivr/pull/1463
- feat: fetch security questions from CMS by @mamadoudicko in https://github.com/StanGirard/quivr/pull/1464
- feat: POST on /contact to contact quivr team by email by @matthieujacq in https://github.com/StanGirard/quivr/pull/1466
- feat: setup premium feature backend by @mamadoudicko in https://github.com/StanGirard/quivr/pull/1467
- feat: add sponsor and blog links by @mamadoudicko in https://github.com/StanGirard/quivr/pull/1472
- feat: contact sales submission by @matthieujacq in https://github.com/StanGirard/quivr/pull/1473
- feat(homepage): add analytics by @mamadoudicko in https://github.com/StanGirard/quivr/pull/1474
- fix: make use cases clickable by @mamadoudicko in https://github.com/StanGirard/quivr/pull/1475
- fix: update blog link position by @mamadoudicko in https://github.com/StanGirard/quivr/pull/1476

**Full Changelog**: https://github.com/StanGirard/quivr/compare/v0.0.95...v0.0.96

## 0.0.95 (2023-10-23)

## What's Changed

- feat: homepage first section by @matthieujacq in https://github.com/StanGirard/quivr/pull/1439
- fix: show a flat gradient in the UseCase section by @matthieujacq in https://github.com/StanGirard/quivr/pull/1440
- style: update testimonials display by @mamadoudicko in https://github.com/StanGirard/quivr/pull/1441
- feat: fetch homepage data from CMS by @mamadoudicko in https://github.com/StanGirard/quivr/pull/1452
- feat: contact sales page (front layout) by @matthieujacq in https://github.com/StanGirard/quivr/pull/1451
- Fix: Improved Text Visibility in Dark Mode in OnboardingQuestion Component by @Dev-Dz27 in https://github.com/StanGirard/quivr/pull/1456
- feat(cms): added single video demo by @StanGirard in https://github.com/StanGirard/quivr/pull/1459
- feat: fetch demo video from CMS by @mamadoudicko in https://github.com/StanGirard/quivr/pull/1461
- feat: Contact form component by @matthieujacq in https://github.com/StanGirard/quivr/pull/1453

## New Contributors

- @Dev-Dz27 made their first contribution in https://github.com/StanGirard/quivr/pull/1456

**Full Changelog**: https://github.com/StanGirard/quivr/compare/v0.0.94...v0.0.95

## 0.0.94 (2023-10-19)

## What's Changed

- feat: Homepage demo section by @matthieujacq in https://github.com/StanGirard/quivr/pull/1420
- feat: add security section by @mamadoudicko in https://github.com/StanGirard/quivr/pull/1423
- feat: HomePage new footer by @matthieujacq in https://github.com/StanGirard/quivr/pull/1425
- feat: add testimonials section by @mamadoudicko in https://github.com/StanGirard/quivr/pull/1427
- refactor(backend): cleaning dead and unused code by @StanGirard in https://github.com/StanGirard/quivr/pull/1432

**Full Changelog**: https://github.com/StanGirard/quivr/compare/v0.0.93...v0.0.94

## 0.0.93 (2023-10-17)

## What's Changed

- feat: add use cases to homepage by @mamadoudicko in https://github.com/StanGirard/quivr/pull/1415
- feat: Homepage screen 1 content by @matthieujacq in https://github.com/StanGirard/quivr/pull/1414

**Full Changelog**: https://github.com/StanGirard/quivr/compare/v0.0.92...v0.0.93

## 0.0.92 (2023-10-17)

## What's Changed

- feat: add a cron to remove onboarding more than 7 days by @mamadoudicko in https://github.com/StanGirard/quivr/pull/1397
- feat: 🖼️ new homepage background by @matthieujacq in https://github.com/StanGirard/quivr/pull/1395

**Full Changelog**: https://github.com/StanGirard/quivr/compare/v0.0.91...v0.0.92

## 0.0.91 (2023-10-12)

## What's Changed

- feat: track onboarding events by @mamadoudicko in https://github.com/StanGirard/quivr/pull/1388
- fix(user identity): User identity dict has no attribute user_id and open_api_key by @HamzaKhalidDhillon in https://github.com/StanGirard/quivr/pull/1351
- feat: new homepage header by @matthieujacq in https://github.com/StanGirard/quivr/pull/1382
- feat(onboarding): add suggested questions answer by @mamadoudicko in https://github.com/StanGirard/quivr/pull/1390

## New Contributors

- @HamzaKhalidDhillon made their first contribution in https://github.com/StanGirard/quivr/pull/1351

**Full Changelog**: https://github.com/StanGirard/quivr/compare/v0.0.90...v0.0.91

## 0.0.90 (2023-10-11)

## What's Changed

- feat: add Welcome chat by @mamadoudicko in https://github.com/StanGirard/quivr/pull/1365
- feat: handle suggestion click by @mamadoudicko in https://github.com/StanGirard/quivr/pull/1368
- refactor: Enable linting on login+signup page and hooks by @matthieujacq in https://github.com/StanGirard/quivr/pull/1369
- feat: finish onboarding step on first upload or crawl by @mamadoudicko in https://github.com/StanGirard/quivr/pull/1373
- feat: add create_user_onboarding_function by @mamadoudicko in https://github.com/StanGirard/quivr/pull/1383
- feat: remove user onboarding on complete by @mamadoudicko in https://github.com/StanGirard/quivr/pull/1387

**Full Changelog**: https://github.com/StanGirard/quivr/compare/v0.0.89...v0.0.90

## 0.0.89 (2023-10-09)

## What's Changed

- feat: enable CSP in all environments (local/preview/prod) by @matthieujacq in https://github.com/StanGirard/quivr/pull/1334
- feat: enhance user page UI by @nguernse in https://github.com/StanGirard/quivr/pull/1319
- feat: update onboarding steps by @mamadoudicko in https://github.com/StanGirard/quivr/pull/1337
- feat: add onboarding_a column to onboarding table by @mamadoudicko in https://github.com/StanGirard/quivr/pull/1340
- fix(question): fixed with user_settings by @StanGirard in https://github.com/StanGirard/quivr/pull/1349
- FIX tables.sql - missing ; breaks SQL queries. by @stanrb in https://github.com/StanGirard/quivr/pull/1348
- feat: ⚙️🐞 configure debugger for the backend by @matthieujacq in https://github.com/StanGirard/quivr/pull/1345
- test: add chat e2e tests by @mamadoudicko in https://github.com/StanGirard/quivr/pull/1344
- feat: configure CSP for self-hosting and multiple ports in dev mode by @matthieujacq in https://github.com/StanGirard/quivr/pull/1364

## New Contributors

- @stanrb made their first contribution in https://github.com/StanGirard/quivr/pull/1348

**Full Changelog**: https://github.com/StanGirard/quivr/compare/v0.0.88...v0.0.89

## 0.0.88 (2023-10-05)

## What's Changed

- fix: wrap parsing with try catch statements by @mamadoudicko in https://github.com/StanGirard/quivr/pull/1321
- fix: 🐛 ↕️ 📱height now matches mobile height by @matthieujacq in https://github.com/StanGirard/quivr/pull/1323
- feat: add onboarding step 3 by @mamadoudicko in https://github.com/StanGirard/quivr/pull/1324
- feat: restructure the sidebar of the brains management page by @matthieujacq in https://github.com/StanGirard/quivr/pull/1325
- feat: add onboarding table by @mamadoudicko in https://github.com/StanGirard/quivr/pull/1327
- feat: update onboarding controller and fix typo by @mamadoudicko in https://github.com/StanGirard/quivr/pull/1333

**Full Changelog**: https://github.com/StanGirard/quivr/compare/v0.0.87...v0.0.88

## 0.0.87 (2023-10-03)

## What's Changed

- feat: ↕️ maximize brains management page by @matthieujacq in https://github.com/StanGirard/quivr/pull/1308
- refactor: ♻️ ContentSecurityPolicy as an object by @matthieujacq in https://github.com/StanGirard/quivr/pull/1312
- fix: replace next/image's layout deprecated attribute by @matthieujacq in https://github.com/StanGirard/quivr/pull/1313
- fix: remove undesired outlines around divs by @matthieujacq in https://github.com/StanGirard/quivr/pull/1316
- feat(onboarding): add step 2 by @mamadoudicko in https://github.com/StanGirard/quivr/pull/1314
- feat(onboarding): add questions suggestions layout by @mamadoudicko in https://github.com/StanGirard/quivr/pull/1318

**Full Changelog**: https://github.com/StanGirard/quivr/compare/v0.0.86...v0.0.87

## 0.0.86 (2023-10-03)

## What's Changed

- fix(script): added percent before list of emails by @StanGirard in https://github.com/StanGirard/quivr/pull/1284
- feat: improve app ux by @mamadoudicko in https://github.com/StanGirard/quivr/pull/1281
- test: add e2e for crawling by @mamadoudicko in https://github.com/StanGirard/quivr/pull/1288
- feat(user_settings): increased by @StanGirard in https://github.com/StanGirard/quivr/pull/1291
- fix: prevent fetch when user is not logged in by @nguernse in https://github.com/StanGirard/quivr/pull/1293
- fix(Select): fix JSX typo by @nguernse in https://github.com/StanGirard/quivr/pull/1292
- feat: ✨ responsive sidebar by @matthieujacq in https://github.com/StanGirard/quivr/pull/1279
- fix: 🐛 Sidebar content should not hide the sidebar footer by @matthieujacq in https://github.com/StanGirard/quivr/pull/1298
- feat: allow users to turn private brain to public by @mamadoudicko in https://github.com/StanGirard/quivr/pull/1300
- feat: add onboarding first step by @mamadoudicko in https://github.com/StanGirard/quivr/pull/1303
- feat: update chat list on new chat first message by @mamadoudicko in https://github.com/StanGirard/quivr/pull/1305
- feat: ↕️ Maximise chat window by @matthieujacq in https://github.com/StanGirard/quivr/pull/1301

## New Contributors

- @nguernse made their first contribution in https://github.com/StanGirard/quivr/pull/1293

**Full Changelog**: https://github.com/StanGirard/quivr/compare/v0.0.85...v0.0.86

## 0.0.84 (2023-09-28)

## What's Changed

- feat: 👤 Implement gravatar by @matthieujacq in https://github.com/StanGirard/quivr/pull/1268
- feat: improve knowledge feed process ux by @mamadoudicko in https://github.com/StanGirard/quivr/pull/1274
- fix: 🔒️ add gravatar.com to the content security policy by @matthieujacq in https://github.com/StanGirard/quivr/pull/1273
- feat(chatPage): update ui add new feed component by @mamadoudicko in https://github.com/StanGirard/quivr/pull/1275
- feat: knowledge tab add button by @gozineb in https://github.com/StanGirard/quivr/pull/1277
- fix(brains): get brains on local by @B0rrA in https://github.com/StanGirard/quivr/pull/1272

**Full Changelog**: https://github.com/StanGirard/quivr/compare/v0.0.83...v0.0.84

## 0.0.83 (2023-09-27)

## What's Changed

- feat(nav): 🚚 Move Brain and User buttons to the sidebar in the chat by @matthieujacq in https://github.com/StanGirard/quivr/pull/1262
- feat: save last chat config and make it default one by @mamadoudicko in https://github.com/StanGirard/quivr/pull/1266
- style: improve upload ux by @Rahil2507 in https://github.com/StanGirard/quivr/pull/1259
- fix(docs): add prerequisites section in step 2 by @JvSdv in https://github.com/StanGirard/quivr/pull/1149
- style: improve ui by @mamadoudicko in https://github.com/StanGirard/quivr/pull/1263

## New Contributors

- @Rahil2507 made their first contribution in https://github.com/StanGirard/quivr/pull/1259
- @JvSdv made their first contribution in https://github.com/StanGirard/quivr/pull/1149

**Full Changelog**: https://github.com/StanGirard/quivr/compare/v0.0.82...v0.0.83

## 0.0.82 (2023-09-26)

## What's Changed

- fix(RBAC): skip validation for unplug by @mamadoudicko in https://github.com/StanGirard/quivr/pull/1264

**Full Changelog**: https://github.com/StanGirard/quivr/compare/v0.0.81...v0.0.82

## 0.0.81 (2023-09-26)

## What's Changed

- feat: activate public brain subscription by @mamadoudicko in https://github.com/StanGirard/quivr/pull/1241
- feat(publicBrain): disable subscribe button when already subscribed and refetch brains list by @mamadoudicko in https://github.com/StanGirard/quivr/pull/1246
- feat: knowledge tab list by @gozineb in https://github.com/StanGirard/quivr/pull/1222
- fix(preview): fixed a few bugs unchecked by @StanGirard in https://github.com/StanGirard/quivr/pull/1247
- feat: add last_update field to brain table by @mamadoudicko in https://github.com/StanGirard/quivr/pull/1252
- fix: urls to avoid 307 by @gozineb in https://github.com/StanGirard/quivr/pull/1253
- feat: allow user to unsubscribe from a brain by @mamadoudicko in https://github.com/StanGirard/quivr/pull/1254
- feat(user): 🚚 Move language and theme buttons to the User page by @matthieujacq in https://github.com/StanGirard/quivr/pull/1256
- Update next.config.js by @riccardolinares in https://github.com/StanGirard/quivr/pull/1251
- feat: allow setting public brain status to private by @mamadoudicko in https://github.com/StanGirard/quivr/pull/1258

## New Contributors

- @matthieujacq made their first contribution in https://github.com/StanGirard/quivr/pull/1256
- @riccardolinares made their first contribution in https://github.com/StanGirard/quivr/pull/1251

**Full Changelog**: https://github.com/StanGirard/quivr/compare/v0.0.80...v0.0.81

## 0.0.80 (2023-09-21)

**Full Changelog**: https://github.com/StanGirard/quivr/compare/v0.0.79...v0.0.80

## 0.0.79 (2023-09-21)

## What's Changed

- fix(gpt-3.5-instruct): bug and new version of node by @StanGirard in https://github.com/StanGirard/quivr/pull/1228
- feat: display brain status on settings page by @mamadoudicko in https://github.com/StanGirard/quivr/pull/1221
- feat(upload): changed icons by @StanGirard in https://github.com/StanGirard/quivr/pull/1233
- Feat/paperclip by @StanGirard in https://github.com/StanGirard/quivr/pull/1234
- fix(brain_size): increased size by @StanGirard in https://github.com/StanGirard/quivr/pull/1235
- feat(strapi): added first draft by @StanGirard in https://github.com/StanGirard/quivr/pull/1237
- feat: add public brain page by @mamadoudicko in https://github.com/StanGirard/quivr/pull/1230
- feat: count public brains number of subscribers by @mamadoudicko in https://github.com/StanGirard/quivr/pull/1236

**Full Changelog**: https://github.com/StanGirard/quivr/compare/v0.0.78...v0.0.79

## 0.0.78 (2023-09-20)

## What's Changed

- feat: add public brain creation by @mamadoudicko in https://github.com/StanGirard/quivr/pull/1218
- feat: get files from storage by @gozineb in https://github.com/StanGirard/quivr/pull/1205

**Full Changelog**: https://github.com/StanGirard/quivr/compare/v0.0.77...v0.0.78

## 0.0.77 (2023-09-19)

## What's Changed

- feat(memory): optimisation by @StanGirard in https://github.com/StanGirard/quivr/pull/1214

**Full Changelog**: https://github.com/StanGirard/quivr/compare/v0.0.76...v0.0.77

## 0.0.76 (2023-09-19)

## What's Changed

- chore(theodo): added trigger function for theodo by @StanGirard in https://github.com/StanGirard/quivr/pull/1195
- feat: add tooltip on upload card toggle button by @mamadoudicko in https://github.com/StanGirard/quivr/pull/1197
- feat(analytics): add google analytics by @gozineb in https://github.com/StanGirard/quivr/pull/1147
- Feat/theodo gpt4 by @StanGirard in https://github.com/StanGirard/quivr/pull/1198
- fix(chats): now in order and with a little bonus ;) by @StanGirard in https://github.com/StanGirard/quivr/pull/1200
- fix: fix some bugs by @mamadoudicko in https://github.com/StanGirard/quivr/pull/1201
- feat(question): now not rephrasing question when passed to answering llm by @StanGirard in https://github.com/StanGirard/quivr/pull/1202

**Full Changelog**: https://github.com/StanGirard/quivr/compare/v0.0.75...v0.0.76

## 0.0.75 (2023-09-18)

## What's Changed

- feat(frontend): responsiveness by @StanGirard in https://github.com/StanGirard/quivr/pull/1174
- feat(upload): changed to task by @StanGirard in https://github.com/StanGirard/quivr/pull/1178
- fix(qa_base): asign max_token to llm by @B0rrA in https://github.com/StanGirard/quivr/pull/1179
- feat(perf): increased perf embedding and search for files by @StanGirard in https://github.com/StanGirard/quivr/pull/1182
- fix(usersettings): Fix bugs with user settings in the back always gpt-3.5-turbo by @StanGirard in https://github.com/StanGirard/quivr/pull/1183
- feat(notificatins): higher refresh rate by @StanGirard in https://github.com/StanGirard/quivr/pull/1184
- style(notifications): improve the messages for the notifications by @StanGirard in https://github.com/StanGirard/quivr/pull/1185
- fix(notifications): dead notifications that are still present long after by @StanGirard in https://github.com/StanGirard/quivr/pull/1186
- fix(notifications): greater than 5 minutes ago not less by @StanGirard in https://github.com/StanGirard/quivr/pull/1187
- feat(aws): improved size by @StanGirard in https://github.com/StanGirard/quivr/pull/1188
- feat(concurrency): added concurrency for increased performance by @StanGirard in https://github.com/StanGirard/quivr/pull/1189
- feat(prompt): improved answer readability with markdown and aerataed by @StanGirard in https://github.com/StanGirard/quivr/pull/1190
- fix(notification): information now displayed on the right by @StanGirard in https://github.com/StanGirard/quivr/pull/1191
- feat(chat): added copy feature to message by @StanGirard in https://github.com/StanGirard/quivr/pull/1192
- feat(e2e): add playright config and createBrain e2e test by @mamadoudicko in https://github.com/StanGirard/quivr/pull/1177

**Full Changelog**: https://github.com/StanGirard/quivr/compare/v0.0.74...v0.0.75

## 0.0.74 (2023-09-14)

**Full Changelog**: https://github.com/StanGirard/quivr/compare/v0.0.73...v0.0.74

## 0.0.73 (2023-09-14)

**Full Changelog**: https://github.com/StanGirard/quivr/compare/v0.0.72...v0.0.73

## 0.0.72 (2023-09-14)

## What's Changed

- feat(file-system): added queue and filesystem by @StanGirard in https://github.com/StanGirard/quivr/pull/1159
- fix(migration): removed by @StanGirard in https://github.com/StanGirard/quivr/pull/1170

**Full Changelog**: https://github.com/StanGirard/quivr/compare/v0.0.71...v0.0.72

## 0.0.71 (2023-09-14)

## What's Changed

- feat: the good user management by @StanGirard in https://github.com/StanGirard/quivr/pull/1158
- feat: add knowledge tab on brains settings page by @mamadoudicko in https://github.com/StanGirard/quivr/pull/1163
- feat: update header and improve ux by @mamadoudicko in https://github.com/StanGirard/quivr/pull/1164
- feat: submit upload on Enter by @mamadoudicko in https://github.com/StanGirard/quivr/pull/1160
- feat: make error messages more clear by @mamadoudicko in https://github.com/StanGirard/quivr/pull/1166

**Full Changelog**: https://github.com/StanGirard/quivr/compare/v0.0.70...v0.0.71

## 0.0.70 (2023-09-12)

## What's Changed

- feat: add notifications components by @mamadoudicko in https://github.com/StanGirard/quivr/pull/1148
- feat: add polling for pending notifications by @mamadoudicko in https://github.com/StanGirard/quivr/pull/1152
- fix(selectedBrain): prevent picking brainId from local storage by @mamadoudicko in https://github.com/StanGirard/quivr/pull/1154
- feat: update isValidUrl function by @mamadoudicko in https://github.com/StanGirard/quivr/pull/1155

**Full Changelog**: https://github.com/StanGirard/quivr/compare/v0.0.69...v0.0.70

## 0.0.69 (2023-09-08)

## What's Changed

- feat: add multiple upload and crawl in parallel by @mamadoudicko in https://github.com/StanGirard/quivr/pull/1118
- feat: allow user to chat while feed process is pending by @mamadoudicko in https://github.com/StanGirard/quivr/pull/1120
- feat: add notifications table, and push notification on upload and crawl by @mamadoudicko in https://github.com/StanGirard/quivr/pull/1125
- feat: merge chat history with chat notifications by @mamadoudicko in https://github.com/StanGirard/quivr/pull/1127
- feat(feedBrain): add request pending message #1135 by @mamadoudicko in https://github.com/StanGirard/quivr/pull/1136
- fix: update crawl and upload endpoints by @mamadoudicko in https://github.com/StanGirard/quivr/pull/1142
- make docker compose command more flexible by @thehunmonkgroup in https://github.com/StanGirard/quivr/pull/1139

## New Contributors

- @thehunmonkgroup made their first contribution in https://github.com/StanGirard/quivr/pull/1139

**Full Changelog**: https://github.com/StanGirard/quivr/compare/v0.0.68...v0.0.69

## 0.0.68 (2023-09-06)

## What's Changed

- feat(liteLLM): Add support for Azure OpenAI, Palm, Claude-2, Llama2, CodeLlama (100+LLMs) by @ishaan-jaff in https://github.com/StanGirard/quivr/pull/1097
- feat(crawler): add multiple urls support by @mamadoudicko in https://github.com/StanGirard/quivr/pull/1112
- fix(csp): add growthbook to csp headers by @gozineb in https://github.com/StanGirard/quivr/pull/1117

## New Contributors

- @ishaan-jaff made their first contribution in https://github.com/StanGirard/quivr/pull/1097

**Full Changelog**: https://github.com/StanGirard/quivr/compare/v0.0.67...v0.0.68

## 0.0.67 (2023-09-05)

## What's Changed

- feat: add FeedBrainInput component by @mamadoudicko in https://github.com/StanGirard/quivr/pull/1101
- feat: add <Feed /> component in chat page by @mamadoudicko in https://github.com/StanGirard/quivr/pull/1103
- 🚑 fix feature flags -> add it back to context by @gozineb in https://github.com/StanGirard/quivr/pull/1106

**Full Changelog**: https://github.com/StanGirard/quivr/compare/v0.0.66...v0.0.67

## 0.0.66 (2023-09-04)

## What's Changed

- fix(prod): add url api.openai to CSP headers by @gozineb in https://github.com/StanGirard/quivr/pull/1077
- feat: change share brain button logic by @mamadoudicko in https://github.com/StanGirard/quivr/pull/1078
- fix(brainsSettings): handle nullish value from api call by @mamadoudicko in https://github.com/StanGirard/quivr/pull/1080
- fix: update hash routing logic by @mamadoudicko in https://github.com/StanGirard/quivr/pull/1082
- fix: fix hash redirection by @mamadoudicko in https://github.com/StanGirard/quivr/pull/1085
- feat: add tanstack query and optimistic fetch on brains settings page by @mamadoudicko in https://github.com/StanGirard/quivr/pull/1087
- docs: writeup for running quivr fully locally by @mvda in https://github.com/StanGirard/quivr/pull/1096
- fix: prevent submit on share button click by @mamadoudicko in https://github.com/StanGirard/quivr/pull/1098

## New Contributors

- @mvda made their first contribution in https://github.com/StanGirard/quivr/pull/1096

**Full Changelog**: https://github.com/StanGirard/quivr/compare/v0.0.65...v0.0.66

## 0.0.65 (2023-08-31)

## What's Changed

- feat: make chatlist scrollable by @mamadoudicko in https://github.com/StanGirard/quivr/pull/1064
- feat(newBrain): update data validation logic and add \* on required fields by @mamadoudicko in https://github.com/StanGirard/quivr/pull/1065
- feat(shareBrain): prevent re inviting users with access by @mamadoudicko in https://github.com/StanGirard/quivr/pull/1063
- feat(chatMessage): update attributes display by @mamadoudicko in https://github.com/StanGirard/quivr/pull/1067
- fix: fix minor bugs by @mamadoudicko in https://github.com/StanGirard/quivr/pull/1070
- feat: remove mic button by @mamadoudicko in https://github.com/StanGirard/quivr/pull/1075
- feat: truncate long chat name by @mamadoudicko in https://github.com/StanGirard/quivr/pull/1076

**Full Changelog**: https://github.com/StanGirard/quivr/compare/v0.0.64...v0.0.65

## 0.0.64 (2023-08-30)

## What's Changed

- feat: add prompt trigger through # by @mamadoudicko in https://github.com/StanGirard/quivr/pull/1023
- feat: add headless question tracking by @mamadoudicko in https://github.com/StanGirard/quivr/pull/1051
- feat: update header and remove prompt / brain on backspace by @mamadoudicko in https://github.com/StanGirard/quivr/pull/1052
- feat: handle new chat button click by @mamadoudicko in https://github.com/StanGirard/quivr/pull/1054
- feat: add name missing error in new brain modal by @mamadoudicko in https://github.com/StanGirard/quivr/pull/1055
- feat: validate api key before saving by @mamadoudicko in https://github.com/StanGirard/quivr/pull/1057
- feat: track prompt and brain changes by @mamadoudicko in https://github.com/StanGirard/quivr/pull/1058
- feat(chat): update chat input placeholder by @gozineb in https://github.com/StanGirard/quivr/pull/1060
- fix(invitationPage): avoid multiple re-rendering by @mamadoudicko in https://github.com/StanGirard/quivr/pull/1062

**Full Changelog**: https://github.com/StanGirard/quivr/compare/v0.0.63...v0.0.64

## 0.0.63 (2023-08-27)

## What's Changed

- fix(dockerfile): backend Dockerfile exit code 1 by @pat266 in https://github.com/StanGirard/quivr/pull/1032
- test(backend): skip failing tests by @mamadoudicko in https://github.com/StanGirard/quivr/pull/1036
- feat(messagesList): auto scroll on new message by @mamadoudicko in https://github.com/StanGirard/quivr/pull/1040
- test: unskip `qa_headless.py` linter tests by @mamadoudicko in https://github.com/StanGirard/quivr/pull/1041
- feat: add 2 save buttons on Brain management tab by @ChloeMouret in https://github.com/StanGirard/quivr/pull/1039
- feat(brain): add endpoint to return context to question by @ZongZiWang in https://github.com/StanGirard/quivr/pull/1044
- fix: English grammar translation.json by @elie222 in https://github.com/StanGirard/quivr/pull/1046

## New Contributors

- @pat266 made their first contribution in https://github.com/StanGirard/quivr/pull/1032
- @elie222 made their first contribution in https://github.com/StanGirard/quivr/pull/1046

**Full Changelog**: https://github.com/StanGirard/quivr/compare/v0.0.62...v0.0.63

## 0.0.62 (2023-08-25)

## What's Changed

- feat: Remove chat id from chat list by @ChloeMouret in https://github.com/StanGirard/quivr/pull/1031
- fix(analytics): june debug for real by @gozineb in https://github.com/StanGirard/quivr/pull/1033

**Full Changelog**: https://github.com/StanGirard/quivr/compare/v0.0.61...v0.0.62

## [0.0.61](https://github.com/StanGirard/quivr/compare/v0.0.60...v0.0.61) (2023-08-23)

### Features

- add brain prompt overwritting from chat ([#1012](https://github.com/StanGirard/quivr/issues/1012)) ([b967c2d](https://github.com/StanGirard/quivr/commit/b967c2d2d60b93f9142fe2afd04fb9422adcc2be))
- **backend:** adds python code parsing ([#1003](https://github.com/StanGirard/quivr/issues/1003)) ([a626b84](https://github.com/StanGirard/quivr/commit/a626b84b96c7b40904960e039f72ff042148a240))
- **prompts:** add public prompts to SQL db ([#1014](https://github.com/StanGirard/quivr/issues/1014)) ([4b1f4b1](https://github.com/StanGirard/quivr/commit/4b1f4b141287d109794aa6015f83deb3882ac5cb))
- **translation:** Added Simplified Chinese translation，Fix pt-br not working ([#1011](https://github.com/StanGirard/quivr/issues/1011)) ([e328ab8](https://github.com/StanGirard/quivr/commit/e328ab81b30f2dd3dae7287e0351fdacd1c18133))

### Bug Fixes

- **Analytics:** no tags tracking for upload & crawl ([#1024](https://github.com/StanGirard/quivr/issues/1024)) ([2b74ebc](https://github.com/StanGirard/quivr/commit/2b74ebc1f099c4d12705d458fefad94120af9208))

## [0.0.60](https://github.com/StanGirard/quivr/compare/v0.0.59...v0.0.60) (2023-08-22)

### Features

- **chat:** add brain selection through mention input ([#969](https://github.com/StanGirard/quivr/issues/969)) ([8e94f22](https://github.com/StanGirard/quivr/commit/8e94f22782dd2255e8125fbb4b3718413ad4701e))

### Bug Fixes

- remove conflicts ([#998](https://github.com/StanGirard/quivr/issues/998)) ([f61b70a](https://github.com/StanGirard/quivr/commit/f61b70a34f6d24e6f343d31cc4aa63265bb1c218))
- update backend tests ([#992](https://github.com/StanGirard/quivr/issues/992)) ([5a3a6fe](https://github.com/StanGirard/quivr/commit/5a3a6fe370756783a204f2a62007f6cb23c7b202))

## [0.0.59](https://github.com/StanGirard/quivr/compare/v0.0.58...v0.0.59) (2023-08-20)

### Features

- **aws:** all in microservices ([b3a6231](https://github.com/StanGirard/quivr/commit/b3a6231274e5aea28675381ba6f7ba277228f5ac))
- **chat-service:** added task definition ([d001ec7](https://github.com/StanGirard/quivr/commit/d001ec70df3ccd5f3885b5f174e58f1b3238c433))
- **docker:** improved size image ([#978](https://github.com/StanGirard/quivr/issues/978)) ([aa623c4](https://github.com/StanGirard/quivr/commit/aa623c4039ba31928dd0934a682259c7762d2efa))
- **docker:** pushing image to github registry ([ad3dca3](https://github.com/StanGirard/quivr/commit/ad3dca3e2705b87a9c9c0b35f67773bcc182ae88))
- **gcr:** removed sha and put latest ([2b85a94](https://github.com/StanGirard/quivr/commit/2b85a94e8835861afd9c178b72e59d018d8b956f))
- **health:** added endpoint for services ([#989](https://github.com/StanGirard/quivr/issues/989)) ([ae7852e](https://github.com/StanGirard/quivr/commit/ae7852ec3f9d6e20b28c3b6fbc0d433d476395ea))
- **microservices:** split into 4 quivr to better handle long services ([#972](https://github.com/StanGirard/quivr/issues/972)) ([7281fd9](https://github.com/StanGirard/quivr/commit/7281fd905a24b8e4dad7214d7809b8856685fca8))
- **preview:** added crawl service to ci ([b7f9876](https://github.com/StanGirard/quivr/commit/b7f9876ce20a2c802ccfd7cff35de50ac2fd2226))
- **preview:** added preview ([#974](https://github.com/StanGirard/quivr/issues/974)) ([9eb25a4](https://github.com/StanGirard/quivr/commit/9eb25a4d1777b9fdbc1c4b93df0b51e8b28d3ae9))
- **preview:** added service upload ([#979](https://github.com/StanGirard/quivr/issues/979)) ([ce6b45e](https://github.com/StanGirard/quivr/commit/ce6b45e1ac8e9a3d21b7f56ad228351e34179e11))
- **refacto:** changed a bit of things to make better dx ([#984](https://github.com/StanGirard/quivr/issues/984)) ([d0370ab](https://github.com/StanGirard/quivr/commit/d0370ab499465ee1404d3c1d32878e8da3853441))
- **Unplug:** chatting without brain streaming ([#970](https://github.com/StanGirard/quivr/issues/970)) ([600ff1e](https://github.com/StanGirard/quivr/commit/600ff1ede02741c66853cc3e4e7f5001aaba3bc2))

### Bug Fixes

- **settings:** select proper brain model ([#943](https://github.com/StanGirard/quivr/issues/943)) ([3a44f54](https://github.com/StanGirard/quivr/commit/3a44f54d6b75581e3cbc8acf0c1c309c3273e63f))
- update backend tests ([#975](https://github.com/StanGirard/quivr/issues/975)) ([c746eb1](https://github.com/StanGirard/quivr/commit/c746eb18303945a1736c89427026b509f501e715))
- **windows:** removed unused start script ([#962](https://github.com/StanGirard/quivr/issues/962)) ([ad7ac15](https://github.com/StanGirard/quivr/commit/ad7ac1516d5c45c833c9e9ba6162012096372fa6))

## [0.0.57](https://github.com/StanGirard/quivr/compare/v0.0.56...v0.0.57) (2023-08-16)

### Features

- add brain missing message ([#958](https://github.com/StanGirard/quivr/issues/958)) ([f99f81d](https://github.com/StanGirard/quivr/commit/f99f81d10f9c768af00e38249763a252f8db16e3))
- change messages position ([#946](https://github.com/StanGirard/quivr/issues/946)) ([9235a84](https://github.com/StanGirard/quivr/commit/9235a848d12b96af346cc2cbb1ac50dc2f67b20c))
- update chat ui ([#907](https://github.com/StanGirard/quivr/issues/907)) ([80be40a](https://github.com/StanGirard/quivr/commit/80be40ad34d07b646d48d2aa0405a92b3de308d7))

### Bug Fixes

- **chat routes:** use brain model, temp, and token ([#902](https://github.com/StanGirard/quivr/issues/902)) ([59ddfb4](https://github.com/StanGirard/quivr/commit/59ddfb48823b56239fe7fc95133274a3bedf49da))
- **chatMessages:** Fix error on answering question ([#953](https://github.com/StanGirard/quivr/issues/953)) ([1fef9b0](https://github.com/StanGirard/quivr/commit/1fef9b078379c8991f6029c34ac10d4cbdc5a44d))
- **crawler:** using newspaper and fixed recursive by merging content ([#955](https://github.com/StanGirard/quivr/issues/955)) ([d7c5c79](https://github.com/StanGirard/quivr/commit/d7c5c79043827b2b0949f6fd6c508c4617dcf498))
- **translations:** pr portuguese translations ([#933](https://github.com/StanGirard/quivr/issues/933)) ([d80178a](https://github.com/StanGirard/quivr/commit/d80178a84802c35b2c13d3eef4d0438fd067da92))

## [0.0.56](https://github.com/StanGirard/quivr/compare/v0.0.55...v0.0.56) (2023-08-10)

### Bug Fixes

- **chat:** update data keys ([#923](https://github.com/StanGirard/quivr/issues/923)) ([21db719](https://github.com/StanGirard/quivr/commit/21db7197965f1cacd6595ae94d9017fc54d761c3))

## [0.0.55](https://github.com/StanGirard/quivr/compare/v0.0.54...v0.0.55) (2023-08-10)

### Features

- **chatMessages:** add brain_id and prompt_id columns ([#912](https://github.com/StanGirard/quivr/issues/912)) ([6e77732](https://github.com/StanGirard/quivr/commit/6e777327aaee7b9f35b20dcd00814f4acbaf448e))
- **invitation:** add translations ([#909](https://github.com/StanGirard/quivr/issues/909)) ([1360ce8](https://github.com/StanGirard/quivr/commit/1360ce801d8958defa5dd29a481e2e66ac6ae9ac))
- Russian language translation ([#903](https://github.com/StanGirard/quivr/issues/903)) ([672eec0](https://github.com/StanGirard/quivr/commit/672eec08bc7113e3f4c32a29ae86b2b879262d30))

## [0.0.54](https://github.com/StanGirard/quivr/compare/v0.0.53...v0.0.54) (2023-08-08)

### Features

- add new chat bar ([#896](https://github.com/StanGirard/quivr/issues/896)) ([69a73f5](https://github.com/StanGirard/quivr/commit/69a73f5d5ae58dca9c23c0d8751f8c7326c84f4c))
- add new chat page ([#890](https://github.com/StanGirard/quivr/issues/890)) ([c43e0c0](https://github.com/StanGirard/quivr/commit/c43e0c01c4ddcf0d97b9bb89784ff004fb7a0a79))
- deleting brains on brain manager page ([#893](https://github.com/StanGirard/quivr/issues/893)) ([71e142b](https://github.com/StanGirard/quivr/commit/71e142ba3c164e5f14959cd1fd5de38531779034))

### Bug Fixes

- **es:** spanish translations ([#895](https://github.com/StanGirard/quivr/issues/895)) ([69d0893](https://github.com/StanGirard/quivr/commit/69d08937de1540cf39a6462b4583b2c4c908d0af))
- **sentry:** some unhandled errors ([#894](https://github.com/StanGirard/quivr/issues/894)) ([9ba7241](https://github.com/StanGirard/quivr/commit/9ba724168eacf4b074ad062f2a58b637597335ba))

## [0.0.53](https://github.com/StanGirard/quivr/compare/v0.0.52...v0.0.53) (2023-08-07)

### Features

- **backend:** add custom prompt ([#885](https://github.com/StanGirard/quivr/issues/885)) ([61cd0a6](https://github.com/StanGirard/quivr/commit/61cd0a6bde989bc9f931f47967c3bbddc3b0446b))
- **fr:** added language ([#884](https://github.com/StanGirard/quivr/issues/884)) ([1160e16](https://github.com/StanGirard/quivr/commit/1160e160141f350a39ae4f73ff88ad79e1b1d874))
- gpt4 is not available for brains if there is no given openAiKey ([#850](https://github.com/StanGirard/quivr/issues/850)) ([e9ebeef](https://github.com/StanGirard/quivr/commit/e9ebeef72ae2dee40b6bdff58121f9f9e1814577))
- **qa:** improve code ([#886](https://github.com/StanGirard/quivr/issues/886)) ([7028505](https://github.com/StanGirard/quivr/commit/7028505571a8e1f8569a12b770b3ce99cd2ec4e0))

### Bug Fixes

- **i18n:** update tests for french and spanish ([#878](https://github.com/StanGirard/quivr/issues/878)) ([b0514d6](https://github.com/StanGirard/quivr/commit/b0514d6149d474747de642d12454f6b511a1f947))

## [0.0.52](https://github.com/StanGirard/quivr/compare/v0.0.51...v0.0.52) (2023-08-07)

### Features

- add custom prompt fields on brain setting pages ([#837](https://github.com/StanGirard/quivr/issues/837)) ([99a3fa9](https://github.com/StanGirard/quivr/commit/99a3fa9b296520a71028194e21bc808a2ec208a0))
- add public prompts picker ([#841](https://github.com/StanGirard/quivr/issues/841)) ([b3fb8fc](https://github.com/StanGirard/quivr/commit/b3fb8fc3bc2d71a72e73b4f0aa30c84255a77fc0))
- remove private prompts on related brain delete ([#842](https://github.com/StanGirard/quivr/issues/842)) ([4c15fe2](https://github.com/StanGirard/quivr/commit/4c15fe2bfde7a2fdc59c299ef668f1ba0cd8ffa8))

### Bug Fixes

- **pg-database:** by default variable is not implemented ([#848](https://github.com/StanGirard/quivr/issues/848)) ([69e2c28](https://github.com/StanGirard/quivr/commit/69e2c289e5a6e4cfd6b7187a3c4fda5c538d5d35))
- remove typo ([#853](https://github.com/StanGirard/quivr/issues/853)) ([5496e9d](https://github.com/StanGirard/quivr/commit/5496e9d738a1f80f11b6c8fa8606960abcbcd06d))

### Performance Improvements

- **deps:** removed ([#873](https://github.com/StanGirard/quivr/issues/873)) ([10d4d65](https://github.com/StanGirard/quivr/commit/10d4d65c1e203aaae1069395ed5066fbfc9c7715))

## [0.0.51](https://github.com/StanGirard/quivr/compare/v0.0.50...v0.0.51) (2023-08-03)

### Features

- **backend:** implement brain-prompt link ([#831](https://github.com/StanGirard/quivr/issues/831)) ([4ca6c66](https://github.com/StanGirard/quivr/commit/4ca6c667da3d5daf0339c65f077c8956c7ef42e8))
- **prompt:** add prompt table, entity and repository ([#823](https://github.com/StanGirard/quivr/issues/823)) ([e3b6114](https://github.com/StanGirard/quivr/commit/e3b6114248ee04a9dc6b93093256d82324672925))

### Bug Fixes

- **chat routes:** HTTPException import correction ([#833](https://github.com/StanGirard/quivr/issues/833)) ([68f03b2](https://github.com/StanGirard/quivr/commit/68f03b2416f5b49e9f8e72c5b1c91754792a1233))
- **chats:** delete chats from correct table ([#834](https://github.com/StanGirard/quivr/issues/834)) ([659e585](https://github.com/StanGirard/quivr/commit/659e585145ea0aa8bf88ecc48d31e0b65098a729))
- **env:** added pg database url default value to none ([23f50ec](https://github.com/StanGirard/quivr/commit/23f50ec3a37af453f1b8b69592d1a640189d50e8))

## [0.0.50](https://github.com/StanGirard/quivr/compare/v0.0.49...v0.0.50) (2023-08-02)

### Features

- Introduce repository pattern to prepare adding other database providers ([#646](https://github.com/StanGirard/quivr/issues/646)) ([303ba72](https://github.com/StanGirard/quivr/commit/303ba72028d349196b78cc07db627115ec0aff90))
- **prompt:** added instructions in standalone question & a bit more things ([#826](https://github.com/StanGirard/quivr/issues/826)) ([c217979](https://github.com/StanGirard/quivr/commit/c21797905d7d57dab73f9b7047da1a50aae37b9b))

## [0.0.49](https://github.com/StanGirard/quivr/compare/v0.0.48...v0.0.49) (2023-08-01)

### Features

- add chat config modal ([#807](https://github.com/StanGirard/quivr/issues/807)) ([d018ab6](https://github.com/StanGirard/quivr/commit/d018ab6a9334b45b86e0c7fed3a552f5cb202523))

### Bug Fixes

- bugs ([#818](https://github.com/StanGirard/quivr/issues/818)) ([edcbb30](https://github.com/StanGirard/quivr/commit/edcbb30e97535013b61d5a94bb4204d030cba2f2))

## [0.0.48](https://github.com/StanGirard/quivr/compare/v0.0.47...v0.0.48) (2023-08-01)

### Bug Fixes

- **openai:** user key now used for llm model ([c01433c](https://github.com/StanGirard/quivr/commit/c01433c84194e1d155ad3917de58257d24c30c38))

## [0.0.47](https://github.com/StanGirard/quivr/compare/v0.0.46...v0.0.47) (2023-08-01)

### Features

- add user level open ai key management ([#805](https://github.com/StanGirard/quivr/issues/805)) ([7532b55](https://github.com/StanGirard/quivr/commit/7532b558c74962e5916b951235e8578cc8e882a2))
- **chat:** added streaming ([#808](https://github.com/StanGirard/quivr/issues/808)) ([3166d08](https://github.com/StanGirard/quivr/commit/3166d089ee82730882c26454bd110a3dfae067c9))
- **llm:** removing all llms to prepare for genoss ([#804](https://github.com/StanGirard/quivr/issues/804)) ([db40f3c](https://github.com/StanGirard/quivr/commit/db40f3cccd596f4337823e0306e66224d5e1c8c9))

## [0.0.46](https://github.com/StanGirard/quivr/compare/v0.0.45...v0.0.46) (2023-07-31)

### Features

- **aws:** increased numer of replicas to 10 ([9809ef4](https://github.com/StanGirard/quivr/commit/9809ef4119a2351b78217c73c545b7e327676135))
- **aws:** increased size ([56f254a](https://github.com/StanGirard/quivr/commit/56f254a050fcc3b9ee073318bd566e03675658cd))

### Bug Fixes

- **frontend:** correctly display document information in explore view details ([#781](https://github.com/StanGirard/quivr/issues/781)) ([87c5e58](https://github.com/StanGirard/quivr/commit/87c5e582a2579ebb68f272cb62175dfa6f2e6dc8))
- Toast message hidden under the footer ([#761](https://github.com/StanGirard/quivr/issues/761)) ([3e8ed46](https://github.com/StanGirard/quivr/commit/3e8ed463173659ebe599602e97c2d11191144ecb))
- udpate migration script doc ([#793](https://github.com/StanGirard/quivr/issues/793)) ([a609c01](https://github.com/StanGirard/quivr/commit/a609c01aa8fab10e74eed64edd795c56bece1fdb))

## [0.0.45](https://github.com/StanGirard/quivr/compare/v0.0.44...v0.0.45) (2023-07-27)

### Bug Fixes

- **release-please:** use personal token to be able to trigger release ([#789](https://github.com/StanGirard/quivr/issues/789)) ([2fcff0b](https://github.com/StanGirard/quivr/commit/2fcff0bedab3a53cb3dc395c0e362edb2962aaa7))

## [0.0.44](https://github.com/StanGirard/quivr/compare/v0.0.43...v0.0.44) (2023-07-27)

### Features

- **pr-title:** added pr-title checlk ([b11b2d8](https://github.com/StanGirard/quivr/commit/b11b2d8658fec3940bb0c0280124cbdd77d8d74b))

### Bug Fixes

- **release-please:** fixed actions ([16114b2](https://github.com/StanGirard/quivr/commit/16114b2c5271ab299b7e84f5a9e552dab58cd211))

## [0.0.43](https://github.com/StanGirard/quivr/compare/v0.0.42...v0.0.43) (2023-07-26)

### Features

- **workflow:** added release please ([e6ba9e8](https://github.com/StanGirard/quivr/commit/e6ba9e80f48a1d8822c99e5b77e064dc2b18e718))<|MERGE_RESOLUTION|>--- conflicted
+++ resolved
@@ -1,7 +1,5 @@
 # Changelog
 
-<<<<<<< HEAD
-=======
 ## 0.0.273 (2024-06-25)
 
 ## What's Changed
@@ -11,7 +9,6 @@
 
 **Full Changelog**: https://github.com/QuivrHQ/quivr/compare/v0.0.272...v0.0.273
 
->>>>>>> cd951d09
 ## 0.0.272 (2024-06-24)
 
 ## What's Changed
